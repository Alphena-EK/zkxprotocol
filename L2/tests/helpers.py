from enum import Enum
from cachetools import LRUCache
from starkware.starknet.core.os.class_hash import set_class_hash_cache
from starkware.starknet.compiler.compile import compile_starknet_files
from starkware.starknet.testing.starknet import Starknet
from starkware.starknet.testing.contract import StarknetContract
from starkware.starknet.testing.state import StarknetState
from starkware.starknet.services.api.contract_class import ContractClass

class ContractType(Enum):
    Account = "tests/contracts/Account.cairo"
    AccountManager = "tests/testable/TestAccountManager.cairo"
    AccountDeployer = "contracts/AccountDeployer.cairo"
    AdminAuth = "contracts/AdminAuth.cairo"
    AuthorizedRegistry = "contracts/AuthorizedRegistry.cairo"
    Trading = "contracts/Trading.cairo"
    FeeDiscount = "contracts/FeeDiscount.cairo"
    TradingFees = "contracts/TradingFees.cairo"
    Asset = "contracts/Asset.cairo"
    Math_64x61 = "contracts/Math_64x61.cairo"
    Holding = "contracts/Holding.cairo"
    FeeBalance = "contracts/FeeBalance.cairo"
    Markets = "contracts/Markets.cairo"
    LiquidityFund = "contracts/LiquidityFund.cairo"
    InsuranceFund = "contracts/InsuranceFund.cairo"
    EmergencyFund = "contracts/EmergencyFund.cairo"
    AccountRegistry = "contracts/AccountRegistry.cairo"
    ABR = "contracts/ABR.cairo"
    ABRFund = "contracts/ABRFund.cairo"
    ABRPayment = "contracts/ABRPayment.cairo"
    MarketPrices = "contracts/MarketPrices.cairo"
    Liquidate = "contracts/Liquidate.cairo"
    DepositDataManager = "contracts/DepositDataManager.cairo"
    WithdrawalFeeBalance = "contracts/WithdrawalFeeBalance.cairo"
    CollateralPrices = "contracts/CollateralPrices.cairo"
    ValidatorRouter = "contracts/signature_infra/ValidatorRouter.cairo"
    SigRequirementsManager = "contracts/signature_infra/SigRequirementsManager.cairo"
    PubkeyWhitelister = "contracts/signature_infra/PubkeyWhitelister.cairo"
    HighTide = "contracts/hightide/HighTide.cairo"
    HighTideCalc = "contracts/hightide/HighTideCalc.cairo"
    RewardsCalculation = "contracts/hightide/RewardsCalculation.cairo"
    TradingStats = "contracts/hightide/TradingStats.cairo"
<<<<<<< HEAD
    
=======
    LiquidityPool = "contracts/hightide/LiquidityPool.cairo"
    UserStats = "contracts/hightide/UserStats.cairo"
    Settings = "contracts/Settings.cairo"

>>>>>>> a6147c48
    # Relay contracts
    RelayABR = "contracts/relay_contracts/RelayABR.cairo"
    RelayABRPayment = "contracts/relay_contracts/RelayABRPayment.cairo"
    RelayTrading = "contracts/relay_contracts/RelayTrading.cairo"
    RelayAsset = "contracts/relay_contracts/RelayAsset.cairo"
    RelayHolding = "contracts/relay_contracts/RelayHolding.cairo"
    RelayFeeBalance = "contracts/relay_contracts/RelayFeeBalance.cairo"
    RelayTradingFees = "contracts/relay_contracts/RelayTradingFees.cairo"
    RelayAccountRegistry = "contracts/relay_contracts/RelayAccountRegistry.cairo"
    RelayEmergencyFund = "contracts/relay_contracts/RelayEmergencyFund.cairo"
    RelayLiquidate = "contracts/relay_contracts/RelayLiquidate.cairo"
    RelayMarkets = "contracts/relay_contracts/RelayMarkets.cairo"
    RelayFeeDiscount = "contracts/relay_contracts/RelayFeeDiscount.cairo"
    WithdrawalRequest = "contracts/WithdrawalRequest.cairo"
<<<<<<< HEAD
    ZKXDeployer = "contracts/ZKXDeployer.cairo"
=======
>>>>>>> a6147c48
    
    # Test-helping contracts
    ArrayTesting = "tests/testable/TestArrayTesting.cairo"
    CallFeeBalance = "tests/testable/CallFeeBalance.cairo"
    TestAsset = "tests/contracts/Asset.cairo"
    TestHighTide = "tests/testable/TestHighTide.cairo"
    Starkway = "tests/testable/StarkwayProxy.cairo"
    ERC20 = "tests/testable/TestERC20Mintable.cairo"

class OptimizedStarknetState(StarknetState):

    def copy(self) -> "OptimizedStarknetState":
        ### StarknetState's copy operation is the most expesive part of send tx call
        ### We don't use StarknetState, so no problem in skipping copy operation
        return self

class ContractsHolder:

    def __init__(self):
        self.contract_classes = {}

    def get_contract_class(self, type: ContractType) -> ContractClass:
        if self.contract_classes.get(type) is None:
            compiled_class = compile_starknet_files(files=[type.value])
            self.contract_classes[type] = compiled_class
            return compiled_class
        else:
            return self.contract_classes[type]

class StarknetService:

    def __init__(self, starknet: Starknet, contracts_holder: ContractsHolder, compilation_cache: LRUCache):
        self.starknet = starknet
        self.contracts_holder = contracts_holder
        self.compilation_cache = compilation_cache

    async def declare(self, type: ContractType):
        contract_class = self.contracts_holder.get_contract_class(type)
        with set_class_hash_cache(self.compilation_cache):
            return await self.starknet.declare(contract_class=contract_class)

    async def deploy(self, type: ContractType, calldata) -> StarknetContract:
        contract_class = self.contracts_holder.get_contract_class(type)
        ### Computing class cache is the most expensive part of deploy call
        ### We reduce tests duration keeping class hashes in LRUCache shared between all tests (via Fixture)
        with set_class_hash_cache(self.compilation_cache):
            deployed_contract = await self.starknet.deploy(contract_class=contract_class, constructor_calldata=calldata)
            return deployed_contract

class AccountFactory:

    def __init__(self, starknet_service: StarknetService, L1_user_address, registry_address, version):
        self.starknet_service = starknet_service
        self.L1_user_address = L1_user_address
        self.registry_address = registry_address
        self.version = version

    async def deploy_account(self, public_key) -> StarknetContract:
        return await self.starknet_service.deploy(ContractType.Account, [
            public_key
        ])

    async def deploy_ZKX_account(self, public_key) -> StarknetContract:
        return await self.starknet_service.deploy(ContractType.AccountManager, [
            public_key,
            self.L1_user_address,
            self.registry_address,
            self.version
        ])<|MERGE_RESOLUTION|>--- conflicted
+++ resolved
@@ -40,14 +40,10 @@
     HighTideCalc = "contracts/hightide/HighTideCalc.cairo"
     RewardsCalculation = "contracts/hightide/RewardsCalculation.cairo"
     TradingStats = "contracts/hightide/TradingStats.cairo"
-<<<<<<< HEAD
-    
-=======
     LiquidityPool = "contracts/hightide/LiquidityPool.cairo"
     UserStats = "contracts/hightide/UserStats.cairo"
     Settings = "contracts/Settings.cairo"
 
->>>>>>> a6147c48
     # Relay contracts
     RelayABR = "contracts/relay_contracts/RelayABR.cairo"
     RelayABRPayment = "contracts/relay_contracts/RelayABRPayment.cairo"
@@ -62,10 +58,7 @@
     RelayMarkets = "contracts/relay_contracts/RelayMarkets.cairo"
     RelayFeeDiscount = "contracts/relay_contracts/RelayFeeDiscount.cairo"
     WithdrawalRequest = "contracts/WithdrawalRequest.cairo"
-<<<<<<< HEAD
     ZKXDeployer = "contracts/ZKXDeployer.cairo"
-=======
->>>>>>> a6147c48
     
     # Test-helping contracts
     ArrayTesting = "tests/testable/TestArrayTesting.cairo"
