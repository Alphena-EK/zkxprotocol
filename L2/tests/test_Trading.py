from copyreg import constructor
import pytest
import asyncio
import time
from starkware.starknet.testing.starknet import Starknet
from starkware.starkware_utils.error_handling import StarkException
from starkware.starknet.definitions.error_codes import StarknetErrorCode
from starkware.cairo.lang.version import __version__ as STARKNET_VERSION
from starkware.starknet.business_logic.state.state import BlockInfo
<<<<<<< HEAD
from utils import Signer, uint, str_to_felt, MAX_UINT256, assert_revert, hash_order, from64x61, to64x61, print_parsed_positions, print_parsed_collaterals, User, order_time_in_force, order_direction, order_types, order_side, close_order, OrderExecutor, fund_mapping
=======
from utils import ContractIndex, ManagerAction, Signer, uint, str_to_felt, MAX_UINT256, assert_revert, hash_order, from64x61, to64x61, print_parsed_positions, print_parsed_collaterals
from utils_links import DEFAULT_LINK_1, prepare_starknet_string
from utils_asset import AssetID, build_asset_properties
from utils_markets import MarketProperties
>>>>>>> 89fa2381
from helpers import StarknetService, ContractType, AccountFactory
from dummy_addresses import L1_dummy_address


admin1_signer = Signer(123456789987654321)
admin2_signer = Signer(123456789987654322)
alice_signer = Signer(123456789987654323)
bob_signer = Signer(123456789987654324)
charlie_signer = Signer(123456789987654325)
dave_signer = Signer(123456789987654326)
eduard_signer = Signer(123456789987654327)


maker_trading_fees = to64x61(0.0002 * 0.97)
taker_trading_fees = to64x61(0.0005 * 0.97)

BTC_USD_ID = str_to_felt("gecn2j0cm45sz")
BTC_UST_ID = str_to_felt("gecn2j0c12rtzxcmsz")
ETH_USD_ID = str_to_felt("k84azmn47vsj8az")
TSLA_USD_ID = str_to_felt("2jfk20ckwlmzaksc")
UST_USDC_ID = str_to_felt("2jfk20wert12lmzaksc")


@pytest.fixture(scope='module')
def event_loop():
    return asyncio.new_event_loop()


@pytest.fixture(scope='module')
async def adminAuth_factory(starknet_service: StarknetService):
    # Deploy infrastructure (Part 1)
    admin1 = await starknet_service.deploy(ContractType.Account, [
        admin1_signer.public_key
    ])
    admin2 = await starknet_service.deploy(ContractType.Account, [
        admin2_signer.public_key
    ])
    adminAuth = await starknet_service.deploy(ContractType.AdminAuth, [admin1.contract_address, admin2.contract_address])
    registry = await starknet_service.deploy(ContractType.AuthorizedRegistry, [adminAuth.contract_address])
    account_registry = await starknet_service.deploy(ContractType.AccountRegistry, [registry.contract_address, 1])
    fees = await starknet_service.deploy(ContractType.TradingFees, [registry.contract_address, 1])
    asset = await starknet_service.deploy(ContractType.Asset, [registry.contract_address, 1])

    python_executor = OrderExecutor()
    # Deploy user accounts
    account_factory = AccountFactory(
        starknet_service,
        L1_dummy_address,
        registry.contract_address,
        1
    )
    alice = await account_factory.deploy_ZKX_account(alice_signer.public_key)
    print(alice.contract_address)
    alice_test = User(123456789987654323, alice.contract_address)

    bob = await account_factory.deploy_ZKX_account(bob_signer.public_key)
    print(bob.contract_address)
    bob_test = User(123456789987654324, bob.contract_address)

    charlie = await account_factory.deploy_ZKX_account(charlie_signer.public_key)
    print(charlie.contract_address)
    charlie_test = User(123456789987654325, charlie.contract_address)

    dave = await account_factory.deploy_account(dave_signer.public_key)

    eduard = await account_factory.deploy_ZKX_account(eduard_signer.public_key)
    print(eduard.contract_address)
    eduard_test = User(123456789987654327, eduard.contract_address)

    timestamp = int(time.time())
    starknet_service.starknet.state.state.block_info = BlockInfo(
        block_number=1,
        block_timestamp=timestamp,
        gas_price=starknet_service.starknet.state.state.block_info.gas_price,
        sequencer_address=starknet_service.starknet.state.state.block_info.sequencer_address,
        starknet_version=STARKNET_VERSION
    )

    # Deploy infrastructure (Part 2)
    fixed_math = await starknet_service.deploy(ContractType.Math_64x61, [])
    holding = await starknet_service.deploy(ContractType.Holding, [registry.contract_address, 1])
    feeBalance = await starknet_service.deploy(ContractType.FeeBalance, [registry.contract_address, 1])
    market = await starknet_service.deploy(ContractType.Markets, [registry.contract_address, 1])
    liquidity = await starknet_service.deploy(ContractType.LiquidityFund, [registry.contract_address, 1])
    insurance = await starknet_service.deploy(ContractType.InsuranceFund, [registry.contract_address, 1])
    emergency = await starknet_service.deploy(ContractType.EmergencyFund, [registry.contract_address, 1])
    trading = await starknet_service.deploy(ContractType.Trading, [registry.contract_address, 1])
    feeDiscount = await starknet_service.deploy(ContractType.FeeDiscount, [registry.contract_address, 1])
    marketPrices = await starknet_service.deploy(ContractType.MarketPrices, [registry.contract_address, 1])
    # liquidate = await starknet_service.deploy(ContractType.Liquidate, [registry.contract_address, 1])
    collateral_prices = await starknet_service.deploy(
        ContractType.CollateralPrices,
        [registry.contract_address, 1]
    )
    hightide = await starknet_service.deploy(ContractType.HighTide, [registry.contract_address, 1])
    trading_stats = await starknet_service.deploy(ContractType.TradingStats, [registry.contract_address, 1])
    user_stats = await starknet_service.deploy(ContractType.UserStats, [registry.contract_address, 1])

    # Give necessary rights to admin1
    await admin1_signer.send_transaction(admin1, adminAuth.contract_address, 'update_admin_mapping', [admin1.contract_address, ManagerAction.ManageAssets, True])
    await admin1_signer.send_transaction(admin1, adminAuth.contract_address, 'update_admin_mapping', [admin1.contract_address, ManagerAction.ManageMarkets, True])
    await admin1_signer.send_transaction(admin1, adminAuth.contract_address, 'update_admin_mapping', [admin1.contract_address, ManagerAction.ManageAuthRegistry, True])
    await admin1_signer.send_transaction(admin1, adminAuth.contract_address, 'update_admin_mapping', [admin1.contract_address, ManagerAction.ManageFeeDetails, True])
    await admin1_signer.send_transaction(admin1, adminAuth.contract_address, 'update_admin_mapping', [admin1.contract_address, ManagerAction.ManageFunds, True])
    await admin1_signer.send_transaction(admin1, adminAuth.contract_address, 'update_admin_mapping', [admin1.contract_address, ManagerAction.ManageCollateralPrices, True])

    # spoof admin1 as account_deployer so that it can update account registry
    await admin1_signer.send_transaction(admin1, registry.contract_address, 'update_contract_registry', [ContractIndex.AccountDeployer, 1, admin1.contract_address])

    # add user accounts to account registry
    await admin1_signer.send_transaction(admin1, account_registry.contract_address, 'add_to_account_registry', [admin1.contract_address])
    await admin1_signer.send_transaction(admin1, account_registry.contract_address, 'add_to_account_registry', [admin2.contract_address])
    await admin1_signer.send_transaction(admin1, account_registry.contract_address, 'add_to_account_registry', [alice.contract_address])
    await admin1_signer.send_transaction(admin1, account_registry.contract_address, 'add_to_account_registry', [bob.contract_address])
    await admin1_signer.send_transaction(admin1, account_registry.contract_address, 'add_to_account_registry', [charlie.contract_address])

    # Update contract addresses in registry
<<<<<<< HEAD
    await admin1_signer.send_transaction(admin1, registry.contract_address, 'update_contract_registry', [1, 1, asset.contract_address])
    await admin1_signer.send_transaction(admin1, registry.contract_address, 'update_contract_registry', [2, 1, market.contract_address])
    await admin1_signer.send_transaction(admin1, registry.contract_address, 'update_contract_registry', [3, 1, feeDiscount.contract_address])
    await admin1_signer.send_transaction(admin1, registry.contract_address, 'update_contract_registry', [4, 1, fees.contract_address])
    await admin1_signer.send_transaction(admin1, registry.contract_address, 'update_contract_registry', [5, 1, trading.contract_address])
    await admin1_signer.send_transaction(admin1, registry.contract_address, 'update_contract_registry', [6, 1, feeBalance.contract_address])
    await admin1_signer.send_transaction(admin1, registry.contract_address, 'update_contract_registry', [7, 1, holding.contract_address])
    await admin1_signer.send_transaction(admin1, registry.contract_address, 'update_contract_registry', [8, 1, emergency.contract_address])
    await admin1_signer.send_transaction(admin1, registry.contract_address, 'update_contract_registry', [9, 1, liquidity.contract_address])
    await admin1_signer.send_transaction(admin1, registry.contract_address, 'update_contract_registry', [10, 1, insurance.contract_address])
    # await admin1_signer.send_transaction(admin1, registry.contract_address, 'update_contract_registry', [11, 1, liquidate.contract_address])
    await admin1_signer.send_transaction(admin1, registry.contract_address, 'update_contract_registry', [13, 1, collateral_prices.contract_address])
    await admin1_signer.send_transaction(admin1, registry.contract_address, 'update_contract_registry', [14, 1, account_registry.contract_address])
    await admin1_signer.send_transaction(admin1, registry.contract_address, 'update_contract_registry', [21, 1, marketPrices.contract_address])
    await admin1_signer.send_transaction(admin1, registry.contract_address, 'update_contract_registry', [24, 1, hightide.contract_address])
    await admin1_signer.send_transaction(admin1, registry.contract_address, 'update_contract_registry', [25, 1, trading_stats.contract_address])
    await admin1_signer.send_transaction(admin1, registry.contract_address, 'update_contract_registry', [26, 1, user_stats.contract_address])

=======
    await admin1_signer.send_transaction(admin1, registry.contract_address, 'update_contract_registry', [ContractIndex.Asset, 1, asset.contract_address])
    await admin1_signer.send_transaction(admin1, registry.contract_address, 'update_contract_registry', [ContractIndex.Market, 1, market.contract_address])
    await admin1_signer.send_transaction(admin1, registry.contract_address, 'update_contract_registry', [ContractIndex.FeeDiscount, 1, feeDiscount.contract_address])
    await admin1_signer.send_transaction(admin1, registry.contract_address, 'update_contract_registry', [ContractIndex.TradingFees, 1, fees.contract_address])
    await admin1_signer.send_transaction(admin1, registry.contract_address, 'update_contract_registry', [ContractIndex.Trading, 1, trading.contract_address])
    await admin1_signer.send_transaction(admin1, registry.contract_address, 'update_contract_registry', [ContractIndex.FeeBalance, 1, feeBalance.contract_address])
    await admin1_signer.send_transaction(admin1, registry.contract_address, 'update_contract_registry', [ContractIndex.Holding, 1, holding.contract_address])
    await admin1_signer.send_transaction(admin1, registry.contract_address, 'update_contract_registry', [ContractIndex.EmergencyFund, 1, emergency.contract_address])
    await admin1_signer.send_transaction(admin1, registry.contract_address, 'update_contract_registry', [ContractIndex.LiquidityFund, 1, liquidity.contract_address])
    await admin1_signer.send_transaction(admin1, registry.contract_address, 'update_contract_registry', [ContractIndex.InsuranceFund, 1, insurance.contract_address])
    await admin1_signer.send_transaction(admin1, registry.contract_address, 'update_contract_registry', [ContractIndex.Liquidate, 1, liquidate.contract_address])
    await admin1_signer.send_transaction(admin1, registry.contract_address, 'update_contract_registry', [ContractIndex.CollateralPrices, 1, collateral_prices.contract_address])
    await admin1_signer.send_transaction(admin1, registry.contract_address, 'update_contract_registry', [ContractIndex.AccountRegistry, 1, account_registry.contract_address])
    await admin1_signer.send_transaction(admin1, registry.contract_address, 'update_contract_registry', [ContractIndex.MarketPrices, 1, marketPrices.contract_address])
    await admin1_signer.send_transaction(admin1, registry.contract_address, 'update_contract_registry', [ContractIndex.Hightide, 1, hightide.contract_address])
    await admin1_signer.send_transaction(admin1, registry.contract_address, 'update_contract_registry', [ContractIndex.TradingStats, 1, trading_stats.contract_address])
    await admin1_signer.send_transaction(admin1, registry.contract_address, 'update_contract_registry', [ContractIndex.UserStats, 1, user_stats.contract_address])
    
>>>>>>> 89fa2381
    # Add base fee and discount in Trading Fee contract
    base_fee_maker1 = to64x61(0.0002)
    base_fee_taker1 = to64x61(0.0005)
    await admin1_signer.send_transaction(admin1, fees.contract_address, 'update_base_fees', [1, 0, base_fee_maker1, base_fee_taker1])
    base_fee_maker2 = to64x61(0.00015)
    base_fee_taker2 = to64x61(0.0004)
    await admin1_signer.send_transaction(admin1, fees.contract_address, 'update_base_fees', [2, 1000, base_fee_maker2, base_fee_taker2])
    base_fee_maker3 = to64x61(0.0001)
    base_fee_taker3 = to64x61(0.00035)
    await admin1_signer.send_transaction(admin1, fees.contract_address, 'update_base_fees', [3, 5000, base_fee_maker3, base_fee_taker3])
    discount1 = to64x61(0.03)
    await admin1_signer.send_transaction(admin1, fees.contract_address, 'update_discount', [1, 0, discount1])
    discount2 = to64x61(0.05)
    await admin1_signer.send_transaction(admin1, fees.contract_address, 'update_discount', [2, 1000, discount2])
    discount3 = to64x61(0.1)
    await admin1_signer.send_transaction(admin1, fees.contract_address, 'update_discount', [3, 5000, discount3])

    # Add assets
    BTC_properties = build_asset_properties(
        id=AssetID.BTC,
        asset_version=1,
        short_name=str_to_felt("BTC"),
        is_tradable=True,
        is_collateral=False,
        token_decimal=8
    )
    await admin1_signer.send_transaction(admin1, asset.contract_address, 'add_asset', BTC_properties)

    ETH_properties = build_asset_properties(
        id=AssetID.ETH,
        asset_version=1,
        short_name=str_to_felt("ETH"),
        is_tradable=True,
        is_collateral=False,
        token_decimal=18
    )
    await admin1_signer.send_transaction(admin1, asset.contract_address, 'add_asset', ETH_properties)
    
    USDC_properties = build_asset_properties(
        id=AssetID.USDC,
        asset_version=1,
        short_name=str_to_felt("USDC"),
        is_tradable=False,
        is_collateral=True,
        token_decimal=6
    )
    await admin1_signer.send_transaction(admin1, asset.contract_address, 'add_asset', USDC_properties)
    
    UST_properties = build_asset_properties(
        id=AssetID.UST,
        asset_version=1,
        short_name=str_to_felt("UST"),
        is_tradable=True,
        is_collateral=True,
        token_decimal=6
    )
    await admin1_signer.send_transaction(admin1, asset.contract_address, 'add_asset', UST_properties)

    DOGE_properties = build_asset_properties(
        id=AssetID.DOGE,
        asset_version=1,
        short_name=str_to_felt("DOGE"),
        is_tradable=False,
        is_collateral=False,
        token_decimal=8
    )
    await admin1_signer.send_transaction(admin1, asset.contract_address, 'add_asset', DOGE_properties)

    TESLA_properties = build_asset_properties(
        id=AssetID.TSLA,
        asset_version=1,
        short_name=str_to_felt("TESLA"),
        is_tradable=True,
        is_collateral=False,
        token_decimal=8
    )
    await admin1_signer.send_transaction(admin1, asset.contract_address, 'add_asset', TESLA_properties)

    # Add markets
<<<<<<< HEAD
    await admin1_signer.send_transaction(admin1, market.contract_address, 'add_market', [BTC_USD_ID, BTC_ID, USDC_ID, to64x61(10), 1, 0, 60, 1, 1, to64x61(0.001), to64x61(1), to64x61(10), to64x61(10), 1, 1, 1, 100, 1000, 10000])
    await admin1_signer.send_transaction(admin1, market.contract_address, 'add_market', [BTC_UST_ID, BTC_ID, UST_ID, to64x61(10), 1, 0, 60, 1, 1, 1, to64x61(1), to64x61(5), to64x61(3), 1, 1, 1, 100, 1000, 10000])
    await admin1_signer.send_transaction(admin1, market.contract_address, 'add_market', [ETH_USD_ID, ETH_ID, USDC_ID, to64x61(10), 1, 0, 60, 1, 1, 1, to64x61(1), to64x61(5), to64x61(3), 1, 1, 1, 100, 1000, 10000])
    await admin1_signer.send_transaction(admin1, market.contract_address, 'add_market', [TSLA_USD_ID, TSLA_ID, USDC_ID, to64x61(10), 0, 0, 60, 1, 1, 1, to64x61(1), to64x61(5), to64x61(3), 1, 1, 1, 100, 1000, 10000])
    await admin1_signer.send_transaction(admin1, market.contract_address, 'add_market', [UST_USDC_ID, UST_ID, USDC_ID, to64x61(10), 1, 0, 60, 1, 1, 1, to64x61(1), to64x61(5), to64x61(3), 1, 1, 1, 100, 1000, 10000])
=======
    BTC_USD_properties = MarketProperties(
        id=BTC_USD_ID,
        asset=AssetID.BTC,
        asset_collateral=AssetID.USDC,
        leverage=to64x61(10),
        is_tradable=True,
        is_archived=False,
        ttl=60,
        tick_size=1,
        step_size=1,
        minimum_order_size=10,
        minimum_leverage=to64x61(1),
        maximum_leverage=to64x61(10),
        currently_allowed_leverage=to64x61(10),
        maintenance_margin_fraction=1,
        initial_margin_fraction=1,
        incremental_initial_margin_fraction=1,
        incremental_position_size=100,
        baseline_position_size=1000,
        maximum_position_size=10000
    )
    await admin1_signer.send_transaction(admin1, market.contract_address, 'add_market', BTC_USD_properties.to_params_list())

    BTC_UST_properties = MarketProperties(
        id=BTC_UST_ID,
        asset=AssetID.BTC,
        asset_collateral=AssetID.UST,
        leverage=to64x61(10),
        is_tradable=True,
        is_archived=False,
        ttl=60,
        tick_size=1,
        step_size=1,
        minimum_order_size=10,
        minimum_leverage=to64x61(1),
        maximum_leverage=to64x61(5),
        currently_allowed_leverage=to64x61(3),
        maintenance_margin_fraction=1,
        initial_margin_fraction=1,
        incremental_initial_margin_fraction=1,
        incremental_position_size=100,
        baseline_position_size=1000,
        maximum_position_size=10000
    )
    await admin1_signer.send_transaction(admin1, market.contract_address, 'add_market', BTC_UST_properties.to_params_list())

    ETH_USD_properties = MarketProperties(
        id=ETH_USD_ID,
        asset=AssetID.ETH,
        asset_collateral=AssetID.USDC,
        leverage=to64x61(10),
        is_tradable=True,
        is_archived=False,
        ttl=60,
        tick_size=1,
        step_size=1,
        minimum_order_size=10,
        minimum_leverage=to64x61(1),
        maximum_leverage=to64x61(5),
        currently_allowed_leverage=to64x61(3),
        maintenance_margin_fraction=1,
        initial_margin_fraction=1,
        incremental_initial_margin_fraction=1,
        incremental_position_size=100,
        baseline_position_size=1000,
        maximum_position_size=10000
    )
    await admin1_signer.send_transaction(admin1, market.contract_address, 'add_market', ETH_USD_properties.to_params_list())

    TSLA_USD_properties = MarketProperties(
        id=TSLA_USD_ID,
        asset=AssetID.TSLA,
        asset_collateral=AssetID.USDC,
        leverage=to64x61(10),
        is_tradable=False,
        is_archived=False,
        ttl=60,
        tick_size=1,
        step_size=1,
        minimum_order_size=10,
        minimum_leverage=to64x61(1),
        maximum_leverage=to64x61(5),
        currently_allowed_leverage=to64x61(3),
        maintenance_margin_fraction=1,
        initial_margin_fraction=1,
        incremental_initial_margin_fraction=1,
        incremental_position_size=100,
        baseline_position_size=1000,
        maximum_position_size=10000
    )
    await admin1_signer.send_transaction(admin1, market.contract_address, 'add_market', TSLA_USD_properties.to_params_list())

    UST_USDC_properties = MarketProperties(
        id=UST_USDC_ID,
        asset=AssetID.UST,
        asset_collateral=AssetID.USDC,
        leverage=to64x61(10),
        is_tradable=True,
        is_archived=False,
        ttl=60,
        tick_size=1,
        step_size=1,
        minimum_order_size=10,
        minimum_leverage=to64x61(1),
        maximum_leverage=to64x61(5),
        currently_allowed_leverage=to64x61(3),
        maintenance_margin_fraction=1,
        initial_margin_fraction=1,
        incremental_initial_margin_fraction=1,
        incremental_position_size=100,
        baseline_position_size=1000,
        maximum_position_size=10000
    )
    await admin1_signer.send_transaction(admin1, market.contract_address, 'add_market', UST_USDC_properties.to_params_list())
>>>>>>> 89fa2381

    # Update collateral prices
    await admin1_signer.send_transaction(admin1, collateral_prices.contract_address, 'update_collateral_price', [AssetID.USDC, to64x61(1)])
    await admin1_signer.send_transaction(admin1, collateral_prices.contract_address, 'update_collateral_price', [AssetID.UST, to64x61(1)])

    # Fund the Holding contract
<<<<<<< HEAD
    python_executor.set_fund_balance(
        fund=fund_mapping["holding_fund"], asset_id=str_to_felt("USDC"), new_balance=1000000)
    await admin1_signer.send_transaction(admin1, holding.contract_address, 'fund', [USDC_ID, to64x61(1000000)])
    await admin1_signer.send_transaction(admin1, holding.contract_address, 'fund', [UST_ID, to64x61(1000000)])

    # Fund the Liquidity fund contract
    python_executor.set_fund_balance(
        fund=fund_mapping["liquidity_fund"], asset_id=str_to_felt("USDC"), new_balance=1000000)
    await admin1_signer.send_transaction(admin1, liquidity.contract_address, 'fund', [USDC_ID, to64x61(1000000)])
    await admin1_signer.send_transaction(admin1, liquidity.contract_address, 'fund', [UST_ID, to64x61(1000000)])

    return starknet_service.starknet, adminAuth, fees, admin1, admin2, asset, trading, alice, bob, charlie, dave, eduard, fixed_math, holding, feeBalance, marketPrices, alice_test, bob_test, charlie_test, eduard_test, python_executor, liquidity, insurance

=======
    await admin1_signer.send_transaction(admin1, holding.contract_address, 'fund', [AssetID.USDC, to64x61(1000000)])
    await admin1_signer.send_transaction(admin1, holding.contract_address, 'fund', [AssetID.UST, to64x61(1000000)])

    # Fund the Liquidity fund contract
    await admin1_signer.send_transaction(admin1, liquidity.contract_address, 'fund', [AssetID.USDC, to64x61(1000000)])
    await admin1_signer.send_transaction(admin1, liquidity.contract_address, 'fund', [AssetID.UST, to64x61(1000000)])

    return starknet_service.starknet, adminAuth, fees, admin1, admin2, asset, trading, alice, bob, charlie, dave, fixed_math, holding, feeBalance, marketPrices, liquidate

@pytest.mark.asyncio
async def test_revert_balance_low(adminAuth_factory):
    _, adminAuth, fees, admin1, admin2, asset, trading, alice, bob, charlie, dave, fixed_math, holding, feeBalance, _, _ = adminAuth_factory

    ####### Opening of Orders #######
    size1 = to64x61(2)
    marketID_1 = BTC_USD_ID

    order_id_1 = str_to_felt("fdfa34ghjds")
    assetID_1 = AssetID.BTC
    collateralID_1 = AssetID.USDC
    price1 = to64x61(10789)
    stopPrice1 = 0
    orderType1 = 0
    position1 = to64x61(4)
    direction1 = 0
    closeOrder1 = 0
    parentOrder1 = 0
    leverage1 = to64x61(3)
    liquidatorAddress1 = 0

    order_id_2 = str_to_felt("rejhfyjkew")
    assetID_2 = AssetID.BTC
    collateralID_2 = AssetID.USDC
    price2 = to64x61(10789)
    stopPrice2 = 0
    orderType2 = 0
    position2 = to64x61(3)
    direction2 = 1
    closeOrder2 = 0
    parentOrder2 = 0
    leverage2 = to64x61(3)
    liquidatorAddress2 = 0

    execution_price1 = to64x61(10789)

    hash_computed1 = hash_order(order_id_1, assetID_1, collateralID_1,
                                price1, stopPrice1, orderType1, position1, direction1, closeOrder1, leverage1)
    hash_computed2 = hash_order(order_id_2, assetID_2, collateralID_2,
                                price2, stopPrice2, orderType2, position2, direction2, closeOrder2, leverage2)

    signed_message1 = alice_signer.sign(hash_computed1)
    signed_message2 = bob_signer.sign(hash_computed2)

    await assert_revert(dave_signer.send_transaction(dave, trading.contract_address, "execute_batch", [
        size1,
        execution_price1,
        marketID_1,
        2,
        alice.contract_address, signed_message1[0], signed_message1[
            1], order_id_1, assetID_1, collateralID_1, price1, stopPrice1, orderType1, position1, direction1, closeOrder1, leverage1, liquidatorAddress1, 1, 
        bob.contract_address, signed_message2[0], signed_message2[
            1], order_id_2, assetID_2, collateralID_2, price2, stopPrice2, orderType2, position2, direction2, closeOrder2, leverage2, liquidatorAddress2, 0,
    ]), reverted_with="Trading: Low Balance")


@pytest.mark.asyncio
async def test_set_balance_for_testing(adminAuth_factory):
    _, adminAuth, fees, admin1, admin2, asset, trading, alice, bob, charlie, dave, fixed_math, holding, feeBalance, _, _ = adminAuth_factory

    alice_balance = to64x61(10000)
    bob_balance = to64x61(10000)
    await admin1_signer.send_transaction(admin1, alice.contract_address, 'set_balance', [AssetID.USDC, alice_balance])
    await admin2_signer.send_transaction(admin2, bob.contract_address, 'set_balance', [AssetID.USDC, bob_balance])
    await admin2_signer.send_transaction(admin2, bob.contract_address, 'set_balance', [AssetID.UST, bob_balance])

    alice_curr_balance = await alice.get_balance(AssetID.USDC).call()
    bob_curr_balance = await bob.get_balance(AssetID.USDC).call()

    assert alice_curr_balance.result.res == alice_balance
    assert bob_curr_balance.result.res == bob_balance

    alice_collaterals = await alice.return_array_collaterals().call()
    print_parsed_collaterals(alice_collaterals.result.array_list)

    bob_collaterals = await bob.return_array_collaterals().call()
    print_parsed_collaterals(bob_collaterals.result.array_list)


@pytest.mark.asyncio
async def test_revert_if_market_order_2percent_deviation(adminAuth_factory):
    _, adminAuth, fees, admin1, admin2, asset, trading, alice, bob, charlie, dave, fixed_math, holding, feeBalance, _, _ = adminAuth_factory

    ####### Opening of Orders #######
    size1 = to64x61(2)
    marketID_1 = BTC_USD_ID

    order_id_1 = str_to_felt("df54gdfa")
    assetID_1 = AssetID.BTC
    collateralID_1 = AssetID.USDC
    price1 = to64x61(1000)
    stopPrice1 = 0
    orderType1 = 0
    position1 = to64x61(4)
    direction1 = 0
    closeOrder1 = 0
    parentOrder1 = 0
    leverage1 = to64x61(3)
    liquidatorAddress1 = 0

    order_id_2 = str_to_felt("adsfgiu34hjjhks")
    assetID_2 = AssetID.BTC
    collateralID_2 = AssetID.USDC
    price2 = to64x61(1000)
    stopPrice2 = 0
    orderType2 = 0
    position2 = to64x61(3)
    direction2 = 1
    closeOrder2 = 0
    parentOrder2 = 0
    leverage2 = to64x61(3)
    liquidatorAddress2 = 0

    execution_price1 = to64x61(1021)

    hash_computed1 = hash_order(order_id_1, assetID_1, collateralID_1,
                                price1, stopPrice1, orderType1, position1, direction1, closeOrder1, leverage1)
    hash_computed2 = hash_order(order_id_2, assetID_2, collateralID_2,
                                price2, stopPrice2, orderType2, position2, direction2, closeOrder2, leverage2)

    signed_message1 = alice_signer.sign(hash_computed1)
    signed_message2 = bob_signer.sign(hash_computed2)

    await assert_revert(dave_signer.send_transaction(dave, trading.contract_address, "execute_batch", [
        size1,
        execution_price1,
        marketID_1,
        2,
        alice.contract_address, signed_message1[0], signed_message1[
            1], order_id_1, assetID_1, collateralID_1, price1, stopPrice1, orderType1, position1, direction1, closeOrder1, leverage1, liquidatorAddress1, 1, 
        bob.contract_address, signed_message2[0], signed_message2[
            1], order_id_2, assetID_2, collateralID_2, price2, stopPrice2, orderType2, position2, direction2, closeOrder2, leverage2, liquidatorAddress2, 0,
    ]), reverted_with="Trading: Market Order 2% above")


@pytest.mark.asyncio
async def test_revert_if_bad_limit_order_long(adminAuth_factory):
    _, adminAuth, fees, admin1, admin2, asset, trading, alice, bob, charlie, dave, fixed_math, holding, feeBalance, _, _ = adminAuth_factory

    ####### Opening of Orders #######
    size1 = to64x61(2)
    marketID_1 = BTC_USD_ID

    order_id_1 = str_to_felt("kvhn3m87yhfs")
    assetID_1 = AssetID.BTC
    collateralID_1 = AssetID.USDC
    price1 = to64x61(1000)
    stopPrice1 = 0
    orderType1 = 0
    position1 = to64x61(4)
    direction1 = 0
    closeOrder1 = 0
    parentOrder1 = 0
    leverage1 = to64x61(3)
    liquidatorAddress1 = 0

    order_id_2 = str_to_felt("3hf83hdfska")
    assetID_2 = AssetID.BTC
    collateralID_2 = AssetID.USDC
    price2 = to64x61(1000)
    stopPrice2 = 0
    orderType2 = 1
    position2 = to64x61(3)
    direction2 = 1
    closeOrder2 = 0
    parentOrder2 = 0
    leverage2 = to64x61(3)
    liquidatorAddress2 = 0

    execution_price1 = to64x61(1001)

    hash_computed1 = hash_order(order_id_1, assetID_1, collateralID_1,
                                price1, stopPrice1, orderType1, position1, direction1, closeOrder1, leverage1)
    hash_computed2 = hash_order(order_id_2, assetID_2, collateralID_2,
                                price2, stopPrice2, orderType2, position2, direction2, closeOrder2, leverage2)

    signed_message1 = alice_signer.sign(hash_computed1)
    signed_message2 = bob_signer.sign(hash_computed2)

    await assert_revert(dave_signer.send_transaction(dave, trading.contract_address, "execute_batch", [
        size1,
        execution_price1,
        marketID_1,
        2,
        alice.contract_address, signed_message1[0], signed_message1[
            1], order_id_1, assetID_1, collateralID_1, price1, stopPrice1,  orderType1, position1, direction1, closeOrder1, leverage1, liquidatorAddress1, 1, 
        bob.contract_address, signed_message2[0], signed_message2[
            1], order_id_2, assetID_2, collateralID_2, price2, stopPrice2, orderType2, position2, direction2, closeOrder2, leverage2, liquidatorAddress2, 0,
    ]), reverted_with="Trading: Bad long limit order")


@pytest.mark.asyncio
async def test_revert_if_bad_limit_order_short(adminAuth_factory):
    _, adminAuth, fees, admin1, admin2, asset, trading, alice, bob, charlie, dave, fixed_math, holding, feeBalance, _, _ = adminAuth_factory

    ####### Opening of Orders #######
    size1 = to64x61(2)
    marketID_1 = BTC_USD_ID

    order_id_1 = str_to_felt("fgkiu3iujsd78")
    assetID_1 = AssetID.BTC
    collateralID_1 = AssetID.USDC
    price1 = to64x61(1000)
    stopPrice1 = 0
    orderType1 = 1
    position1 = to64x61(4)
    direction1 = 0
    closeOrder1 = 0
    leverage1 = to64x61(3)
    liquidatorAddress1 = 0

    order_id_2 = str_to_felt("65duhhj438187i")
    assetID_2 = AssetID.BTC
    collateralID_2 = AssetID.USDC
    price2 = to64x61(1000)
    stopPrice2 = 0
    orderType2 = 1
    position2 = to64x61(3)
    direction2 = 1
    closeOrder2 = 0
    leverage2 = to64x61(3)
    liquidatorAddress2 = 0

    execution_price1 = to64x61(999)

    hash_computed1 = hash_order(order_id_1, assetID_1, collateralID_1,
                                price1, stopPrice1, orderType1, position1, direction1, closeOrder1, leverage1)
    hash_computed2 = hash_order(order_id_2, assetID_2, collateralID_2,
                                price2, stopPrice2, orderType2, position2, direction2, closeOrder2, leverage2)

    signed_message1 = alice_signer.sign(hash_computed1)
    signed_message2 = bob_signer.sign(hash_computed2)

    await assert_revert(dave_signer.send_transaction(dave, trading.contract_address, "execute_batch", [
        size1,
        execution_price1,
        marketID_1,
        2,
        alice.contract_address, signed_message1[0], signed_message1[
            1], order_id_1, assetID_1, collateralID_1, price1, stopPrice1, orderType1, position1, direction1, closeOrder1, leverage1, liquidatorAddress1, 1, 
        bob.contract_address, signed_message2[0], signed_message2[
            1], order_id_2, assetID_2, collateralID_2, price2, stopPrice2, orderType2, position2, direction2, closeOrder2, leverage2, liquidatorAddress2, 0,
    ]), reverted_with="Trading: Bad short limit order")


@pytest.mark.asyncio
async def test_revert_if_order_mismatch(adminAuth_factory):
    _, adminAuth, fees, admin1, admin2, asset, trading, alice, bob, charlie, dave, fixed_math, holding, feeBalance, _, _ = adminAuth_factory

    ####### Opening of Orders #######
    size1 = to64x61(2)
    marketID_1 = BTC_USD_ID

    order_id_1 = str_to_felt("8721jhfkf93hk1")
    assetID_1 = AssetID.BTC
    collateralID_1 = AssetID.USDC
    price1 = to64x61(1078)
    stopPrice1 = 0
    orderType1 = 0
    position1 = to64x61(4)
    direction1 = 0
    closeOrder1 = 0
    parentOrder1 = 0
    leverage1 = to64x61(3)
    liquidatorAddress1 = 0

    order_id_2 = str_to_felt("9fd1k31k5h7")
    assetID_2 = AssetID.BTC
    collateralID_2 = AssetID.USDC
    price2 = to64x61(1078)
    stopPrice2 = 0
    orderType2 = 0
    position2 = to64x61(3)
    direction2 = 0
    closeOrder2 = 0
    parentOrder2 = 0
    leverage2 = to64x61(3)
    liquidatorAddress2 = 0

    execution_price1 = to64x61(1078)

    hash_computed1 = hash_order(order_id_1, assetID_1, collateralID_1,
                                price1, stopPrice1, orderType1, position1, direction1, closeOrder1, leverage1)
    hash_computed2 = hash_order(order_id_2, assetID_2, collateralID_2,
                                price2, stopPrice2, orderType2, position2, direction2, closeOrder2, leverage2)

    signed_message1 = alice_signer.sign(hash_computed1)
    signed_message2 = bob_signer.sign(hash_computed2)

    await assert_revert(dave_signer.send_transaction(dave, trading.contract_address, "execute_batch", [
        size1,
        execution_price1,
        marketID_1,
        2,
        alice.contract_address, signed_message1[0], signed_message1[
            1], order_id_1, assetID_1, collateralID_1, price1, stopPrice1, orderType1, position1, direction1, closeOrder1, leverage1, liquidatorAddress1, 1,
        bob.contract_address, signed_message2[0], signed_message2[
            1], order_id_2, assetID_2, collateralID_2, price2, stopPrice2, orderType2, position2, direction2, closeOrder2, leverage2, liquidatorAddress2, 0, 
    ]), reverted_with="Trading: Net size is non-zero")


@pytest.mark.asyncio
async def test_revert_if_asset_not_tradable(adminAuth_factory):
    _, adminAuth, fees, admin1, admin2, asset, trading, alice, bob, charlie, dave, fixed_math, holding, feeBalance, _, _ = adminAuth_factory

    ####### Opening of Orders #######
    size1 = to64x61(2)
    marketID_1 = TSLA_USD_ID

    order_id_1 = str_to_felt("k3j43l1l34")
    assetID_1 = AssetID.TSLA
    collateralID_1 = AssetID.USDC
    price1 = to64x61(1078)
    stopPrice1 = 0
    orderType1 = 0
    position1 = to64x61(4)
    direction1 = 0
    closeOrder1 = 0
    parentOrder1 = 0
    leverage1 = to64x61(3)
    liquidatorAddress1 = 0

    order_id_2 = str_to_felt("45kj341kj4")
    assetID_2 = AssetID.TSLA
    collateralID_2 = AssetID.USDC
    price2 = to64x61(1078)
    stopPrice2 = 0
    orderType2 = 0
    position2 = to64x61(3)
    direction2 = 1
    closeOrder2 = 0
    parentOrder2 = 0
    leverage2 = to64x61(3)
    liquidatorAddress2 = 0

    execution_price1 = to64x61(1078)

    hash_computed1 = hash_order(order_id_1, assetID_1, collateralID_1,
                                price1, stopPrice1, orderType1, position1, direction1, closeOrder1, leverage1)
    hash_computed2 = hash_order(order_id_2, assetID_2, collateralID_2,
                                price2, stopPrice2, orderType2, position2, direction2, closeOrder2, leverage2)

    signed_message1 = alice_signer.sign(hash_computed1)
    signed_message2 = bob_signer.sign(hash_computed2)

    await assert_revert(dave_signer.send_transaction(dave, trading.contract_address, "execute_batch", [
        size1,
        execution_price1,
        marketID_1,
        2,
        alice.contract_address, signed_message1[0], signed_message1[
            1], order_id_1, assetID_1, collateralID_1, price1, stopPrice1, orderType1, position1, direction1, closeOrder1, leverage1, liquidatorAddress1, 1, 
        bob.contract_address, signed_message2[0], signed_message2[
            1], order_id_2, assetID_2, collateralID_2, price2, stopPrice2, orderType2, position2, direction2, closeOrder2, leverage2, liquidatorAddress2, 0,
    ]), reverted_with=f"Trading: Market not tradable")


@pytest.mark.asyncio
async def test_revert_if_collateral_mismatch(adminAuth_factory):
    _, adminAuth, fees, admin1, admin2, asset, trading, alice, bob, charlie, dave, fixed_math, holding, feeBalance, _, _ = adminAuth_factory

    ####### Opening of Orders #######
    size1 = to64x61(2)
    marketID_1 = BTC_USD_ID

    order_id_1 = str_to_felt("iu4n31kh123")
    assetID_1 = AssetID.BTC
    collateralID_1 = AssetID.USDC
    price1 = to64x61(1078)
    stopPrice1 = 0
    orderType1 = 0
    position1 = to64x61(4)
    direction1 = 0
    closeOrder1 = 0
    parentOrder1 = 0
    leverage1 = to64x61(3)
    liquidatorAddress1 = 0

    order_id_2 = str_to_felt("932jh1mjdfsl")
    assetID_2 = AssetID.BTC
    collateralID_2 = AssetID.UST
    price2 = to64x61(1078)
    stopPrice2 = 0
    orderType2 = 0
    position2 = to64x61(3)
    direction2 = 1
    closeOrder2 = 0
    parentOrder2 = 0
    leverage2 = to64x61(3)
    liquidatorAddress2 = 0

    execution_price1 = to64x61(1078)

    hash_computed1 = hash_order(order_id_1, assetID_1, collateralID_1,
                                price1, stopPrice1, orderType1, position1, direction1, closeOrder1, leverage1)
    hash_computed2 = hash_order(order_id_2, assetID_2, collateralID_2,
                                price2, stopPrice2, orderType2, position2, direction2, closeOrder2, leverage2)

    signed_message1 = alice_signer.sign(hash_computed1)
    signed_message2 = bob_signer.sign(hash_computed2)

    await assert_revert(dave_signer.send_transaction(dave, trading.contract_address, "execute_batch", [
        size1,
        execution_price1,
        marketID_1,
        2,
        alice.contract_address, signed_message1[0], signed_message1[
            1], order_id_1, assetID_1, collateralID_1, price1, stopPrice1, orderType1, position1, direction1, closeOrder1, leverage1, liquidatorAddress1, 1, 
        bob.contract_address, signed_message2[0], signed_message2[
            1], order_id_2, assetID_2, collateralID_2, price2, stopPrice2, orderType2, position2, direction2, closeOrder2, leverage2, liquidatorAddress2, 0, 
    ]), reverted_with="Trading: Collateral Mismatch")
>>>>>>> 89fa2381

async def set_balance(admin_signer, admin, user, asset_id, new_balance):
    await admin_signer.send_transaction(admin, user.contract_address, "set_balance", [asset_id, new_balance])

<<<<<<< HEAD
=======
@pytest.mark.asyncio
async def test_revert_if_asset_mismatch(adminAuth_factory):
    _, adminAuth, fees, admin1, admin2, asset, trading, alice, bob, charlie, dave, fixed_math, holding, feeBalance, _, _ = adminAuth_factory

    ####### Opening of Orders #######
    size1 = to64x61(2)
    marketID_1 = BTC_USD_ID

    order_id_1 = str_to_felt("3jh1udkasd")
    assetID_1 = AssetID.BTC
    collateralID_1 = AssetID.USDC
    price1 = to64x61(1078)
    stopPrice1 = 0
    orderType1 = 0
    position1 = to64x61(4)
    direction1 = 0
    closeOrder1 = 0
    parentOrder1 = 0
    leverage1 = to64x61(3)
    liquidatorAddress1 = 0

    order_id_2 = str_to_felt("5jkhfdjkew")
    assetID_2 = AssetID.ETH
    collateralID_2 = AssetID.USDC
    price2 = to64x61(1078)
    stopPrice2 = 0
    orderType2 = 0
    position2 = to64x61(3)
    direction2 = 1
    closeOrder2 = 0
    parentOrder2 = 0
    leverage2 = to64x61(3)
    liquidatorAddress2 = 0

    execution_price1 = to64x61(1078)

    hash_computed1 = hash_order(order_id_1, assetID_1, collateralID_1,
                                price1, stopPrice1, orderType1, position1, direction1, closeOrder1, leverage1)
    hash_computed2 = hash_order(order_id_2, assetID_2, collateralID_2,
                                price2, stopPrice2, orderType2, position2, direction2, closeOrder2, leverage2)

    signed_message1 = alice_signer.sign(hash_computed1)
    signed_message2 = bob_signer.sign(hash_computed2)

    await assert_revert(dave_signer.send_transaction(dave, trading.contract_address, "execute_batch", [
        size1,
        execution_price1,
        marketID_1,
        2,
        alice.contract_address, signed_message1[0], signed_message1[
            1], order_id_1, assetID_1, collateralID_1, price1, stopPrice1, orderType1, position1, direction1, closeOrder1, leverage1, liquidatorAddress1, 1, 
        bob.contract_address, signed_message2[0], signed_message2[
            1], order_id_2, assetID_2, collateralID_2, price2, stopPrice2, orderType2, position2, direction2, closeOrder2, leverage2, liquidatorAddress2, 0, 
    ]), reverted_with=f"Trading: Asset Mismatch")
>>>>>>> 89fa2381

async def execute_batch(zkx_node_signer, zkx_node, trading, quantity_locked, market_id, oracle_price, order_list_len, order_list):
    # Send execute_batch transaction
    await zkx_node_signer.send_transaction(zkx_node, trading.contract_address, "execute_batch", [
        quantity_locked,
        market_id,
        oracle_price,
        order_list_len,
        *order_list
    ])

<<<<<<< HEAD
=======
@pytest.mark.asyncio
async def test_revert_wrong_signature(adminAuth_factory):
    _, adminAuth, fees, admin1, admin2, asset, trading, alice, bob, charlie, dave, fixed_math, holding, feeBalance, _, _ = adminAuth_factory

    ####### Opening of Orders #######
    size = to64x61(2)
    marketID_1 = BTC_USD_ID

    order_id_1 = str_to_felt("zxcds35yts")
    assetID_1 = AssetID.BTC
    collateralID_1 = AssetID.USDC
    price1 = to64x61(10789)
    stopPrice1 =0
    orderType1 = 0
    position1 = to64x61(4)
    direction1 = 0
    closeOrder1 = 0
    parentOrder1 = 0
    leverage1 = to64x61(1)
    liquidatorAddress1 = 0

    order_id_2 = str_to_felt("mjuwoxzbcwq4")
    assetID_2 = AssetID.BTC
    collateralID_2 = AssetID.USDC
    price2 = to64x61(10789)
    stopPrice2 = 0
    orderType2 = 0
    position2 = to64x61(3)
    direction2 = 1
    closeOrder2 = 0
    parentOrder2 = 0
    leverage2 = to64x61(1)
    liquidatorAddress2 = 0

    execution_price1 = to64x61(10789)

    hash_computed1 = hash_order(order_id_1, assetID_1, collateralID_1,
                                price1, stopPrice1, orderType1, position1, direction1, closeOrder1, leverage1)
    hash_computed2 = hash_order(order_id_2, assetID_2, collateralID_2,
                                price2, stopPrice2, orderType2, position2, direction2, closeOrder2, leverage2)

    signed_message1 = alice_signer.sign(hash_computed1)
    signed_message2 = bob_signer.sign(hash_computed2)

    await assert_revert(dave_signer.send_transaction(dave, trading.contract_address, "execute_batch", [
        size,
        execution_price1,
        marketID_1,
        2,
        alice.contract_address, signed_message1[0], signed_message1[
            1], order_id_1, assetID_1, collateralID_1, price1, stopPrice1, orderType1, position1, direction1, closeOrder1, leverage1, liquidatorAddress1, 1, 
        bob.contract_address, signed_message1[0], signed_message1[
            1], order_id_2, assetID_2, collateralID_2, price2, stopPrice2, orderType2, position2, direction2, closeOrder2, leverage2, liquidatorAddress1, 0,
    ]))
>>>>>>> 89fa2381

async def execute_batch_reverted(zkx_node_signer, zkx_node, trading, quantity_locked, market_id, oracle_price, order_list_len, order_list, error_message):
    # Send execute_batch transaction
    await assert_revert(
        zkx_node_signer.send_transaction(zkx_node, trading.contract_address, "execute_batch", [
            quantity_locked,
            market_id,
            oracle_price,
            order_list_len,
            *order_list
        ]), reverted_with=error_message)

<<<<<<< HEAD

async def get_user_position(user, market_id, direction):
    user_starknet_query = await user.get_position_data(market_id_=market_id, direction_=direction).call()
    user_starknet_query_parsed = list(user_starknet_query.result.res)
    user_starknet_position = [from64x61(x)
                              for x in user_starknet_query_parsed]
    return user_starknet_position


async def get_user_position_python(user, market_id, direction):
    user_python_query = user.get_position(
        market_id=market_id, direction=direction)
    return list(user_python_query.values())

=======
@pytest.mark.asyncio
async def test_revert_if_leverage_more_than_allowed(adminAuth_factory):
    _, adminAuth, fees, admin1, admin2, asset, trading, alice, bob, charlie, dave, fixed_math, holding, feeBalance, _, _ = adminAuth_factory

    ####### Opening of Orders #######
    size = to64x61(1)
    marketID_1 = BTC_USD_ID

    order_id_1 = str_to_felt("32i7ashhj2")
    assetID_1 = AssetID.BTC
    collateralID_1 = AssetID.USDC
    price1 = to64x61(5000)
    stopPrice1 = 0
    orderType1 = 0
    position1 = to64x61(1)
    direction1 = 0
    closeOrder1 = 0
    parentOrder1 = 0
    leverage1 = to64x61(11)
    liquidatorAddress1 = 0

    order_id_2 = str_to_felt("mnjds87234")
    assetID_2 = AssetID.BTC
    collateralID_2 = AssetID.USDC
    price2 = to64x61(5000)
    stopPrice2 = 0
    orderType2 = 0
    position2 = to64x61(1)
    direction2 = 1
    closeOrder2 = 0
    parentOrder2 = 0
    leverage2 = to64x61(3)
    liquidatorAddress2 = 0

    execution_price1 = to64x61(5000)

    hash_computed1 = hash_order(order_id_1, assetID_1, collateralID_1,
                                price1, stopPrice1, orderType1, position1, direction1, closeOrder1, leverage1)
    hash_computed2 = hash_order(order_id_2, assetID_2, collateralID_2,
                                price2, stopPrice2, orderType2, position2, direction2, closeOrder2, leverage2)

    signed_message1 = alice_signer.sign(hash_computed1)
    signed_message2 = bob_signer.sign(hash_computed2)

    await assert_revert(dave_signer.send_transaction(dave, trading.contract_address, "execute_batch", [
        size,
        execution_price1,
        marketID_1,
        2,
        alice.contract_address, signed_message1[0], signed_message1[
            1], order_id_1, assetID_1, collateralID_1, price1, stopPrice1, orderType1, position1, direction1, closeOrder1, leverage1, liquidatorAddress1, 1, 
        bob.contract_address, signed_message2[0], signed_message2[
            1], order_id_2, assetID_1, collateralID_2, price2, stopPrice2, orderType2, position2, direction2, closeOrder2, leverage2, liquidatorAddress2, 0, 
    ]), reverted_with="Trading: Invalid Leverage")

@pytest.mark.asyncio
async def test_revert_stop_orders_execution_price_not_in_range(adminAuth_factory):
    _, adminAuth, fees, admin1, admin2, asset, trading, alice, bob, charlie, dave, fixed_math, holding, feeBalance, _, _ = adminAuth_factory

    ####### Opening of Orders #######
    size = to64x61(1)
    marketID_1 = BTC_USD_ID

    order_id_1 = str_to_felt("bidjsf732hjsfd")
    assetID_1 = AssetID.BTC
    collateralID_1 = AssetID.USDC
    price1 = to64x61(5000)
    stopPrice1 = to64x61(6000)
    orderType1 = 2
    position1 = to64x61(1)
    direction1 = 0
    closeOrder1 = 0
    parentOrder1 = 0
    leverage1 = to64x61(1)
    liquidatorAddress1 = 0

    order_id_2 = str_to_felt("iu32n3246dfsj")
    assetID_2 = AssetID.BTC
    collateralID_2 = AssetID.USDC
    price2 = to64x61(5000)
    stopPrice2 = to64x61(4000)
    orderType2 = 2
    position2 = to64x61(1)
    direction2 = 1
    closeOrder2 = 0
    parentOrder2 = 0
    leverage2 = to64x61(1)
    liquidatorAddress2 = 0

    execution_price1 = to64x61(7000)

    hash_computed1 = hash_order(order_id_1, assetID_1, collateralID_1,
                                price1, stopPrice1, orderType1, position1, direction1, closeOrder1, leverage1)
    hash_computed2 = hash_order(order_id_2, assetID_2, collateralID_2,
                                price2, stopPrice2, orderType2, position2, direction2, closeOrder2, leverage2)

    signed_message1 = alice_signer.sign(hash_computed1)
    signed_message2 = bob_signer.sign(hash_computed2)

    amount1 = await fixed_math.Math64x61_mul(execution_price1, size).call()
    fees1 = await fixed_math.Math64x61_mul(amount1.result.res, maker_trading_fees).call()
    total_amount1 = amount1.result.res + fees1.result.res

    amount2 = await fixed_math.Math64x61_mul(execution_price1, size).call()
    fees2 = await fixed_math.Math64x61_mul(amount2.result.res, taker_trading_fees).call()
    total_amount2 = amount2.result.res + fees2.result.res

    holdingBalance_before = await holding.balance(asset_id_=AssetID.USDC).call()
    feeBalance_before = await feeBalance.get_total_fee(assetID_=AssetID.USDC).call()
    alice_total_fees_before = await feeBalance.get_user_fee(address=alice.contract_address, assetID_=AssetID.USDC).call()
    bob_total_fees_before = await feeBalance.get_user_fee(address=bob.contract_address, assetID_=AssetID.USDC).call()

    await assert_revert(dave_signer.send_transaction(dave, trading.contract_address, "execute_batch", [
        size,
        execution_price1,
        marketID_1,
        2,
        alice.contract_address, signed_message1[0], signed_message1[
            1], order_id_1, assetID_1, collateralID_1, price1, stopPrice1, orderType1, position1, direction1, closeOrder1, leverage1, liquidatorAddress1, 0,
        bob.contract_address, signed_message2[0], signed_message2[
            1], order_id_2, assetID_1, collateralID_2, price2, stopPrice2, orderType2, position2, direction2, closeOrder2, leverage2, liquidatorAddress2, 1,
    ]), reverted_with="Trading: Invalid stop-limit-price short order")

@pytest.mark.asyncio
async def test_opening_and_closing_full_orders(adminAuth_factory):
    _, adminAuth, fees, admin1, admin2, asset, trading, alice, bob, charlie, dave, fixed_math, holding, feeBalance, _, _ = adminAuth_factory

    alice_curr_balance_before = await alice.get_balance(AssetID.USDC).call()
    bob_curr_balance_before = await bob.get_balance(AssetID.USDC).call()

    ####### Opening of Orders #######
    size = to64x61(1)
    marketID_1 = BTC_USD_ID

    order_id_1 = str_to_felt("sdj324hka8kaedf")
    assetID_1 = AssetID.BTC
    collateralID_1 = AssetID.USDC
    price1 = to64x61(5000)
    stopPrice1 = 0
    orderType1 = 0
    position1 = to64x61(1)
    direction1 = 0
    closeOrder1 = 0
    parentOrder1 = 0
    leverage1 = to64x61(1)
    liquidatorAddress1 = 0

    order_id_2 = str_to_felt("wer4iljerw")
    assetID_2 = AssetID.BTC
    collateralID_2 = AssetID.USDC
    price2 = to64x61(5000)
    stopPrice2 = 0
    orderType2 = 0
    position2 = to64x61(1)
    direction2 = 1
    closeOrder2 = 0
    parentOrder2 = 0
    leverage2 = to64x61(1)
    liquidatorAddress2 = 0

    execution_price1 = to64x61(5000)

    hash_computed1 = hash_order(order_id_1, assetID_1, collateralID_1,
                                price1, stopPrice1, orderType1, position1, direction1, closeOrder1, leverage1)
    hash_computed2 = hash_order(order_id_2, assetID_2, collateralID_2,
                                price2, stopPrice2, orderType2, position2, direction2, closeOrder2, leverage2)

    signed_message1 = alice_signer.sign(hash_computed1)
    signed_message2 = bob_signer.sign(hash_computed2)

    amount1 = await fixed_math.Math64x61_mul(execution_price1, size).call()
    fees1 = await fixed_math.Math64x61_mul(amount1.result.res, maker_trading_fees).call()
    total_amount1 = amount1.result.res + fees1.result.res

    amount2 = await fixed_math.Math64x61_mul(execution_price1, size).call()
    fees2 = await fixed_math.Math64x61_mul(amount2.result.res, taker_trading_fees).call()
    total_amount2 = amount2.result.res + fees2.result.res

    holdingBalance_before = await holding.balance(asset_id_=AssetID.USDC).call()
    feeBalance_before = await feeBalance.get_total_fee(assetID_=AssetID.USDC).call()
    alice_total_fees_before = await feeBalance.get_user_fee(address=alice.contract_address, assetID_=AssetID.USDC).call()
    bob_total_fees_before = await feeBalance.get_user_fee(address=bob.contract_address, assetID_=AssetID.USDC).call()

    res = await dave_signer.send_transaction(dave, trading.contract_address, "execute_batch", [
        size,
        execution_price1,
        marketID_1,
        2,
        alice.contract_address, signed_message1[0], signed_message1[
            1], order_id_1, assetID_1, collateralID_1, price1, stopPrice1, orderType1, position1, direction1, closeOrder1, leverage1, liquidatorAddress1, 0,
        bob.contract_address, signed_message2[0], signed_message2[
            1], order_id_2, assetID_1, collateralID_2, price2, stopPrice2, orderType2, position2, direction2, closeOrder2, leverage2, liquidatorAddress2, 1,
    ])

    orderState1 = await alice.get_position_data(market_id_=marketID_1, direction_=direction1).call()
    res1 = list(orderState1.result.res)

    assert res1 == [
        execution_price1,
        position1,
        to64x61(5000),
        to64x61(0),
        leverage1
    ]

    orderState2 = await bob.get_position_data(market_id_=marketID_1, direction_=direction2).call()
    res2 = list(orderState2.result.res)

    assert res2 == [
        execution_price1,
        position2,
        to64x61(5000),
        to64x61(0),
        leverage2
    ]

    alice_curr_balance = await alice.get_balance(AssetID.USDC).call()
    bob_curr_balance = await bob.get_balance(AssetID.USDC).call()
    holdingBalance = await holding.balance(asset_id_=AssetID.USDC).call()
    feeBalance_curr = await feeBalance.get_total_fee(assetID_=AssetID.USDC).call()
    alice_total_fees = await feeBalance.get_user_fee(address=alice.contract_address, assetID_=AssetID.USDC).call()
    bob_total_fees = await feeBalance.get_user_fee(address=bob.contract_address, assetID_=AssetID.USDC).call()

    print("Fee balance got: ", feeBalance_curr.result.fee)
    print("Alice fee: ", alice_total_fees.result.fee)
    print("Bob fee: ", bob_total_fees.result.fee)

    assert from64x61(alice_curr_balance.result.res) == from64x61(alice_curr_balance_before.result.res - total_amount1)
    assert from64x61(bob_curr_balance.result.res) == from64x61(bob_curr_balance_before.result.res - total_amount2)
    assert holdingBalance.result.amount == holdingBalance_before.result.amount + \
        amount1.result.res + amount2.result.res
    # Commenting the below line because of 64x61 bug
    #assert from64x61(alice_total_fees.result.fee) == from64x61(alice_total_fees_before.result.fee) + from64x61(fees1.result.res)
    assert from64x61(bob_total_fees.result.fee) == from64x61(bob_total_fees_before.result.fee + fees2.result.res)
    #assert from64x61(feeBalance_curr.result.fee) == from64x61(feeBalance_before.result.fee + fees1.result.res + fees2.result.res)

    alice_positions = await alice.get_positions().call()
    print(list(alice_positions.result.positions_array))

    # print("list size is : ", alice_len.result.res)

    #### Closing Of Orders ########
    size2 = to64x61(1)
    marketID_2 = BTC_USD_ID

    order_id_3 = str_to_felt("rlbrj32414hd")
    assetID_3 = AssetID.BTC
    collateralID_3 = AssetID.USDC
    price3 = to64x61(6000)
    stopPrice3 = 0
    orderType3 = 0
    position3 = to64x61(1)
    direction3 = 1
    closeOrder3 = 1
    parentOrder3 = order_id_1
    leverage3 = to64x61(1)
    liquidatorAddress3 = 0

    order_id_4 = str_to_felt("tew243sdf2334")
    assetID_4 = AssetID.BTC
    collateralID_4 = AssetID.USDC
    price4 = to64x61(6000)
    stopPrice4 = 0
    orderType4 = 0
    position4 = to64x61(1)
    direction4 = 0
    closeOrder4 = 1
    parentOrder4 = order_id_2
    leverage4 = to64x61(1)
    liquidatorAddress4 = 0

    execution_price2 = to64x61(6000)

    hash_computed3 = hash_order(order_id_3, assetID_3, collateralID_3,
                                price3, stopPrice3, orderType3, position3, direction3, closeOrder3, leverage3)
    hash_computed4 = hash_order(order_id_4, assetID_4, collateralID_4,
                                price4, stopPrice4, orderType4, position4, direction4, closeOrder4, leverage4)

    signed_message3 = alice_signer.sign(hash_computed3)
    signed_message4 = bob_signer.sign(hash_computed4)

    amount2 = await fixed_math.Math64x61_mul(execution_price2, size).call()

    pnl = execution_price2 - execution_price1
    adjusted_price = execution_price1 - pnl
    amount1 = await fixed_math.Math64x61_mul(adjusted_price, size).call()

    res = await dave_signer.send_transaction(dave, trading.contract_address, "execute_batch", [
        size2,
        execution_price2,
        marketID_2,
        2,
        alice.contract_address, signed_message3[0], signed_message3[
            1], order_id_3, assetID_3, collateralID_3, price3, stopPrice3, orderType3, position3, direction3, closeOrder3, leverage3, liquidatorAddress3, 0,
        bob.contract_address, signed_message4[0], signed_message4[
            1], order_id_4, assetID_4, collateralID_4, price4, stopPrice4, orderType4, position4, direction4, closeOrder4, leverage4, liquidatorAddress4, 1,
    ])

    orderState3 = await alice.get_position_data(market_id_=marketID_2, direction_=direction1).call()
    res3 = list(orderState3.result.res)

    assert res3 == [
        execution_price1,
        0,
        to64x61(0),
        to64x61(0),
        leverage3
    ]

    orderState4 = await bob.get_position_data(market_id_=marketID_2, direction_=direction2).call()
    res4 = list(orderState4.result.res)

    assert res4 == [
        execution_price1,
        0,
        to64x61(0),
        to64x61(0),
        leverage4
    ]

    alice_curr_balance_after = await alice.get_balance(collateralID_3).call()
    bob_curr_balance_after = await bob.get_balance(collateralID_4).call()
    holdingBalance_after = await holding.balance(asset_id_=AssetID.USDC).call()
    feeBalance_after = await feeBalance.get_total_fee(assetID_=AssetID.USDC).call()
    alice_total_fees_after = await feeBalance.get_user_fee(address=alice.contract_address, assetID_=AssetID.USDC).call()
    bob_total_fees_after = await feeBalance.get_user_fee(address=bob.contract_address, assetID_=AssetID.USDC).call()

    assert holdingBalance_after.result.amount == holdingBalance.result.amount - \
        amount1.result.res - amount2.result.res
    assert alice_curr_balance_after.result.res == alice_curr_balance.result.res + \
        amount1.result.res
    assert bob_curr_balance_after.result.res == bob_curr_balance.result.res + amount2.result.res
    assert alice_total_fees_after.result.fee == alice_total_fees.result.fee
    assert bob_total_fees_after.result.fee == bob_total_fees.result.fee
    assert feeBalance_after.result.fee == feeBalance_curr.result.fee
>>>>>>> 89fa2381

async def get_fund_balance(fund, asset_id):
    fund_query = await fund.balance(asset_id_=asset_id).call()
    return from64x61(fund_query.result.amount)


async def get_fund_balance_python(executor, fund, asset_id):
    return executor.get_fund_balance(fund, asset_id)


<<<<<<< HEAD
async def get_user_balance(user, asset_id):
    user_query = await user.get_balance(assetID_=asset_id).call()
    return user_query.result.res


async def ger_user_balance_python(user, asset_id):
    return user.get_balance(asset_id)


async def compare_user_balances(users, user_tests, asset_id):
    for i in range(len(users)):
        user_balance = await get_user_balance(user=users[i], asset_id=asset_id)
        user_balance_python = await user_tests[i].get_user_balance_python(user=user_tests[i], asset_id=str_to_felt("USDC"))

        assert user_balance_python == pytest.approx(
            user_balance, abs=1e-6)


async def compare_fund_balances(executor, holding, liquidity, fee_balance, insurance):
    holding_fund_balance = await get_fund_balance(fund=holding, asset_id=USDC_ID)
    holding_fund_balance_python = await get_fund_balance_python(executor=executor, fund=fund_mapping["holding_fund"], asset_id=str_to_felt("USDC"))
    assert holding_fund_balance_python == pytest.approx(
        holding_fund_balance, abs=1e-6)
=======
@pytest.mark.asyncio
async def test_three_orders_in_a_batch(adminAuth_factory):
    _, adminAuth, fees, admin1, admin2, asset, trading, alice, bob, charlie, dave, fixed_math, holding, feeBalance, _, _ = adminAuth_factory

    alice_balance = to64x61(50000)
    bob_balance = to64x61(50000)
    charlie_balance = to64x61(50000)

    await admin1_signer.send_transaction(admin1, alice.contract_address, 'set_balance', [AssetID.USDC, alice_balance])
    await admin2_signer.send_transaction(admin2, bob.contract_address, 'set_balance', [AssetID.USDC, bob_balance])
    await admin2_signer.send_transaction(admin2, charlie.contract_address, 'set_balance', [AssetID.USDC, charlie_balance])

    alice_curr_balance_before = await alice.get_balance(assetID_=AssetID.USDC).call()
    bob_curr_balance_before = await bob.get_balance(assetID_=AssetID.USDC).call()
    charlie_curr_balance_before = await charlie.get_balance(assetID_=AssetID.USDC).call()

    ####### Opening of Orders #######
    size1 = to64x61(4)
    marketID_1 = BTC_USD_ID

    order_id_1 = str_to_felt("32iga62jsgfds")
    assetID_1 = AssetID.BTC
    collateralID_1 = AssetID.USDC
    price1 = to64x61(9325.2432042)
    stopPrice1 = 0
    orderType1 = 0
    position1 = to64x61(5)
    direction1 = 0
    closeOrder1 = 0
    parentOrder1 = 0
    leverage1 = to64x61(1)
    liquidatorAddress1 = 0

    order_id_2 = str_to_felt("873h2kkjsffg")
    assetID_2 = AssetID.BTC
    collateralID_2 = AssetID.USDC
    price2 = to64x61(9325.03424)
    stopPrice2 = 0
    orderType2 = 0
    position2 = to64x61(3)
    direction2 = 1
    closeOrder2 = 0
    parentOrder2 = 0
    leverage2 = to64x61(1)
    liquidatorAddress2 = 0

    order_id_3 = str_to_felt("dsfwr432")
    assetID_3 = AssetID.BTC
    collateralID_3 = AssetID.USDC
    price3 = to64x61(9324.43)
    stopPrice3 = 0
    orderType3 = 0
    position3 = to64x61(1)
    direction3 = 1
    closeOrder3 = 0
    parentOrder3 = 0
    leverage3 = to64x61(1)
    liquidatorAddress3 = 0

    execution_price1 = to64x61(9325)

    hash_computed1 = hash_order(order_id_1, assetID_1, collateralID_1,
                                price1, stopPrice1, orderType1, position1, direction1, closeOrder1, leverage1)
    hash_computed2 = hash_order(order_id_2, assetID_2, collateralID_2,
                                price2, stopPrice2, orderType2, position2, direction2, closeOrder2, leverage2)
    hash_computed3 = hash_order(order_id_3, assetID_3, collateralID_3,
                                price3, stopPrice3, orderType3, position3, direction3, closeOrder3, leverage3)

    signed_message1 = alice_signer.sign(hash_computed1)
    signed_message2 = bob_signer.sign(hash_computed2)
    signed_message3 = charlie_signer.sign(hash_computed3)

    amount1 = await fixed_math.Math64x61_mul(execution_price1, size1).call()
    fees1 = await fixed_math.Math64x61_mul(amount1.result.res, taker_trading_fees).call()
    total_amount1 = amount1.result.res + fees1.result.res

    amount2 = await fixed_math.Math64x61_mul(execution_price1, position2).call()
    fees2 = await fixed_math.Math64x61_mul(amount2.result.res, maker_trading_fees).call()
    total_amount2 = amount2.result.res + fees2.result.res

    amount3 = await fixed_math.Math64x61_mul(execution_price1, position3).call()
    fees3 = await fixed_math.Math64x61_mul(amount3.result.res, maker_trading_fees).call()
    total_amount3 = amount3.result.res + fees3.result.res

    holdingBalance_before = await holding.balance(asset_id_=AssetID.USDC).call()
    feeBalance_before = await feeBalance.get_total_fee(assetID_=AssetID.USDC).call()
    alice_total_fees_before = await feeBalance.get_user_fee(address=alice.contract_address, assetID_=AssetID.USDC).call()
    bob_total_fees_before = await feeBalance.get_user_fee(address=bob.contract_address, assetID_=AssetID.USDC).call()
    charlie_total_fees_before = await feeBalance.get_user_fee(address=charlie.contract_address, assetID_=AssetID.USDC).call()

    res = await dave_signer.send_transaction(dave, trading.contract_address, "execute_batch", [
        size1,
        execution_price1,
        marketID_1,
        3,
        alice.contract_address, signed_message1[0], signed_message1[
            1], order_id_1, assetID_1, collateralID_1, price1, stopPrice1, orderType1, position1, direction1, closeOrder1, leverage1, liquidatorAddress1, 1,
        bob.contract_address, signed_message2[0], signed_message2[
            1], order_id_2, assetID_2, collateralID_2, price2, stopPrice2, orderType2, position2, direction2, closeOrder2, leverage2, liquidatorAddress2, 0,
        charlie.contract_address, signed_message3[0], signed_message3[
            1], order_id_3, assetID_3, collateralID_3, price3, stopPrice3, orderType3, position3, direction3, closeOrder3, leverage3, liquidatorAddress3, 0,
    ])

    orderState1 = await alice.get_position_data(market_id_=marketID_1, direction_=direction1).call()
    res1 = list(orderState1.result.res)

    assert res1 == [
        execution_price1,
        to64x61(4),
        to64x61(37300),
        to64x61(0),
        leverage1
    ]

    orderState2 = await bob.get_position_data(market_id_=marketID_1, direction_=direction2).call()
    res2 = list(orderState2.result.res)

    assert res2 == [
        execution_price1,
        position2,
        to64x61(27975),
        to64x61(0),
        leverage2
    ]

    orderState3 = await charlie.get_position_data(market_id_=marketID_1, direction_=direction3).call()
    res3 = list(orderState3.result.res)

    assert res3 == [
        execution_price1,
        position3,
        to64x61(9325),
        to64x61(0),
        leverage3
    ]

    alice_curr_balance = await alice.get_balance(assetID_=AssetID.USDC).call()
    bob_curr_balance = await bob.get_balance(assetID_=AssetID.USDC).call()
    charlie_curr_balance = await charlie.get_balance(assetID_=AssetID.USDC).call()
    holdingBalance = await holding.balance(asset_id_=AssetID.USDC).call()
    feeBalance_curr = await feeBalance.get_total_fee(assetID_=AssetID.USDC).call()
    alice_total_fees = await feeBalance.get_user_fee(address=alice.contract_address, assetID_=AssetID.USDC).call()
    bob_total_fees = await feeBalance.get_user_fee(address=bob.contract_address, assetID_=AssetID.USDC).call()
    charlie_total_fees = await feeBalance.get_user_fee(address=charlie.contract_address, assetID_=AssetID.USDC).call()

    assert alice_curr_balance.result.res == alice_curr_balance_before.result.res - total_amount1
    assert from64x61(bob_curr_balance.result.res) == from64x61(bob_curr_balance_before.result.res - total_amount2)
    assert from64x61(charlie_curr_balance.result.res) == from64x61(charlie_curr_balance_before.result.res - total_amount3)
    assert from64x61(holdingBalance.result.amount) == from64x61(holdingBalance_before.result.amount + amount1.result.res + amount2.result.res + amount3.result.res)
    assert from64x61(alice_total_fees.result.fee) == from64x61(alice_total_fees_before.result.fee + fees1.result.res)
    # Commenting the following check because of 64x61 bug
    #assert from64x61(bob_total_fees.result.fee) == from64x61(bob_total_fees_before.result.fee + fees2.result.res)
    #assert from64x61(charlie_total_fees.result.fee) == from64x61(charlie_total_fees_before.result.fee + fees3.result.res)
    #assert from64x61(feeBalance_curr.result.fee) == from64x61(feeBalance_before.result.fee + fees1.result.res + fees2.result.res + fees3.result.res)

    ##### Closing Of Orders ########
    size2 = to64x61(4)
    marketID_2 = BTC_USD_ID

    order_id_4 = str_to_felt("er8u324hj4hd")
    assetID_4 = AssetID.BTC
    collateralID_4 = AssetID.USDC
    price4 = to64x61(12000.2432042)
    stopPrice4 = 0
    orderType4 = 0
    position4 = to64x61(4)
    direction4 = 1
    closeOrder4 = 1
    parentOrder4 = order_id_1
    leverage4 = to64x61(1)
    liquidatorAddress4 = 0

    order_id_5 = str_to_felt("5324k34")
    assetID_5 = AssetID.BTC
    collateralID_5 = AssetID.USDC
    price5 = to64x61(12032.9803)
    stopPrice5 = 0
    orderType5 = 0
    position5 = to64x61(3)
    direction5 = 0
    closeOrder5 = 1
    parentOrder5 = order_id_2
    leverage5 = to64x61(1)
    liquidatorAddress5 = 0

    order_id_6 = str_to_felt("3df324gds34")
    assetID_6 = AssetID.BTC
    collateralID_6 = AssetID.USDC
    price6 = to64x61(12010.2610396)
    stopPrice6 = 0
    orderType6 = 0
    position6 = to64x61(1)
    direction6 = 0
    closeOrder6 = 1
    parentOrder6 = order_id_3
    leverage6 = to64x61(1)
    liquidatorAddress6 = 0

    execution_price2 = to64x61(12025.432)

    hash_computed4 = hash_order(order_id_4, assetID_4, collateralID_4,
                                price4, stopPrice4, orderType4, position4, direction4, closeOrder4, leverage4)
    hash_computed5 = hash_order(order_id_5, assetID_5, collateralID_5,
                                price5, stopPrice5, orderType5, position5, direction5, closeOrder5, leverage5)
    hash_computed6 = hash_order(order_id_6, assetID_6, collateralID_6,
                                price6, stopPrice6, orderType6, position6, direction6, closeOrder6, leverage6)

    signed_message4 = alice_signer.sign(hash_computed4)
    signed_message5 = bob_signer.sign(hash_computed5)
    signed_message6 = charlie_signer.sign(hash_computed6)

    pnl = execution_price2 - execution_price1
    adjusted_price = execution_price1 - pnl
    amount1 = await fixed_math.Math64x61_mul(adjusted_price, size2).call()

    amount2 = await fixed_math.Math64x61_mul(execution_price2, position2).call()

    amount3 = await fixed_math.Math64x61_mul(execution_price2, position3).call()

    res = await dave_signer.send_transaction(dave, trading.contract_address, "execute_batch", [
        size2,
        execution_price2,
        marketID_2,
        3,
        alice.contract_address, signed_message4[0], signed_message4[
            1], order_id_4, assetID_4, collateralID_4, price4, stopPrice4, orderType4, position4, direction4, closeOrder4, leverage4, liquidatorAddress4, 1,
        bob.contract_address, signed_message5[0], signed_message5[
            1], order_id_5, assetID_5, collateralID_5, price5, stopPrice5, orderType5, position5, direction5, closeOrder5, leverage5, liquidatorAddress5, 0,
        charlie.contract_address, signed_message6[0], signed_message6[
            1], order_id_6, assetID_6, collateralID_6, price6, stopPrice6, orderType6, position6, direction6, closeOrder6, leverage6, liquidatorAddress6, 0,
    ])

    orderState4 = await alice.get_position_data(market_id_=marketID_2, direction_=direction1).call()
    res4 = list(orderState4.result.res)
    assert res4 == [
        execution_price1,
        0,
        to64x61(0),
        to64x61(0),
        leverage4
    ]

    orderState5 = await bob.get_position_data(market_id_=marketID_2, direction_=direction2).call()
    res5 = list(orderState5.result.res)
    assert res5 == [
        execution_price1,
        0,
        to64x61(0),
        to64x61(0),
        leverage5
    ]

    orderState6 = await charlie.get_position_data(market_id_=marketID_2, direction_=direction3).call()
    res6 = list(orderState6.result.res)
    assert res6 == [
        execution_price1,
        0,
        to64x61(0),
        to64x61(0),
        leverage6
    ]

    alice_curr_balance_after = await alice.get_balance(assetID_=AssetID.USDC).call()
    bob_curr_balance_after = await bob.get_balance(assetID_=AssetID.USDC).call()
    charlie_curr_balance_after = await charlie.get_balance(assetID_=AssetID.USDC).call()
    holdingBalance_after = await holding.balance(asset_id_=AssetID.USDC).call()
    feeBalance_after = await feeBalance.get_total_fee(assetID_=AssetID.USDC).call()
    alice_total_fees_after = await feeBalance.get_user_fee(address=alice.contract_address, assetID_=AssetID.USDC).call()
    bob_total_fees_after = await feeBalance.get_user_fee(address=bob.contract_address, assetID_=AssetID.USDC).call()
    charlie_total_fees_after = await feeBalance.get_user_fee(address=charlie.contract_address, assetID_=AssetID.USDC).call()

    assert holdingBalance_after.result.amount == holdingBalance.result.amount - \
        amount1.result.res - amount2.result.res - amount3.result.res
    assert alice_curr_balance_after.result.res == alice_curr_balance.result.res + \
        amount1.result.res
    assert bob_curr_balance_after.result.res == bob_curr_balance.result.res + amount2.result.res
    assert charlie_curr_balance_after.result.res == charlie_curr_balance.result.res + \
        amount3.result.res
    assert alice_total_fees_after.result.fee == alice_total_fees.result.fee
    assert bob_total_fees_after.result.fee == bob_total_fees.result.fee
    assert charlie_total_fees_after.result.fee == charlie_total_fees.result.fee
    assert feeBalance_after.result.fee == feeBalance_curr.result.fee

@pytest.mark.asyncio
async def test_opening_and_closing_full_orders_with_leverage(adminAuth_factory):
    _, adminAuth, fees, admin1, admin2, asset, trading, alice, bob, charlie, dave, fixed_math, holding, feeBalance, _, _ = adminAuth_factory

    alice_balance = to64x61(100000)
    bob_balance = to64x61(100000)

    await admin1_signer.send_transaction(admin1, alice.contract_address, 'set_balance', [AssetID.USDC, alice_balance])
    await admin2_signer.send_transaction(admin2, bob.contract_address, 'set_balance', [AssetID.USDC, bob_balance])

    alice_curr_balance_before = await alice.get_balance(AssetID.USDC).call()
    bob_curr_balance_before = await bob.get_balance(AssetID.USDC).call()

    ####### Opening of Orders #######
    size1 = to64x61(2)
    marketID_1 = BTC_USD_ID

    order_id_1 = str_to_felt("iu21iosdf8453")
    assetID_1 = AssetID.BTC
    collateralID_1 = AssetID.USDC
    price1 = to64x61(5000)
    stopPrice1 = 0
    orderType1 = 0
    position1 = to64x61(2)
    direction1 = 0
    closeOrder1 = 0
    parentOrder1 = 0
    leverage1 = to64x61(2)
    liquidatorAddress1 = 0

    order_id_2 = str_to_felt("wer4iljemn")
    assetID_2 = AssetID.BTC
    collateralID_2 = AssetID.USDC
    price2 = to64x61(5000)
    stopPrice2 = 0
    orderType2 = 0
    position2 = to64x61(2)
    direction2 = 1
    closeOrder2 = 0
    parentOrder2 = 0
    leverage2 = to64x61(2)
    liquidatorAddress2 = 0

    execution_price1 = to64x61(5000)

    hash_computed1 = hash_order(order_id_1, assetID_1, collateralID_1,
                                price1, stopPrice1, orderType1, position1, direction1, closeOrder1, leverage1)
    hash_computed2 = hash_order(order_id_2, assetID_2, collateralID_2,
                                price2, stopPrice2, orderType2, position2, direction2, closeOrder2, leverage2)

    signed_message1 = alice_signer.sign(hash_computed1)
    signed_message2 = bob_signer.sign(hash_computed2)

    size_without_leverage1 = await fixed_math.Math64x61_div(size1, leverage1).call()
    amount1 = await fixed_math.Math64x61_mul(execution_price1, size_without_leverage1.result.res).call()
    amount_for_fee1 = await fixed_math.Math64x61_mul(execution_price1, size1).call()
    fees1 = await fixed_math.Math64x61_mul(amount_for_fee1.result.res, taker_trading_fees).call()
    total_amount1 = amount1.result.res + fees1.result.res

    size_without_leverage2 = await fixed_math.Math64x61_div(size1, leverage2).call()
    amount2 = await fixed_math.Math64x61_mul(execution_price1, size_without_leverage2.result.res).call()
    amount_for_fee2 = await fixed_math.Math64x61_mul(execution_price1, size1).call()
    fees2 = await fixed_math.Math64x61_mul(amount_for_fee2.result.res, maker_trading_fees).call()
    total_amount2 = amount2.result.res + fees2.result.res

    holdingBalance_before = await holding.balance(asset_id_=AssetID.USDC).call()
    feeBalance_before = await feeBalance.get_total_fee(assetID_=AssetID.USDC).call()
    alice_total_fees_before = await feeBalance.get_user_fee(address=alice.contract_address, assetID_=AssetID.USDC).call()
    bob_total_fees_before = await feeBalance.get_user_fee(address=bob.contract_address, assetID_=AssetID.USDC).call()

    res = await dave_signer.send_transaction(dave, trading.contract_address, "execute_batch", [
        size1,
        execution_price1,
        marketID_1,
        2,
        alice.contract_address, signed_message1[0], signed_message1[
            1], order_id_1, assetID_1, collateralID_1, price1, stopPrice1, orderType1, position1, direction1, closeOrder1, leverage1, liquidatorAddress1, 1,
        bob.contract_address, signed_message2[0], signed_message2[
            1], order_id_2, assetID_1, collateralID_2, price2, stopPrice2, orderType2, position2, direction2, closeOrder2, leverage2, liquidatorAddress2, 0, 
    ])

    orderState1 = await alice.get_position_data(market_id_=marketID_1, direction_=direction1).call()
    res1 = list(orderState1.result.res)

    assert res1 == [
        execution_price1,
        to64x61(2),
        to64x61(5000),
        to64x61(5000),
        leverage1
    ]

    orderState2 = await bob.get_position_data(market_id_=marketID_1, direction_=direction2).call()
    res2 = list(orderState2.result.res)

    assert res2 == [
        execution_price1,
        to64x61(2),
        to64x61(5000),
        to64x61(5000),
        leverage2
    ]

    alice_curr_balance = await alice.get_balance(AssetID.USDC).call()
    bob_curr_balance = await bob.get_balance(AssetID.USDC).call()
    holdingBalance = await holding.balance(asset_id_=AssetID.USDC).call()
    feeBalance_curr = await feeBalance.get_total_fee(assetID_=AssetID.USDC).call()
    alice_total_fees = await feeBalance.get_user_fee(address=alice.contract_address, assetID_=AssetID.USDC).call()
    bob_total_fees = await feeBalance.get_user_fee(address=bob.contract_address, assetID_=AssetID.USDC).call()

    assert from64x61(alice_curr_balance.result.res) == from64x61(alice_curr_balance_before.result.res - total_amount1)
    assert from64x61(bob_curr_balance.result.res) == from64x61(bob_curr_balance_before.result.res - total_amount2)
    assert from64x61(holdingBalance.result.amount) == from64x61(holdingBalance_before.result.amount + amount_for_fee1.result.res + amount_for_fee2.result.res)
    assert from64x61(alice_total_fees.result.fee) == from64x61(alice_total_fees_before.result.fee + fees1.result.res)
    # Commenting due to 64x61 bug
    #assert from64x61(bob_total_fees.result.fee) == from64x61(bob_total_fees_before.result.fee + fees2.result.res)
    #assert from64x61(feeBalance_curr.result.fee) == from64x61(feeBalance_before.result.fee + fees1.result.res + fees2.result.res)
    #### Closing Of Orders ########
    size2 = to64x61(2)
    marketID_2 = BTC_USD_ID

    order_id_3 = str_to_felt("dfs32423gdsga")
    assetID_3 = AssetID.BTC
    collateralID_3 = AssetID.USDC
    price3 = to64x61(6000)
    stopPrice3 = 0
    orderType3 = 0
    position3 = to64x61(2)
    direction3 = 1
    closeOrder3 = 1
    parentOrder3 = order_id_1
    leverage3 = to64x61(2)
    liquidatorAddress3 = 0

    order_id_4 = str_to_felt("tew2hda334")
    assetID_4 = AssetID.BTC
    collateralID_4 = AssetID.USDC
    price4 = to64x61(6000)
    stopPrice4 = 0
    orderType4 = 0
    position4 = to64x61(2)
    direction4 = 0
    closeOrder4 = 1
    parentOrder4 = order_id_2
    leverage4 = to64x61(2)
    liquidatorAddress4 = 0

    execution_price2 = to64x61(6000)

    hash_computed3 = hash_order(order_id_3, assetID_3, collateralID_3,
                                price3, stopPrice3, orderType3, position3, direction3, closeOrder3, leverage3)
    hash_computed4 = hash_order(order_id_4, assetID_4, collateralID_4,
                                price4, stopPrice4, orderType4, position4, direction4, closeOrder4, leverage4)

    signed_message3 = alice_signer.sign(hash_computed3)
    signed_message4 = bob_signer.sign(hash_computed4)

    diff1 = execution_price1 - execution_price2

    adjusted_price3 = to64x61(from64x61(execution_price1) + from64x61(diff1))
    pnl3 = await fixed_math.Math64x61_mul(diff1, size1).call()
    fraction_closed3 = await fixed_math.Math64x61_div(size1, size2).call()
    pnl_closed3 = await fixed_math.Math64x61_mul(pnl3.result.res, fraction_closed3.result.res).call()
    margin_returned3 = await fixed_math.Math64x61_mul(amount2.result.res, fraction_closed3.result.res).call()
    amount_returned3 = to64x61(
        from64x61(pnl_closed3.result.res) + from64x61(margin_returned3.result.res))
    position_value_closed3 = await fixed_math.Math64x61_mul(adjusted_price3, size2).call()

    print("alice difference is: ", from64x61(diff1))
    print("amount to be returned to alice is: ", from64x61(amount_returned3))
    print("amount to be returned to alice is: ", amount_returned3)
    print("margin returned of alice is: ",
          from64x61(margin_returned3.result.res))
    print("fraction closed of alice is: ",
          from64x61(fraction_closed3.result.res))
    print("pnl of alice is:", from64x61(pnl3.result.res))
    print("posiiton value of alice is: ", from64x61(
        position_value_closed3.result.res))

    diff2 = execution_price2 - execution_price1

    pnl4 = await fixed_math.Math64x61_mul(diff2, size1).call()
    fraction_closed4 = await fixed_math.Math64x61_div(size1, size2).call()
    pnl_closed4 = await fixed_math.Math64x61_mul(pnl4.result.res, fraction_closed4.result.res).call()
    margin_returned4 = await fixed_math.Math64x61_mul(amount1.result.res, fraction_closed4.result.res).call()
    amount_returned4 = to64x61(
        from64x61(pnl_closed4.result.res) + from64x61(margin_returned4.result.res))
    position_value_closed4 = await fixed_math.Math64x61_mul(execution_price2, size2).call()

    print("bob difference is: ", from64x61(diff2))
    print("amount to be returned to bob is: ", from64x61(amount_returned4))
    print("amount to be returned to bob is: ", amount_returned4)
    print("margin returned of bob is: ", from64x61(margin_returned4.result.res))
    print("fraction closed of bob is: ", from64x61(fraction_closed4.result.res))
    print("pnl of bob is:", from64x61(pnl4.result.res))
    print("posiiton value of bob is: ", from64x61(
        position_value_closed4.result.res))

    res = await dave_signer.send_transaction(dave, trading.contract_address, "execute_batch", [
        size2,
        execution_price2,
        marketID_2,
        2,
        alice.contract_address, signed_message3[0], signed_message3[
            1], order_id_3, assetID_3, collateralID_3, price3, stopPrice3, orderType3, position3, direction3, closeOrder3, leverage3, liquidatorAddress3, 1,
        bob.contract_address, signed_message4[0], signed_message4[
            1], order_id_4, assetID_4, collateralID_4, price4, stopPrice4, orderType4, position4, direction4, closeOrder4, leverage4, liquidatorAddress4, 0,
    ])

    orderState3 = await alice.get_position_data(market_id_=marketID_2, direction_=direction1).call()
    res3 = list(orderState3.result.res)

    assert res3 == [
        execution_price1,
        0,
        to64x61(0),
        to64x61(0),
        leverage3
    ]

    orderState4 = await bob.get_position_data(market_id_=marketID_2, direction_=direction2).call()
    res4 = list(orderState4.result.res)

    assert res4 == [
        execution_price1,
        0,
        to64x61(0),
        to64x61(0),
        leverage4
    ]

    alice_curr_balance_after = await alice.get_balance(collateralID_3).call()
    print("Alice current balance is", from64x61(
        alice_curr_balance_after.result.res))
    print("Alice difference is", from64x61(
        alice_curr_balance.result.res) + from64x61(amount_returned3))
    bob_curr_balance_after = await bob.get_balance(collateralID_4).call()
    print("Bob current balance is", from64x61(
        bob_curr_balance_after.result.res))
    print("Bob difference is", from64x61(
        bob_curr_balance.result.res) + from64x61(amount_returned3))
    holdingBalance_after = await holding.balance(asset_id_=AssetID.USDC).call()
    feeBalance_after = await feeBalance.get_total_fee(assetID_=AssetID.USDC).call()
    alice_total_fees_after = await feeBalance.get_user_fee(address=alice.contract_address, assetID_=AssetID.USDC).call()
    bob_total_fees_after = await feeBalance.get_user_fee(address=bob.contract_address, assetID_=AssetID.USDC).call()

    assert holdingBalance_after.result.amount == holdingBalance.result.amount - \
        position_value_closed3.result.res - position_value_closed4.result.res
    assert alice_curr_balance_after.result.res == (
        alice_curr_balance.result.res + amount_returned3)
    assert bob_curr_balance_after.result.res == (
        bob_curr_balance.result.res + amount_returned4)
    assert alice_total_fees_after.result.fee == alice_total_fees.result.fee
    assert bob_total_fees_after.result.fee == bob_total_fees.result.fee
    assert feeBalance_after.result.fee == feeBalance_curr.result.fee

@pytest.mark.asyncio
async def test_opening_full_stop_orders(adminAuth_factory):
    _, adminAuth, fees, admin1, admin2, asset, trading, alice, bob, charlie, dave, fixed_math, holding, feeBalance, _, _ = adminAuth_factory

    alice_balance = to64x61(100000)
    bob_balance = to64x61(100000)

    await admin1_signer.send_transaction(admin1, alice.contract_address, 'set_balance', [AssetID.USDC, alice_balance])
    await admin2_signer.send_transaction(admin2, bob.contract_address, 'set_balance', [AssetID.USDC, bob_balance])

    alice_curr_balance_before = await alice.get_balance(AssetID.USDC).call()
    bob_curr_balance_before = await bob.get_balance(AssetID.USDC).call()

    ####### Opening of Orders #######
    size = to64x61(1)
    marketID_1 = BTC_USD_ID

    order_id_1 = str_to_felt("ds32kjksdldsf")
    assetID_1 = AssetID.BTC
    collateralID_1 = AssetID.USDC
    price1 = to64x61(5000)
    stopPrice1 = to64x61(6000)
    orderType1 = 2
    position1 = to64x61(1)
    direction1 = 0
    closeOrder1 = 0
    parentOrder1 = 0
    leverage1 = to64x61(1)
    liquidatorAddress1 = 0

    order_id_2 = str_to_felt("34kj1hkhadsf")
    assetID_2 = AssetID.BTC
    collateralID_2 = AssetID.USDC
    price2 = to64x61(5000)
    stopPrice2 = to64x61(4000)
    orderType2 = 2
    position2 = to64x61(1)
    direction2 = 1
    closeOrder2 = 0
    parentOrder2 = 0
    leverage2 = to64x61(1)
    liquidatorAddress2 = 0

    execution_price1 = to64x61(5000)

    hash_computed1 = hash_order(order_id_1, assetID_1, collateralID_1,
                                price1, stopPrice1, orderType1, position1, direction1, closeOrder1, leverage1)
    hash_computed2 = hash_order(order_id_2, assetID_2, collateralID_2,
                                price2, stopPrice2, orderType2, position2, direction2, closeOrder2, leverage2)

    signed_message1 = alice_signer.sign(hash_computed1)
    signed_message2 = bob_signer.sign(hash_computed2)

    amount1 = await fixed_math.Math64x61_mul(execution_price1, size).call()
    fees1 = await fixed_math.Math64x61_mul(amount1.result.res, maker_trading_fees).call()
    total_amount1 = amount1.result.res + fees1.result.res

    amount2 = await fixed_math.Math64x61_mul(execution_price1, size).call()
    fees2 = await fixed_math.Math64x61_mul(amount2.result.res, taker_trading_fees).call()
    total_amount2 = amount2.result.res + fees2.result.res

    holdingBalance_before = await holding.balance(asset_id_=AssetID.USDC).call()
    feeBalance_before = await feeBalance.get_total_fee(assetID_=AssetID.USDC).call()
    alice_total_fees_before = await feeBalance.get_user_fee(address=alice.contract_address, assetID_=AssetID.USDC).call()
    bob_total_fees_before = await feeBalance.get_user_fee(address=bob.contract_address, assetID_=AssetID.USDC).call()

    res = await dave_signer.send_transaction(dave, trading.contract_address, "execute_batch", [
        size,
        execution_price1,
        marketID_1,
        2,
        alice.contract_address, signed_message1[0], signed_message1[
            1], order_id_1, assetID_1, collateralID_1, price1, stopPrice1, orderType1, position1, direction1, closeOrder1, leverage1, liquidatorAddress1, 0,
        bob.contract_address, signed_message2[0], signed_message2[
            1], order_id_2, assetID_1, collateralID_2, price2, stopPrice2, orderType2, position2, direction2, closeOrder2, leverage2, liquidatorAddress2, 1,
    ])

    orderState1 = await alice.get_position_data(market_id_=marketID_1, direction_=direction1).call()
    res1 = list(orderState1.result.res)
    print("Stop order 1", from64x61(res1[0]), from64x61(res1[1]), from64x61(res1[2]), from64x61(res1[3]), from64x61(res1[4]))

    assert res1 == [
        execution_price1,
        to64x61(1),
        to64x61(5000),
        to64x61(0),
        leverage1
    ]

    orderState2 = await bob.get_position_data(market_id_=marketID_1, direction_=direction2).call()
    res2 = list(orderState2.result.res)

    print("Stop order 2", from64x61(res2[0]), from64x61(res2[1]), from64x61(res2[2]), from64x61(res2[3]), from64x61(res2[4]))
    assert res2 == [
        execution_price1,
        to64x61(1),
        to64x61(5000),
        to64x61(0),
        leverage2
    ]

    alice_curr_balance = await alice.get_balance(AssetID.USDC).call()
    bob_curr_balance = await bob.get_balance(AssetID.USDC).call()
    holdingBalance = await holding.balance(asset_id_=AssetID.USDC).call()
    feeBalance_curr = await feeBalance.get_total_fee(assetID_=AssetID.USDC).call()
    alice_total_fees = await feeBalance.get_user_fee(address=alice.contract_address, assetID_=AssetID.USDC).call()
    bob_total_fees = await feeBalance.get_user_fee(address=bob.contract_address, assetID_=AssetID.USDC).call()

    print("Fee balance got: ", feeBalance_curr.result.fee)
    print("Alice fee: ", alice_total_fees.result.fee)
    print("Bob fee: ", bob_total_fees.result.fee)

    assert from64x61(alice_curr_balance.result.res) == from64x61(alice_curr_balance_before.result.res - total_amount1)
    assert from64x61(bob_curr_balance.result.res) == from64x61(bob_curr_balance_before.result.res - total_amount2)
    assert holdingBalance.result.amount == holdingBalance_before.result.amount + \
        amount1.result.res + amount2.result.res
    # Commenting the below line because of 64x61 bug
    #assert from64x61(alice_total_fees.result.fee) == from64x61(alice_total_fees_before.result.fee) + from64x61(fees1.result.res)
    assert from64x61(bob_total_fees.result.fee) == from64x61(bob_total_fees_before.result.fee + fees2.result.res)
    #assert from64x61(feeBalance_curr.result.fee) == from64x61(feeBalance_before.result.fee + fees1.result.res + fees2.result.res)
>>>>>>> 89fa2381

    liquidity_fund_balance = await get_fund_balance(fund=liquidity, asset_id=USDC_ID)
    liquidity_fund_balance_python = await get_fund_balance_python(executor=executor, fund=fund_mapping["liquidity_fund"], asset_id=str_to_felt("USDC"))
    assert liquidity_fund_balance_python == pytest.approx(
        liquidity_fund_balance, abs=1e-6)

<<<<<<< HEAD
    fee_balance_balance = await get_fund_balance(fund=fee_balance, asset_id=USDC_ID)
    fee_balance_python = await get_fund_balance_python(executor=executor, fund=fund_mapping["fee_balance"], asset_id=str_to_felt("USDC"))
    assert fee_balance_python == pytest.approx(
        fee_balance_balance, abs=1e-6)

    insurance_balance = await get_fund_balance(fund=insurance, asset_id=USDC_ID)
    insurance_balance_python = await get_fund_balance_python(executor=executor, fund=fund_mapping["insurance_fund"], asset_id=str_to_felt("USDC"))
    assert insurance_balance_python == pytest.approx(
        insurance_balance, abs=1e-6)

    # @pytest.mark.asyncio
    # async def test_revert_balance_low_user_1(adminAuth_factory):
    #     _, adminAuth, fees, admin1, admin2, asset, trading, alice, bob, charlie, dave, eduard, fixed_math, holding, feeBalance, _, alice_test, bob_test, charlie_test, eduard_test, python_executor = adminAuth_factory

    #     # Insuffiecient balance for the alice
    #     alice_balance = to64x61(100)
    #     bob_balance = to64x61(10000)

    #     # Set balance
    #     await set_balance(admin_signer=admin1_signer, admin=admin1, user=alice, asset_id=USDC_ID, new_balance=alice_balance)
    #     await set_balance(admin_signer=admin1_signer, admin=admin1, user=bob, asset_id=USDC_ID, new_balance=bob_balance)

    #     # Batch params
    #     quantity_locked_1 = to64x61(1)
    #     market_id_1 = BTC_USD_ID
    #     oracle_price_1 = to64x61(1000)
=======
@pytest.mark.asyncio
async def test_opening_and_closing_orders_with_leverage_partial_open_and_close(adminAuth_factory):
    _, adminAuth, fees, admin1, admin2, asset, trading, alice, bob, charlie, dave, fixed_math, holding, feeBalance, _, _ = adminAuth_factory

    alice_balance = to64x61(100000)
    bob_balance = to64x61(100000)

    await admin1_signer.send_transaction(admin1, alice.contract_address, 'set_balance', [AssetID.USDC, alice_balance])
    await admin2_signer.send_transaction(admin2, bob.contract_address, 'set_balance', [AssetID.USDC, bob_balance])

    alice_curr_balance_before = await alice.get_balance(AssetID.USDC).call()
    bob_curr_balance_before = await bob.get_balance(AssetID.USDC).call()

    ####### Open order partially #######
    size1 = to64x61(5)
    marketID_1 = BTC_USD_ID

    order_id_1 = str_to_felt("gf8oiahkjhxcv")
    assetID_1 = AssetID.BTC
    collateralID_1 = AssetID.USDC
    price1 = to64x61(5000)
    stopPrice1 = 0
    orderType1 = 0
    position1 = to64x61(10)
    direction1 = 1
    closeOrder1 = 0
    parentOrder1 = 0
    leverage1 = to64x61(10)
    liquidatorAddress1 = 0

    order_id_2 = str_to_felt("324kjhkldfs832")
    assetID_2 = AssetID.BTC
    collateralID_2 = AssetID.USDC
    price2 = to64x61(5000)
    stopPrice2 = 0
    orderType2 = 0
    position2 = to64x61(5)
    direction2 = 0
    closeOrder2 = 0
    parentOrder2 = 0
    leverage2 = to64x61(1)
    liquidatorAddress2 = 0

    execution_price1 = to64x61(5000)

    hash_computed1 = hash_order(order_id_1, assetID_1, collateralID_1,
                                price1, stopPrice1, orderType1, position1, direction1, closeOrder1, leverage1)
    hash_computed2 = hash_order(order_id_2, assetID_2, collateralID_2,
                                price2, stopPrice2, orderType2, position2, direction2, closeOrder2, leverage2)

    signed_message1 = alice_signer.sign(hash_computed1)
    signed_message2 = bob_signer.sign(hash_computed2)

    order_executed_user1 = to64x61(min(from64x61(size1), from64x61(position1)))
    order_executed_user2 = to64x61(min(from64x61(size1), from64x61(position1)))

    size_without_leverage1 = await fixed_math.Math64x61_div(order_executed_user1, leverage1).call()
    amount1 = await fixed_math.Math64x61_mul(execution_price1, size_without_leverage1.result.res).call()
    amount_for_fee1 = await fixed_math.Math64x61_mul(execution_price1, order_executed_user1).call()
    fees1 = await fixed_math.Math64x61_mul(amount_for_fee1.result.res, taker_trading_fees).call()
    total_amount1 = amount1.result.res + fees1.result.res

    size_without_leverage2 = await fixed_math.Math64x61_div(order_executed_user2, leverage2).call()
    amount2 = await fixed_math.Math64x61_mul(execution_price1, size_without_leverage2.result.res).call()
    amount_for_fee2 = await fixed_math.Math64x61_mul(execution_price1, order_executed_user2).call()
    fees2 = await fixed_math.Math64x61_mul(amount_for_fee2.result.res, maker_trading_fees).call()
    total_amount2 = amount2.result.res + fees2.result.res

    holdingBalance_before = await holding.balance(asset_id_=AssetID.USDC).call()
    feeBalance_before = await feeBalance.get_total_fee(assetID_=AssetID.USDC).call()
    alice_total_fees_before = await feeBalance.get_user_fee(address=alice.contract_address, assetID_=AssetID.USDC).call()
    bob_total_fees_before = await feeBalance.get_user_fee(address=bob.contract_address, assetID_=AssetID.USDC).call()

    res = await dave_signer.send_transaction(dave, trading.contract_address, "execute_batch", [
        size1,
        execution_price1,
        marketID_1,
        2,
        alice.contract_address, signed_message1[0], signed_message1[
            1], order_id_1, assetID_1, collateralID_1, price1, stopPrice1, orderType1, position1, direction1, closeOrder1, leverage1, liquidatorAddress1, 1, 
        bob.contract_address, signed_message2[0], signed_message2[
            1], order_id_2, assetID_1, collateralID_2, price2, stopPrice2, orderType2, position2, direction2, closeOrder2, leverage2, liquidatorAddress2, 0,
    ])

    orderState1 = await alice.get_position_data(market_id_=marketID_1, direction_=direction1).call()
    res1 = list(orderState1.result.res)

    assert res1 == [
        execution_price1,
        to64x61(5),
        to64x61(2500),
        to64x61(22500),
        leverage1
    ]

    orderState2 = await bob.get_position_data(market_id_=marketID_1, direction_=direction2).call()
    res2 = list(orderState2.result.res)

    assert res2 == [
        execution_price1,
        to64x61(5),
        to64x61(25000),
        to64x61(0),
        leverage2
    ]

    alice_curr_balance = await alice.get_balance(AssetID.USDC).call()
    bob_curr_balance = await bob.get_balance(AssetID.USDC).call()
    holdingBalance = await holding.balance(asset_id_=AssetID.USDC).call()
    feeBalance_curr = await feeBalance.get_total_fee(assetID_=AssetID.USDC).call()
    alice_total_fees = await feeBalance.get_user_fee(address=alice.contract_address, assetID_=AssetID.USDC).call()
    bob_total_fees = await feeBalance.get_user_fee(address=bob.contract_address, assetID_=AssetID.USDC).call()

    print("Alice balance before trade:", from64x61(
        alice_curr_balance_before.result.res))
    print("Alice balance after trade:", from64x61(
        alice_curr_balance.result.res))
    print("Bob balance before trade:", from64x61(
        bob_curr_balance_before.result.res))
    print("Bob balance after trade:", from64x61(bob_curr_balance.result.res))

    assert from64x61(alice_curr_balance.result.res) == from64x61(alice_curr_balance_before.result.res - total_amount1)
    assert from64x61(bob_curr_balance.result.res) == from64x61(bob_curr_balance_before.result.res - total_amount2)
    assert from64x61(holdingBalance.result.amount) == from64x61(holdingBalance_before.result.amount + amount_for_fee1.result.res + amount_for_fee2.result.res)
    assert from64x61(alice_total_fees.result.fee) == from64x61(alice_total_fees_before.result.fee + fees1.result.res)
    # Commenting the below line because of 64x61 bug
    #assert from64x61(bob_total_fees.result.fee) == from64x61(bob_total_fees_before.result.fee + fees2.result.res)
    #assert from64x61(feeBalance_curr.result.fee) == from64x61(feeBalance_before.result.fee + fees1.result.res + fees2.result.res)

    #### Close order partially ########
    size2 = to64x61(2.5)
    marketID_2 = BTC_USD_ID

    order_id_3 = str_to_felt("35hsarfg")
    assetID_3 = AssetID.BTC
    collateralID_3 = AssetID.USDC
    price3 = to64x61(6000)
    stopPrice3 = 0
    orderType3 = 0
    position3 = to64x61(10)
    direction3 = 0
    closeOrder3 = 1
    parentOrder3 = order_id_1
    leverage3 = to64x61(10)
    liquidatorAddress3 = 0

    order_id_4 = str_to_felt("t3242sfhzad334")
    assetID_4 = AssetID.BTC
    collateralID_4 = AssetID.USDC
    price4 = to64x61(6000)
    stopPrice4 = 0
    orderType4 = 0
    position4 = to64x61(5)
    direction4 = 1
    closeOrder4 = 1
    parentOrder4 = order_id_2
    leverage4 = to64x61(1)
    liquidatorAddress4 = 0

    execution_price2 = to64x61(6000)

    hash_computed3 = hash_order(order_id_3, assetID_3, collateralID_3, price3, stopPrice3,
                                orderType3, position3, direction3, closeOrder3, leverage3)
    hash_computed4 = hash_order(order_id_4, assetID_4, collateralID_4, price4, stopPrice4,
                                orderType4, position4, direction4, closeOrder4, leverage4)

    print("bob hash: ", hash_computed4)
    signed_message3 = alice_signer.sign(hash_computed3)
    signed_message4 = bob_signer.sign(hash_computed4)

    order_executed_user3 = to64x61(from64x61(min(size2, position1)))
    order_executed_user4 = to64x61(from64x61(min(size2, position2)))

    diff1 = execution_price2 - execution_price1

    pnl3 = await fixed_math.Math64x61_mul(diff1, order_executed_user1).call()
    fraction_closed3 = await fixed_math.Math64x61_div(order_executed_user3, order_executed_user1).call()
    pnl_closed3 = await fixed_math.Math64x61_mul(pnl3.result.res, fraction_closed3.result.res).call()
    margin_returned3 = await fixed_math.Math64x61_mul(amount1.result.res, fraction_closed3.result.res).call()
    amount_returned3 = to64x61(
        from64x61(pnl_closed3.result.res) + from64x61(margin_returned3.result.res))
    position_value_closed3 = await fixed_math.Math64x61_mul(execution_price2, order_executed_user3).call()

    print("alice difference is: ", from64x61(diff1))
    print("amount to be returned to alice is: ", from64x61(amount_returned3))
    print("margin returned of alice is: ",
          from64x61(margin_returned3.result.res))
    print("fraction closed of alice is: ",
          from64x61(fraction_closed3.result.res))
    print("pnl of alice is:", from64x61(pnl3.result.res))
    print("posiiton value of alice is: ", from64x61(
        position_value_closed3.result.res))

    diff2 = execution_price1 - execution_price2

    adjusted_price4 = execution_price1 + diff2
    pnl4 = await fixed_math.Math64x61_mul(diff2, order_executed_user1).call()
    fraction_closed4 = await fixed_math.Math64x61_div(order_executed_user4, order_executed_user1).call()
    pnl_closed4 = await fixed_math.Math64x61_mul(pnl4.result.res, fraction_closed4.result.res).call()
    margin_returned4 = await fixed_math.Math64x61_mul(amount2.result.res, fraction_closed4.result.res).call()
    amount_returned4 = to64x61(
        from64x61(pnl_closed4.result.res) + from64x61(margin_returned4.result.res))
    position_value_closed4 = await fixed_math.Math64x61_mul(adjusted_price4, order_executed_user4).call()

    print("bob difference is: ", from64x61(diff2))
    print("amount to be returned to bob is: ", from64x61(amount_returned4))
    print("amount to be returned to bob is: ", amount_returned4)
    print("margin returned of bob is: ", from64x61(margin_returned4.result.res))
    print("fraction closed of bob is: ", from64x61(fraction_closed4.result.res))
    print("pnl of bob is:", from64x61(pnl4.result.res))
    print("posiiton value of bob is: ", from64x61(
        position_value_closed4.result.res))

    res = await dave_signer.send_transaction(dave, trading.contract_address, "execute_batch", [
        size2,
        execution_price2,
        marketID_2,
        2,
        alice.contract_address, signed_message3[0], signed_message3[
            1], order_id_3, assetID_3, collateralID_3, price3, stopPrice3, orderType3, position3, direction3, closeOrder3, leverage3, liquidatorAddress3, 1, 
        bob.contract_address, signed_message4[0], signed_message4[
            1], order_id_4, assetID_4, collateralID_4, price4, stopPrice4, orderType4, position4, direction4, closeOrder4, leverage4, liquidatorAddress4, 0,
    ])

    orderState3 = await alice.get_position_data(market_id_=marketID_1, direction_=direction1).call()
    res3 = list(orderState3.result.res)

    assert res3 == [
        execution_price1,
        to64x61(2.5),
        to64x61(1250),
        to64x61(11250),
        leverage3
    ]

    orderState4 = await bob.get_position_data(market_id_=marketID_1, direction_=direction2).call()
    res4 = list(orderState4.result.res)

    assert res4 == [
        execution_price1,
        to64x61(2.5),
        to64x61(12500),
        to64x61(0),
        leverage4
    ]

    alice_curr_balance_after = await alice.get_balance(collateralID_3).call()
    bob_curr_balance_after = await bob.get_balance(collateralID_4).call()
    holdingBalance_after = await holding.balance(asset_id_=AssetID.USDC).call()
    feeBalance_after = await feeBalance.get_total_fee(assetID_=AssetID.USDC).call()
    alice_total_fees_after = await feeBalance.get_user_fee(address=alice.contract_address, assetID_=AssetID.USDC).call()
    bob_total_fees_after = await feeBalance.get_user_fee(address=bob.contract_address, assetID_=AssetID.USDC).call()

    print("Alice balance before:", from64x61(alice_curr_balance.result.res))
    print("Alice balance after:", from64x61(
        alice_curr_balance_after.result.res))
    print("Bob balance before:", from64x61(bob_curr_balance.result.res))
    print("Bob balance after:", from64x61(bob_curr_balance_after.result.res))
    print("Position value close 3", from64x61(
        position_value_closed3.result.res))
    print("Position value close 4", from64x61(
        position_value_closed4.result.res))
    print("Holding balance before", from64x61(holdingBalance.result.amount))
    print("Holding balance after", from64x61(
        holdingBalance_after.result.amount))
    print("Holding balance comaparison", from64x61(holdingBalance_after.result.amount -
          position_value_closed3.result.res - position_value_closed4.result.res),  from64x61(holdingBalance.result.amount))

    assert from64x61(holdingBalance_after.result.amount) == from64x61(holdingBalance.result.amount - position_value_closed3.result.res - position_value_closed4.result.res)
    assert from64x61(alice_curr_balance_after.result.res) == from64x61(alice_curr_balance.result.res + amount_returned3)
    assert from64x61(bob_curr_balance_after.result.res) == from64x61(bob_curr_balance.result.res + amount_returned4)
    assert from64x61(alice_total_fees_after.result.fee) == from64x61(alice_total_fees.result.fee)
    assert from64x61(bob_total_fees_after.result.fee) == from64x61(bob_total_fees.result.fee)
    assert from64x61(feeBalance_after.result.fee) == from64x61(feeBalance_curr.result.fee)

    # ####### Open order partially for the second time #######
    alice_curr_balance_before = await alice.get_balance(AssetID.USDC).call()
    bob_curr_balance_before = await bob.get_balance(AssetID.USDC).call()

    size = to64x61(2.5)
    marketID_1 = BTC_USD_ID

    order_id_1 = str_to_felt("yt56kjhxcv")
    assetID_1 = AssetID.BTC
    collateralID_1 = AssetID.USDC
    price1 = to64x61(5000)
    stopPrice1 = 0
    orderType1 = 0
    position1 = to64x61(7.5)
    direction1 = 1
    closeOrder1 = 0
    parentOrder1 = 0
    leverage1 = to64x61(10)
    liquidatorAddress1 = 0

    order_id_2 = str_to_felt("324kjh65fghdfs832")
    assetID_2 = AssetID.BTC
    collateralID_2 = AssetID.USDC
    price2 = to64x61(5000)
    stopPrice2 = 0
    orderType2 = 0
    position2 = to64x61(5.7)
    direction2 = 0
    closeOrder2 = 0
    parentOrder2 = 0
    leverage2 = to64x61(1)
    liquidatorAddress2 = 0

    execution_price1 = to64x61(5000)

    hash_computed1 = hash_order(order_id_1, assetID_1, collateralID_1,
                                price1, stopPrice1, orderType1, position1, direction1, closeOrder1, leverage1)
    hash_computed2 = hash_order(order_id_2, assetID_2, collateralID_2,
                                price2, stopPrice2, orderType2, position2, direction2, closeOrder2, leverage2)

    signed_message1 = alice_signer.sign(hash_computed1)
    signed_message2 = bob_signer.sign(hash_computed2)

    size_by_leverage1 = await fixed_math.Math64x61_div(size, leverage1).call()
    amount1 = await fixed_math.Math64x61_mul(execution_price1, size_by_leverage1.result.res).call()
    amount_for_fee1 = await fixed_math.Math64x61_mul(execution_price1, size).call()
    fees1 = await fixed_math.Math64x61_mul(amount_for_fee1.result.res, taker_trading_fees).call()
    total_amount1 = amount1.result.res + fees1.result.res

    size_by_leverage2 = await fixed_math.Math64x61_div(size, leverage2).call()
    amount2 = await fixed_math.Math64x61_mul(execution_price1, size_by_leverage2.result.res).call()
    amount_for_fee2 = await fixed_math.Math64x61_mul(execution_price1, size).call()
    fees2 = await fixed_math.Math64x61_mul(amount_for_fee2.result.res, maker_trading_fees).call()
    total_amount2 = amount2.result.res + fees2.result.res

    holdingBalance_before = await holding.balance(asset_id_=AssetID.USDC).call()
    feeBalance_before = await feeBalance.get_total_fee(assetID_=AssetID.USDC).call()
    alice_total_fees_before = await feeBalance.get_user_fee(address=alice.contract_address, assetID_=AssetID.USDC).call()
    bob_total_fees_before = await feeBalance.get_user_fee(address=bob.contract_address, assetID_=AssetID.USDC).call()

    res = await dave_signer.send_transaction(dave, trading.contract_address, "execute_batch", [
        size,
        execution_price1,
        marketID_1,
        2,
        alice.contract_address, signed_message1[0], signed_message1[
            1], order_id_1, assetID_1, collateralID_1, price1, stopPrice1, orderType1, position1, direction1, closeOrder1, leverage1, liquidatorAddress1, 1, 
        bob.contract_address, signed_message2[0], signed_message2[
            1], order_id_2, assetID_1, collateralID_2, price2, stopPrice2, orderType2, position2, direction2, closeOrder2, leverage2, liquidatorAddress2, 0, 
    ])

    orderState1 = await alice.get_position_data(market_id_=marketID_1, direction_=direction1).call()
    res1 = list(orderState1.result.res)
   
    orderState2 = await bob.get_position_data(market_id_=marketID_1, direction_=direction2).call()
    res2 = list(orderState2.result.res)
    
    assert res1 == [
        execution_price1,
        to64x61(5),
        to64x61(2500),
        to64x61(22500),
        leverage1
    ]

    assert res2 == [
        execution_price1,
        to64x61(5),
        to64x61(25000),
        to64x61(0),
        leverage2
    ]

    alice_curr_balance = await alice.get_balance(AssetID.USDC).call()
    bob_curr_balance = await bob.get_balance(AssetID.USDC).call()
    holdingBalance = await holding.balance(asset_id_=AssetID.USDC).call()
    feeBalance_curr = await feeBalance.get_total_fee(assetID_=AssetID.USDC).call()
    alice_total_fees = await feeBalance.get_user_fee(address=alice.contract_address, assetID_=AssetID.USDC).call()
    bob_total_fees = await feeBalance.get_user_fee(address=bob.contract_address, assetID_=AssetID.USDC).call()

    assert from64x61(alice_curr_balance.result.res) == from64x61(alice_curr_balance_before.result.res - total_amount1)
    assert from64x61(bob_curr_balance.result.res) == from64x61(bob_curr_balance_before.result.res - total_amount2)
    assert from64x61(holdingBalance.result.amount) == from64x61(holdingBalance_before.result.amount + amount_for_fee1.result.res + amount_for_fee2.result.res)
    assert from64x61(alice_total_fees.result.fee) == from64x61(alice_total_fees_before.result.fee + fees1.result.res)
    # Commenting the below line because of 64x61 bug
    #assert from64x61(bob_total_fees.result.fee) == from64x61(bob_total_fees_before.result.fee + fees2.result.res)
    #assert from64x61(feeBalance_curr.result.fee) == from64x61(feeBalance_before.result.fee + fees1.result.res + fees2.result.res)

@pytest.mark.asyncio
async def test_opening_multiple_markets(adminAuth_factory):
    _, adminAuth, fees, admin1, admin2, asset, trading, alice, bob, charlie, dave, fixed_math, holding, feeBalance, _, _ = adminAuth_factory

    alice_curr_balance_before = await alice.get_balance(AssetID.USDC).call()
    bob_curr_balance_before = await bob.get_balance(AssetID.USDC).call()

    ####### Opening of Orders #######
    size1 = to64x61(2)
    marketID_1 = ETH_USD_ID

    order_id_1 = str_to_felt("i21dsgsfsdf8453")
    assetID_1 = AssetID.ETH
    collateralID_1 = AssetID.USDC
    price1 = to64x61(1500)
    stopPrice1 = 0
    orderType1 = 0
    position1 = to64x61(2)
    direction1 = 0
    closeOrder1 = 0
    parentOrder1 = 0
    leverage1 = to64x61(2)
    liquidatorAddress1 = 0

    order_id_2 = str_to_felt("jdsio3kllcx")
    assetID_2 = AssetID.ETH
    collateralID_2 = AssetID.USDC
    price2 = to64x61(1500)
    stopPrice2 = 0
    orderType2 = 0
    position2 = to64x61(2)
    direction2 = 1
    closeOrder2 = 0
    parentOrder2 = 0
    leverage2 = to64x61(2)
    liquidatorAddress2 = 0

    execution_price1 = to64x61(1500)

    hash_computed1 = hash_order(order_id_1, assetID_1, collateralID_1,
                                price1, stopPrice1, orderType1, position1, direction1, closeOrder1, leverage1)
    hash_computed2 = hash_order(order_id_2, assetID_2, collateralID_2,
                                price2, stopPrice2, orderType2, position2, direction2, closeOrder2, leverage2)

    signed_message1 = alice_signer.sign(hash_computed1)
    signed_message2 = bob_signer.sign(hash_computed2)

    size_without_leverage1 = await fixed_math.Math64x61_div(size1, leverage1).call()
    amount1 = await fixed_math.Math64x61_mul(execution_price1, size_without_leverage1.result.res).call()
    amount_for_fee1 = await fixed_math.Math64x61_mul(execution_price1, size1).call()
    fees1 = await fixed_math.Math64x61_mul(amount_for_fee1.result.res, taker_trading_fees).call()
    total_amount1 = amount1.result.res + fees1.result.res

    size_without_leverage2 = await fixed_math.Math64x61_div(size1, leverage2).call()
    amount2 = await fixed_math.Math64x61_mul(execution_price1, size_without_leverage2.result.res).call()
    amount_for_fee2 = await fixed_math.Math64x61_mul(execution_price1, size1).call()
    fees2 = await fixed_math.Math64x61_mul(amount_for_fee2.result.res, maker_trading_fees).call()
    total_amount2 = amount2.result.res + fees2.result.res

    holdingBalance_before = await holding.balance(asset_id_=AssetID.USDC).call()
    feeBalance_before = await feeBalance.get_total_fee(assetID_=AssetID.USDC).call()
    alice_total_fees_before = await feeBalance.get_user_fee(address=alice.contract_address, assetID_=AssetID.USDC).call()
    bob_total_fees_before = await feeBalance.get_user_fee(address=bob.contract_address, assetID_=AssetID.USDC).call()

    res = await dave_signer.send_transaction(dave, trading.contract_address, "execute_batch", [
        size1,
        execution_price1,
        marketID_1,
        2,
        alice.contract_address, signed_message1[0], signed_message1[
            1], order_id_1, assetID_1, collateralID_1, price1, stopPrice1, orderType1, position1, direction1, closeOrder1, leverage1, liquidatorAddress1, 1,
        bob.contract_address, signed_message2[0], signed_message2[
            1], order_id_2, assetID_1, collateralID_2, price2, stopPrice2, orderType2, position2, direction2, closeOrder2, leverage2, liquidatorAddress2, 0, 
    ])

    orderState1 = await alice.get_position_data(market_id_=marketID_1, direction_=direction1).call()
    res1 = list(orderState1.result.res)

    assert res1 == [
        execution_price1,
        to64x61(2),
        to64x61(1500),
        to64x61(1500),
        leverage1
    ]

    orderState2 = await bob.get_position_data(market_id_=marketID_1, direction_=direction2).call()
    res2 = list(orderState2.result.res)

    assert res2 == [
        execution_price1,
        to64x61(2),
        to64x61(1500),
        to64x61(1500),
        leverage2
    ]

    alice_curr_balance = await alice.get_balance(AssetID.USDC).call()
    bob_curr_balance = await bob.get_balance(AssetID.USDC).call()
    holdingBalance = await holding.balance(asset_id_=AssetID.USDC).call()
    feeBalance_curr = await feeBalance.get_total_fee(assetID_=AssetID.USDC).call()
    alice_total_fees = await feeBalance.get_user_fee(address=alice.contract_address, assetID_=AssetID.USDC).call()
    bob_total_fees = await feeBalance.get_user_fee(address=bob.contract_address, assetID_=AssetID.USDC).call()

    assert from64x61(alice_curr_balance.result.res) == from64x61(alice_curr_balance_before.result.res - total_amount1)
    assert from64x61(bob_curr_balance.result.res) == from64x61(bob_curr_balance_before.result.res - total_amount2)
    assert from64x61(holdingBalance.result.amount) == from64x61(holdingBalance_before.result.amount + amount_for_fee1.result.res + amount_for_fee2.result.res)
    assert from64x61(alice_total_fees.result.fee) == from64x61(alice_total_fees_before.result.fee + fees1.result.res)
>>>>>>> 89fa2381

    #     # Generate orders
    #     alice_long = alice_test.create_order(
    #         market_id=market_id_1, quantity=to64x61(1))
    #     bob_short = bob_test.create_order(market_id=market_id_1, quantity=to64x61(
    #         1), direction=order_direction["short"], side=order_side["taker"])

    #     # Collate orders
    #     orders = [*list(alice_long.values()), *list(bob_short.values())]

    #     # Check for the error
    #     await execute_batch_reverted(zkx_node_signer=dave_signer, zkx_node=dave, trading=trading, quantity_locked=quantity_locked_1, market_id=market_id_1, oracle_price=oracle_price_1, order_list_len=2, order_list=orders, error_message=f"Trading: Low Balance {alice.contract_address}")

    # @pytest.mark.asyncio
    # async def test_revert_balance_low_user_2(adminAuth_factory):
    #     _, adminAuth, fees, admin1, admin2, asset, trading, alice, bob, charlie, dave, eduard, fixed_math, holding, feeBalance, _, alice_test, bob_test, charlie_test, eduard_test, python_executor = adminAuth_factory

    #     # Insuffiecient balance for the alice
    #     alice_balance = to64x61(10000)
    #     bob_balance = to64x61(100)

    #     # Set balance
    #     await set_balance(admin_signer=admin1_signer, admin=admin1, user=alice, asset_id=USDC_ID, new_balance=alice_balance)
    #     await set_balance(admin_signer=admin1_signer, admin=admin1, user=bob, asset_id=USDC_ID, new_balance=bob_balance)

    #     # Batch params
    #     quantity_locked_1 = to64x61(1)
    #     market_id_1 = BTC_USD_ID
    #     oracle_price_1 = to64x61(1000)

    #     # Generate orders
    #     alice_long = alice_test.create_order(
    #         market_id=market_id_1, quantity=to64x61(1))
    #     bob_short = bob_test.create_order(market_id=market_id_1, quantity=to64x61(
    #         1), direction=order_direction["short"], side=order_side["taker"])

    #     # Collate orders
    #     orders = [*list(alice_long.values()), *list(bob_short.values())]

    #     # Check for the error
    #     await execute_batch_reverted(zkx_node_signer=dave_signer, zkx_node=dave, trading=trading, quantity_locked=quantity_locked_1, market_id=market_id_1, oracle_price=oracle_price_1, order_list_len=2, order_list=orders, error_message=f"Trading: Low Balance {bob.contract_address}")

    # @pytest.mark.asyncio
    # async def test_revert_if_leverage_more_than_allowed_user_1(adminAuth_factory):
    #     _, adminAuth, fees, admin1, admin2, asset, trading, alice, bob, charlie, dave, eduard, fixed_math, holding, feeBalance, _, alice_test, bob_test, charlie_test, eduard_test, python_executor = adminAuth_factory

    #     # Sufficient balance for alice and bob
    #     alice_balance = to64x61(10000)
    #     bob_balance = to64x61(10000)

    #     # Set balance
    #     await set_balance(admin_signer=admin1_signer, admin=admin1, user=alice, asset_id=USDC_ID, new_balance=alice_balance)
    #     await set_balance(admin_signer=admin1_signer, admin=admin1, user=bob, asset_id=USDC_ID, new_balance=bob_balance)

    #     # Batch params
    #     quantity_locked_1 = to64x61(1)
    #     market_id_1 = BTC_USD_ID
    #     oracle_price_1 = to64x61(1000)

    #     # Generate orders
    #     alice_long = alice_test.create_order(
    #         market_id=market_id_1, quantity=to64x61(1), leverage=to64x61(10.1))
    #     bob_short = bob_test.create_order(market_id=market_id_1, quantity=to64x61(
    #         1), direction=order_direction["short"], side=order_side["taker"])

    #     # Collate orders
    #     orders = [*list(alice_long.values()), *list(bob_short.values())]

    #     # Check for the error
    #     await execute_batch_reverted(zkx_node_signer=dave_signer, zkx_node=dave, trading=trading, quantity_locked=quantity_locked_1, market_id=market_id_1, oracle_price=oracle_price_1, order_list_len=2, order_list=orders, error_message=f"Trading: Leverage must be <= to the maximum allowed leverage- {alice.contract_address}")

    # @pytest.mark.asyncio
    # async def test_revert_if_leverage_more_than_allowed_user_2(adminAuth_factory):
    #     _, adminAuth, fees, admin1, admin2, asset, trading, alice, bob, charlie, dave, eduard, fixed_math, holding, feeBalance, _, alice_test, bob_test, charlie_test, Edaurd, python_executor = adminAuth_factory

    #     # Sufficient balance for alice and bob
    #     alice_balance = to64x61(10000)
    #     bob_balance = to64x61(10000)

    #     # Set balance
    #     await set_balance(admin_signer=admin1_signer, admin=admin1, user=alice, asset_id=USDC_ID, new_balance=alice_balance)
    #     await set_balance(admin_signer=admin1_signer, admin=admin1, user=bob, asset_id=USDC_ID, new_balance=bob_balance)

    #     # Batch params
    #     quantity_locked_1 = to64x61(1)
    #     market_id_1 = BTC_USD_ID
    #     oracle_price_1 = to64x61(1000)

    #     # Generate orders
    #     alice_long = alice_test.create_order(
    #         market_id=market_id_1, quantity=to64x61(1))
    #     bob_short = bob_test.create_order(market_id=market_id_1, quantity=to64x61(
    #         1), direction=order_direction["short"], side=order_side["taker"], leverage=to64x61(10.1))

    #     # Collate orders
    #     orders = [*list(alice_long.values()), *list(bob_short.values())]

    #     # Check for the error
    #     await execute_batch_reverted(zkx_node_signer=dave_signer, zkx_node=dave, trading=trading, quantity_locked=quantity_locked_1, market_id=market_id_1, oracle_price=oracle_price_1, order_list_len=2, order_list=orders, error_message=f"Trading: Leverage must be <= to the maximum allowed leverage- {bob.contract_address}")

    # @pytest.mark.asyncio
    # async def test_revert_if_wrong_market_passed(adminAuth_factory):
    #     _, adminAuth, fees, admin1, admin2, asset, trading, alice, bob, charlie, dave, eduard, fixed_math, holding, feeBalance, _, alice_test, bob_test, charlie_test, eduard_test, python_executor = adminAuth_factory

    #     # Sufficient balance for alice and bob
    #     alice_balance = to64x61(10000)
    #     bob_balance = to64x61(10000)

    #     # Set balance
    #     await set_balance(admin_signer=admin1_signer, admin=admin1, user=alice, asset_id=USDC_ID, new_balance=alice_balance)
    #     await set_balance(admin_signer=admin1_signer, admin=admin1, user=bob, asset_id=USDC_ID, new_balance=bob_balance)

    #     # Batch params
    #     quantity_locked_1 = to64x61(1)
    #     market_id_1 = BTC_USD_ID
    #     oracle_price_1 = to64x61(1000)

    #     # Generate orders
    #     alice_long = alice_test.create_order(
    #         market_id=market_id_1, quantity=to64x61(1))
    #     bob_short = bob_test.create_order(market_id=ETH_USD_ID, quantity=to64x61(
    #         1), direction=order_direction["short"], side=order_side["taker"])

    #     # Collate orders
    #     orders = [*list(alice_long.values()), *list(bob_short.values())]

    #     # Check for the error
    #     await execute_batch_reverted(zkx_node_signer=dave_signer, zkx_node=dave, trading=trading, quantity_locked=quantity_locked_1, market_id=market_id_1, oracle_price=oracle_price_1, order_list_len=2, order_list=orders, error_message=f"Trading: All orders in a batch must be from the same market- {bob.contract_address}")

    # @pytest.mark.asyncio
    # async def test_revert_if_taker_direction_wrong(adminAuth_factory):
    #     _, adminAuth, fees, admin1, admin2, asset, trading, alice, bob, charlie, dave, eduard, fixed_math, holding, feeBalance, _, alice_test, bob_test, charlie_test, eduard_test, python_executor = adminAuth_factory

    #     # Sufficient balance for alice and bob
    #     alice_balance = to64x61(10000)
    #     bob_balance = to64x61(10000)

    #     # Set balance
    #     await set_balance(admin_signer=admin1_signer, admin=admin1, user=alice, asset_id=USDC_ID, new_balance=alice_balance)
    #     await set_balance(admin_signer=admin1_signer, admin=admin1, user=bob, asset_id=USDC_ID, new_balance=bob_balance)

    #     # Batch params
    #     quantity_locked_1 = to64x61(1)
    #     market_id_1 = BTC_USD_ID
    #     oracle_price_1 = to64x61(1000)

    #     # Generate orders
    #     alice_long = alice_test.create_order(
    #         market_id=market_id_1, quantity=to64x61(1))
    #     bob_short = bob_test.create_order(market_id=ETH_USD_ID, quantity=to64x61(
    #         1), side=order_side["taker"])

    #     # Collate orders
    #     orders = [*list(alice_long.values()), *list(bob_short.values())]

    #     # Check for the error
    #     await execute_batch_reverted(zkx_node_signer=dave_signer, zkx_node=dave, trading=trading, quantity_locked=quantity_locked_1, market_id=market_id_1, oracle_price=oracle_price_1, order_list_len=2, order_list=orders, error_message=f"Trading: Taker order must be in opposite direction of Maker order(s)- {bob.contract_address}")

    # @pytest.mark.asyncio
    # async def test_revert_if_maker_direction_wrong(adminAuth_factory):
    #     _, adminAuth, fees, admin1, admin2, asset, trading, alice, bob, charlie, dave, eduard, fixed_math, holding, feeBalance, _, alice_test, bob_test, charlie_test, eduard_test, python_executor = adminAuth_factory

    #     # Sufficient balance for alice and bob
    #     alice_balance = to64x61(10000)
    #     bob_balance = to64x61(10000)

    #     # Set balance
    #     await set_balance(admin_signer=admin1_signer, admin=admin1, user=alice, asset_id=USDC_ID, new_balance=alice_balance)
    #     await set_balance(admin_signer=admin1_signer, admin=admin1, user=bob, asset_id=USDC_ID, new_balance=bob_balance)

    #     # Batch params
    #     quantity_locked_1 = to64x61(1)
    #     market_id_1 = BTC_USD_ID
    #     oracle_price_1 = to64x61(1000)

    #     # Generate orders
    #     alice_long = alice_test.create_order(
    #         market_id=market_id_1, quantity=to64x61(1.5))
    #     bob_short = bob_test.create_order(market_id=market_id_1, quantity=to64x61(
    #         1.5), direction=order_direction["short"])
    #     charlie_short = charlie_test.create_order(
    #         market_id=market_id_1, quantity=to64x61(3), direction=order_direction["short"], side=order_side["taker"])

    #     # Collate orders
    #     orders = [*list(alice_long.values()), *
    #               list(charlie_short.values()), *list(bob_short.values())]

    #     # Check for the error
    #     await execute_batch_reverted(zkx_node_signer=dave_signer, zkx_node=dave, trading=trading, quantity_locked=quantity_locked_1, market_id=market_id_1, oracle_price=oracle_price_1, order_list_len=3, order_list=orders, error_message=f"Trading: All Maker orders must be in the same direction- {charlie.contract_address}")

    # @pytest.mark.asyncio
    # async def test_revert_if_quantity_low_user_1(adminAuth_factory):
    #     _, adminAuth, fees, admin1, admin2, asset, trading, alice, bob, charlie, dave, edaurd, fixed_math, holding, feeBalance, _, alice_test, bob_test, charlie_test, eduard_test, python_executor = adminAuth_factory

    #     # Set sufficient balance for alice and bob
    #     alice_balance = to64x61(10000)
    #     bob_balance = to64x61(10000)

    #     # Set balance
    #     await set_balance(admin_signer=admin1_signer, admin=admin1, user=alice, asset_id=USDC_ID, new_balance=alice_balance)
    #     await set_balance(admin_signer=admin1_signer, admin=admin1, user=bob, asset_id=USDC_ID, new_balance=bob_balance)

    #     # Batch params
    #     quantity_locked_1 = to64x61(0.0005)
    #     market_id_1 = BTC_USD_ID
    #     oracle_price_1 = to64x61(1000)

    #     # Generate orders
    #     alice_long = alice_test.create_order(
    #         market_id=market_id_1, quantity=to64x61(0.0005))
    #     bob_short = bob_test.create_order(market_id=market_id_1, quantity=to64x61(
    #         1), direction=order_direction["short"], side=order_side["taker"])

    #     # Collate orders
    #     orders = [*list(alice_long.values()), *list(bob_short.values())]

    #     # Check for the error
    #     await execute_batch_reverted(zkx_node_signer=dave_signer, zkx_node=dave, trading=trading, quantity_locked=quantity_locked_1, market_id=market_id_1, oracle_price=oracle_price_1, order_list_len=2, order_list=orders, error_message=f"Trading: Quantity must be >= to the minimum order size- {alice.contract_address}")

    # @pytest.mark.asyncio
    # async def test_revert_if_quantity_low_user_2(adminAuth_factory):
    #     _, adminAuth, fees, admin1, admin2, asset, trading, alice, bob, charlie, dave, eduard, fixed_math, holding, feeBalance, _, alice_test, bob_test, charlie_test, eduard_test, python_executor = adminAuth_factory

    #     # Set sufficient balance for alice and bob
    #     alice_balance = to64x61(10000)
    #     bob_balance = to64x61(10000)

    #     # Set balance
    #     await set_balance(admin_signer=admin1_signer, admin=admin1, user=alice, asset_id=USDC_ID, new_balance=alice_balance)
    #     await set_balance(admin_signer=admin1_signer, admin=admin1, user=bob, asset_id=USDC_ID, new_balance=bob_balance)

    #     # Batch params
    #     quantity_locked_1 = to64x61(0.0005)
    #     market_id_1 = BTC_USD_ID
    #     oracle_price_1 = to64x61(1000)

    #     # Generate orders
    #     alice_long = alice_test.create_order(
    #         market_id=market_id_1, quantity=to64x61(1))
    #     bob_short = bob_test.create_order(market_id=market_id_1, quantity=to64x61(
    #         0.0005), direction=order_direction["short"], side=order_side["taker"])

    #     # Collate orders
    #     orders = [*list(alice_long.values()), *list(bob_short.values())]

    #     # Check for the error
    #     await execute_batch_reverted(zkx_node_signer=dave_signer, zkx_node=dave, trading=trading, quantity_locked=quantity_locked_1, market_id=market_id_1, oracle_price=oracle_price_1, order_list_len=2, order_list=orders, error_message=f"Trading: Quantity must be >= to the minimum order size- {bob.contract_address}")

    # @pytest.mark.asyncio
    # async def test_revert_if_market_untradable(adminAuth_factory):
    #     _, adminAuth, fees, admin1, admin2, asset, trading, alice, bob, charlie, dave, eduard, fixed_math, holding, feeBalance, _, alice_test, bob_test, charlie_test, eduard_test, python_executor = adminAuth_factory

<<<<<<< HEAD
    #     # Set sufficient balance for alice and bob
    #     alice_balance = to64x61(10000)
    #     bob_balance = to64x61(10000)

    #     # Set balance
    #     await set_balance(admin_signer=admin1_signer, admin=admin1, user=alice, asset_id=USDC_ID, new_balance=alice_balance)
    #     await set_balance(admin_signer=admin1_signer, admin=admin1, user=bob, asset_id=USDC_ID, new_balance=bob_balance)

    #     # Batch params
    #     quantity_locked_1 = to64x61(1)
    #     market_id_1 = TSLA_USD_ID
    #     oracle_price_1 = to64x61(1000)

    #     # Generate orders
    #     alice_long = alice_test.create_order(
    #         market_id=market_id_1, quantity=to64x61(1))
    #     bob_short = bob_test.create_order(market_id=market_id_1, quantity=to64x61(
    #         1), direction=order_direction["short"], side=order_side["taker"])

    #     # Collate orders
    #     orders = [*list(alice_long.values()), *list(bob_short.values())]
=======
    alice_curr_balance = await alice.get_balance(AssetID.USDC).call()
    bob_curr_balance = await bob.get_balance(AssetID.USDC).call()
>>>>>>> 89fa2381

    #     # Check for the error
    #     await execute_batch_reverted(zkx_node_signer=dave_signer, zkx_node=dave, trading=trading, quantity_locked=quantity_locked_1, market_id=market_id_1, oracle_price=oracle_price_1, order_list_len=2, order_list=orders, error_message=f"Trading: Market is not tradable")

    # @pytest.mark.asyncio
    # async def test_revert_if_leverage_below_1(adminAuth_factory):
    #     _, adminAuth, fees, admin1, admin2, asset, trading, alice, bob, charlie, dave, eduard, fixed_math, holding, feeBalance, _, alice_test, bob_test, charlie_test, eduard_test, python_executor = adminAuth_factory

    #     # Set sufficient balance for alice and bob
    #     alice_balance = to64x61(10000)
    #     bob_balance = to64x61(10000)

    #     # Set balance
    #     await set_balance(admin_signer=admin1_signer, admin=admin1, user=alice, asset_id=USDC_ID, new_balance=alice_balance)
    #     await set_balance(admin_signer=admin1_signer, admin=admin1, user=bob, asset_id=USDC_ID, new_balance=bob_balance)

    #     # Batch params
    #     quantity_locked_1 = to64x61(1)
    #     market_id_1 = TSLA_USD_ID
    #     oracle_price_1 = to64x61(1000)

    #     # Generate orders
    #     alice_long = alice_test.create_order(
    #         market_id=market_id_1, quantity=to64x61(1), leverage=to64x61(0.05))
    #     bob_short = bob_test.create_order(market_id=market_id_1, quantity=to64x61(
    #         1), direction=order_direction["short"], side=order_side["taker"])

<<<<<<< HEAD
    #     # Collate orders
    #     orders = [*list(alice_long.values()), *list(bob_short.values())]

    #     # Check for the error
    #     await execute_batch_reverted(zkx_node_signer=dave_signer, zkx_node=dave, trading=trading, quantity_locked=quantity_locked_1, market_id=market_id_1, oracle_price=oracle_price_1, order_list_len=2, order_list=orders, error_message=f"Trading: Leverage must be >= 1- {alice.contract_address}")
=======
    await admin1_signer.send_transaction(admin1, alice.contract_address, 'set_balance', [AssetID.USDC, alice_balance])
    await admin2_signer.send_transaction(admin2, bob.contract_address, 'set_balance', [AssetID.USDC, bob_balance])

    alice_curr_balance = await alice.get_balance(AssetID.USDC).call()
    bob_curr_balance = await bob.get_balance(AssetID.USDC).call()
>>>>>>> 89fa2381

    # @pytest.mark.asyncio
    # async def test_revert_if_unregistered_user(adminAuth_factory):
    #     _, adminAuth, fees, admin1, admin2, asset, trading, alice, bob, charlie, dave, eduard, fixed_math, holding, feeBalance, _, alice_test, bob_test, charlie_test, eduard_test, python_executor = adminAuth_factory

    #     # Set sufficient balance for alice and eduard
    #     alice_balance = to64x61(10000)
    #     eduard_balance = to64x61(10000)

    #     # Set balance
    #     await set_balance(admin_signer=admin1_signer, admin=admin1, user=alice, asset_id=USDC_ID, new_balance=alice_balance)
    #     await set_balance(admin_signer=admin1_signer, admin=admin1, user=eduard, asset_id=USDC_ID, new_balance=eduard_balance)

    #     # Batch params
    #     quantity_locked_1 = to64x61(1)
    #     market_id_1 = BTC_USD_ID
    #     oracle_price_1 = to64x61(1000)

    #     # Generate orders
    #     alice_long = alice_test.create_order(
    #         market_id=market_id_1, quantity=to64x61(1), leverage=to64x61(1))
    #     eduard_short = bob_test.create_order(market_id=market_id_1, quantity=to64x61(
    #         1), direction=order_direction["short"], side=order_side["taker"])

    #     # Collate orders
    #     orders = [*list(alice_long.values()), *list(eduard_short.values())]

<<<<<<< HEAD
    #     # Check for the error
    #     await execute_batch_reverted(zkx_node_signer=dave_signer, zkx_node=dave, trading=trading, quantity_locked=quantity_locked_1, market_id=market_id_1, oracle_price=oracle_price_1, order_list_len=2, order_list=orders, error_message=f"Trading: Leverage must be >= 1- {alice.contract_address}")


@pytest.mark.asyncio
async def test_opening_and_closing_full_orders(adminAuth_factory):
    _, adminAuth, fees, admin1, admin2, asset, trading, alice, bob, charlie, dave, eduard, fixed_math, holding, fee_balance, _, alice_test, bob_test, charlie_test, eduard_test, python_executor, liquidity, insurance = adminAuth_factory
=======
    ####### Opening of Orders #######
    size = to64x61(1)
    marketID_1 = BTC_USD_ID

    order_id_1 = str_to_felt("343uosawhdft")
    assetID_1 = AssetID.BTC
    collateralID_1 = AssetID.USDC
    price1 = to64x61(200)
    stopPrice1 = 0
    orderType1 = 0
    position1 = to64x61(1)
    direction1 = 1
    closeOrder1 = 0
    parentOrder1 = 0
    leverage1 = to64x61(10)
    liquidatorAddress1 = 0

    order_id_2 = str_to_felt("dfsdsw34fds")
    assetID_2 = AssetID.BTC
    collateralID_2 = AssetID.USDC
    price2 = to64x61(200)
    stopPrice2 = 0
    orderType2 = 0
    position2 = to64x61(1)
    direction2 = 0
    closeOrder2 = 0
    parentOrder2 = 0
    leverage2 = to64x61(1)
    liquidatorAddress2 = 0

    execution_price1 = to64x61(200)

    hash_computed1 = hash_order(order_id_1, assetID_1, collateralID_1,
                                price1, stopPrice1, orderType1, position1, direction1, closeOrder1, leverage1)
    hash_computed2 = hash_order(order_id_2, assetID_2, collateralID_2,
                                price2, stopPrice2, orderType2, position2, direction2, closeOrder2, leverage2)

    signed_message1 = alice_signer.sign(hash_computed1)
    signed_message2 = bob_signer.sign(hash_computed2)

    res = await dave_signer.send_transaction(dave, trading.contract_address, "execute_batch", [
        size,
        execution_price1,
        marketID_1,
        2,
        alice.contract_address, signed_message1[0], signed_message1[
            1], order_id_1, assetID_1, collateralID_1, price1, stopPrice1, orderType1, position1, direction1, closeOrder1, leverage1, liquidatorAddress1, 0,
        bob.contract_address, signed_message2[0], signed_message2[
            1], order_id_2, assetID_1, collateralID_2, price2, stopPrice2, orderType2, position2, direction2, closeOrder2, leverage2, liquidatorAddress2, 1,
    ])

    BTC_market_price = await marketPrices.get_market_price(BTC_USD_ID).call()
    print("BTC price is ",from64x61(BTC_market_price.result.market_price.price))

    ETH_market_price = await marketPrices.get_market_price(ETH_USD_ID).call()
    print("ETH price before is ",from64x61(ETH_market_price.result.market_price.price))

    print("timestamp for BTC is: ", BTC_market_price.result.market_price.timestamp)
    print("timestamp for ETH before is: ", ETH_market_price.result.market_price.timestamp)
    print("current timestamp is:", timestamp)

    await admin1_signer.send_transaction(admin1, marketPrices.contract_address, "update_market_price", [ETH_USD_ID, to64x61(1500)])

    ETH_market_price = await marketPrices.get_market_price(ETH_USD_ID).call()
    print("ETH price after is ",from64x61(ETH_market_price.result.market_price.price))
    print("timestamp for ETH after is: ", ETH_market_price.result.market_price.timestamp)

    #### Opening Of new Order ########
    size2 = to64x61(1)
    marketID_2 = BTC_USD_ID

    order_id_3 = str_to_felt("rlbruidd")
    assetID_3 = AssetID.BTC
    collateralID_3 = AssetID.USDC
    price3 = to64x61(100)
    stopPrice3 = 0
    orderType3 = 0
    position3 = to64x61(1)
    direction3 = 1
    closeOrder3 = 0
    parentOrder3 = 0
    leverage3 = to64x61(10)
    liquidatorAddress3 = 0

    order_id_4 = str_to_felt("tew43d34")
    assetID_4 = AssetID.BTC
    collateralID_4 = AssetID.USDC
    price4 = to64x61(100)
    stopPrice4 = 0
    orderType4 = 0
    position4 = to64x61(1)
    direction4 = 0
    closeOrder4 = 0
    parentOrder4 = 0
    leverage4 = to64x61(1)
    liquidatorAddress4 = 0

    execution_price2 = to64x61(100)

    hash_computed3 = hash_order(order_id_3, assetID_3, collateralID_3,
                                price3, stopPrice3, orderType3, position3, direction3, closeOrder3, leverage3)
    hash_computed4 = hash_order(order_id_4, assetID_4, collateralID_4,
                                price4, stopPrice4, orderType4, position4, direction4, closeOrder4, leverage4)

    signed_message3 = alice_signer.sign(hash_computed3)
    signed_message4 = bob_signer.sign(hash_computed4)

    await assert_revert(dave_signer.send_transaction(dave, trading.contract_address, "execute_batch", [
        size2,
        execution_price2,
        marketID_2,
        2,
        alice.contract_address, signed_message3[0], signed_message3[
            1], order_id_3, assetID_3, collateralID_3, price3, stopPrice3, orderType3, position3, direction3, closeOrder3, leverage3, liquidatorAddress3, 0,
        bob.contract_address, signed_message4[0], signed_message4[
            1], order_id_4, assetID_4, collateralID_4, price4, stopPrice4, orderType4, position4, direction4, closeOrder4, leverage4, liquidatorAddress4, 1,
    ]), reverted_with="Liquidate: Position doesn't satisfy maintanence margin")

@pytest.mark.asyncio
async def test_check_for_collision(adminAuth_factory):
    _, adminAuth, fees, admin1, admin2, asset, trading, alice, bob, charlie, dave, fixed_math, holding, feeBalance, _, _ = adminAuth_factory

    charlie_balance = to64x61(10000)
    bob_balance = to64x61(5000)
    await admin1_signer.send_transaction(admin1, charlie.contract_address, 'set_balance', [AssetID.USDC, charlie_balance])
    await admin2_signer.send_transaction(admin2, bob.contract_address, 'set_balance', [AssetID.USDC, bob_balance])

    ####### Open order partially #######
    size1 = to64x61(3)
    marketID_1 = BTC_USD_ID

    order_id_1 = str_to_felt("fdswq23ji3i4u2")
    assetID_1 = AssetID.BTC
    collateralID_1 = AssetID.USDC
    price1 = to64x61(250)
    stopPrice1 = 0
    orderType1 = 0
    position1 = to64x61(10)
    direction1 = 1
    closeOrder1 = 0
    parentOrder1 = 0
    leverage1 = to64x61(2)
    liquidatorAddress1 = 0

    order_id_2 = str_to_felt("93jfkdslasfvdsz")
    assetID_2 = AssetID.BTC
    collateralID_2 = AssetID.USDC
    price2 = to64x61(250)
    stopPrice2 = 0
    orderType2 = 0
    position2 = to64x61(5)
    direction2 = 0
    closeOrder2 = 0
    parentOrder2 = 0
    leverage2 = to64x61(1)
    liquidatorAddress2 = 0

    execution_price1 = to64x61(250)

    hash_computed1 = hash_order(order_id_1, assetID_1, collateralID_1,
                                price1, stopPrice1, orderType1, position1, direction1, closeOrder1, leverage1)
    hash_computed2 = hash_order(order_id_2, assetID_2, collateralID_2,
                                price2, stopPrice2, orderType2, position2, direction2, closeOrder2, leverage2)

    signed_message1 = charlie_signer.sign(hash_computed1)
    signed_message2 = bob_signer.sign(hash_computed2)

    res = await dave_signer.send_transaction(dave, trading.contract_address, "execute_batch", [
        size1,
        execution_price1,
        marketID_1,
        2,
        charlie.contract_address, signed_message1[0], signed_message1[
            1], order_id_1, assetID_1, collateralID_1, price1, stopPrice1, orderType1, position1, direction1, closeOrder1, leverage1, liquidatorAddress1, 1, 
        bob.contract_address, signed_message2[0], signed_message2[
            1], order_id_2, assetID_1, collateralID_2, price2, stopPrice2, orderType2, position2, direction2, closeOrder2, leverage2, liquidatorAddress2, 0,
    ])
>>>>>>> 89fa2381

    ############################################
    # Sufficient balance for users
    alice_balance = to64x61(10000)
    bob_balance = to64x61(10000)

<<<<<<< HEAD
    # Set balance in Starknet
    await set_balance(admin_signer=admin1_signer, admin=admin1, user=alice, asset_id=USDC_ID, new_balance=alice_balance)
    await set_balance(admin_signer=admin1_signer, admin=admin1, user=bob, asset_id=USDC_ID, new_balance=bob_balance)

    # Set balance in python script
    alice_test.set_balance(new_balance=alice_balance,
                           asset_id=str_to_felt("USDC"))
    bob_test.set_balance(new_balance=bob_balance, asset_id=str_to_felt("USDC"))

    # Batch params for OPEN orders in Starknet
    quantity_locked_1 = to64x61(3)
    market_id_1 = BTC_USD_ID
    oracle_price_1 = to64x61(1000)

    # Batch params for OPEn orders in python script
    quantity_locked_2 = 3
    market_id_2 = str_to_felt("BTC-USDC")
    oracle_price_2 = 1000

    # Generate orders in Starknet
    alice_long_open_1 = alice_test.create_order(
        market_id=market_id_1, quantity=to64x61(3), leverage=to64x61(1))
    bob_short_open_1 = bob_test.create_order(market_id=market_id_1, quantity=to64x61(
        3), direction=order_direction["short"], side=order_side["taker"])

    # Generate orders in python script
    alice_long_open_2 = alice_test.create_order_decimals(
        market_id=market_id_2, quantity=3, leverage=1)
    bob_short_open_2 = bob_test.create_order_decimals(
        market_id=market_id_2, quantity=3, direction=order_direction["short"], side=order_side["taker"])

    # Collate orders in Starknet
    orders_1 = [*list(alice_long_open_1.values()), *
                list(bob_short_open_1.values())]

    # Collate orders in python script
    orders_2 = [alice_long_open_2, bob_short_open_2]
    users_1 = [alice_test, bob_test]

    # Execute the order in starknet
    await execute_batch(zkx_node_signer=dave_signer, zkx_node=dave, trading=trading, quantity_locked=quantity_locked_1, market_id=market_id_1, oracle_price=oracle_price_1, order_list_len=2, order_list=orders_1)

    # Execute the order in python sc
    python_executor.execute_batch(
        orders_2, users_1, quantity_locked_2, market_id_2, oracle_price_2)

    # Check the user state with python and starknet
    # alice_long_position = await get_user_position(user=alice, market_id=market_id_1, direction=alice_long_open_1["direction"])
    # alice_long_position_python = await get_user_position_python(user=alice_test, market_id=market_id_2, direction=alice_long_open_2["direction"])
    # print("alice position starknet", alice_long_position)
    # print("alice position python", alice_long_position_python)
    # await compare_user_positions(user = alice, market_id, direction)
    # await compare_user_positions(user = bob,)
    await compare_user_balances(users=[alice, bob], user_tests=[alice_test, bob_test], asset_id=USDC_ID)
    await compare_fund_balances(executor=python_executor, holding=holding, liquidity=liquidity, fee_balance=fee_balance, insurance=insurance)
    # bob_short_position = await get_user_position(user=bob, market_id=market_id_1, direction=bob_short_open_1["direction"])
    # bob_short_position_python = await get_user_position_python(user=bob_test, market_id=market_id_2, direction=bob_short_open_2["direction"])
    # print("bob position starknet", bob_short_position)
    # print("bob position python", bob_short_position_python)

    # holding_fund_balance = await get_fund_balance(fund=holding, asset_id=USDC_ID)
    # holding_fund_balance_python = await get_fund_balance_python(executor=python_executor, fund=fund_mapping["holding_fund"], asset_id=str_to_felt("USDC"))
    # print("holding fund balance:", holding_fund_balance,
    #       holding_fund_balance_python)

    # liquidity_fund_balance = await get_fund_balance(fund=liquidity, asset_id=USDC_ID)
    # liquidity_fund_balance_python = await get_fund_balance_python(executor=python_executor, fund=fund_mapping["liquidity_fund"], asset_id=str_to_felt("USDC"))
    # print("liquidity_fund_balance:", liquidity_fund_balance,
    #       liquidity_fund_balance_python)


#     feeBalance_before = await feeBalance.get_total_fee(assetID_=USDC_ID).call()
#     alice_total_fees_before = await feeBalance.get_user_fee(address=alice.contract_address, assetID_=USDC_ID).call()
#     bob_total_fees_before = await feeBalance.get_user_fee(address=bob.contract_address, assetID_=USDC_ID).call()

    ############################################
    # # Batch params for CLOSE orders
    # quantity_locked_1 = to64x61(3)
    # market_id_1 = BTC_USD_ID
    # oracle_price_1 = to64x61(1000)

    # # Generate orders
    # alice_short_close = alice_test.create_order(
    #     market_id=market_id_1, direction=order_direction["short"], quantity=to64x61(3), close_order=close_order["close"])
    # bob_long_close = bob_test.create_order(market_id=market_id_1, quantity=to64x61(
    #     3), direction=order_direction["long"], side=order_side["taker"], close_order=close_order["close"])

    # print("alice_test..", alice_long_open)
    # print("bob_test...", bob_short_open)

    # # Collate orders
    # orders = [*list(alice_short_close.values()),
    #           *list(bob_long_close.values())]

    # # Execute the order
    # await execute_batch(zkx_node_signer=dave_signer, zkx_node=dave, trading=trading, quantity_locked=quantity_locked_1, market_id=market_id_1, oracle_price=oracle_price_1, order_list_len=2, order_list=orders)

    # orderState1 = await alice.get_position_data(market_id_=market_id_1, direction_=order_direction["long"]).call()
    # res1 = list(orderState1.result.res)
    # print(res1)
    # print("in decimal")
    # print([from64x61(x) for x in res1])

    # orderState2 = await bob.get_position_data(market_id_=market_id_1, direction_=order_direction["short"]).call()
    # res2 = list(orderState2.result.res)
    # print(res2)
    # print("in decimal")
    # print([from64x61(x) for x in res2])

    ############################################


# @pytest.mark.asyncio
# async def test_set_balance_for_testing(adminAuth_factory):
#     _, adminAuth, fees, admin1, admin2, asset, trading, alice, bob, charlie, dave, fixed_math, holding, feeBalance, _, _ = adminAuth_factory

#     alice_balance = to64x61(10000)
#     bob_balance = to64x61(10000)
#     await admin1_signer.send_transaction(admin1, alice.contract_address, 'set_balance', [USDC_ID, alice_balance])
#     await admin2_signer.send_transaction(admin2, bob.contract_address, 'set_balance', [USDC_ID, bob_balance])
#     await admin2_signer.send_transaction(admin2, bob.contract_address, 'set_balance', [UST_ID, bob_balance])

#     alice_curr_balance = await alice.get_balance(USDC_ID).call()
#     bob_curr_balance = await bob.get_balance(USDC_ID).call()

#     assert alice_curr_balance.result.res == alice_balance
#     assert bob_curr_balance.result.res == bob_balance

#     alice_collaterals = await alice.return_array_collaterals().call()
#     print_parsed_collaterals(alice_collaterals.result.array_list)

#     bob_collaterals = await bob.return_array_collaterals().call()
#     print_parsed_collaterals(bob_collaterals.result.array_list)


# @pytest.mark.asyncio
# async def test_revert_if_market_order_2percent_deviation(adminAuth_factory):
#     _, adminAuth, fees, admin1, admin2, asset, trading, alice, bob, charlie, dave, fixed_math, holding, feeBalance, _, _ = adminAuth_factory

#     ####### Opening of Orders #######
#     size1 = to64x61(2)
#     marketID_1 = BTC_USD_ID

#     order_id_1 = str_to_felt("df54gdfa")
#     assetID_1 = BTC_ID
#     collateralID_1 = USDC_ID
#     price1 = to64x61(1000)
#     stopPrice1 = 0
#     orderType1 = 0
#     position1 = to64x61(4)
#     direction1 = 0
#     closeOrder1 = 0
#     parentOrder1 = 0
#     leverage1 = to64x61(3)
#     liquidatorAddress1 = 0

#     order_id_2 = str_to_felt("adsfgiu34hjjhks")
#     assetID_2 = BTC_ID
#     collateralID_2 = USDC_ID
#     price2 = to64x61(1000)
#     stopPrice2 = 0
#     orderType2 = 0
#     position2 = to64x61(3)
#     direction2 = 1
#     closeOrder2 = 0
#     parentOrder2 = 0
#     leverage2 = to64x61(3)
#     liquidatorAddress2 = 0

#     execution_price1 = to64x61(1021)

#     hash_computed1 = hash_order(order_id_1, assetID_1, collateralID_1,
#                                 price1, stopPrice1, orderType1, position1, direction1, closeOrder1, leverage1)
#     hash_computed2 = hash_order(order_id_2, assetID_2, collateralID_2,
#                                 price2, stopPrice2, orderType2, position2, direction2, closeOrder2, leverage2)

#     signed_message1 = alice_signer.sign(hash_computed1)
#     signed_message2 = bob_signer.sign(hash_computed2)

#     await assert_revert(dave_signer.send_transaction(dave, trading.contract_address, "execute_batch", [
#         size1,
#         execution_price1,
#         marketID_1,
#         2,
#         alice.contract_address, signed_message1[0], signed_message1[
#             1], order_id_1, assetID_1, collateralID_1, price1, stopPrice1, orderType1, position1, direction1, closeOrder1, leverage1, liquidatorAddress1, 1,
#         bob.contract_address, signed_message2[0], signed_message2[
#             1], order_id_2, assetID_2, collateralID_2, price2, stopPrice2, orderType2, position2, direction2, closeOrder2, leverage2, liquidatorAddress2, 0,
#     ]), reverted_with="Trading: Market Order 2% above")


# @pytest.mark.asyncio
# async def test_revert_if_bad_limit_order_long(adminAuth_factory):
#     _, adminAuth, fees, admin1, admin2, asset, trading, alice, bob, charlie, dave, fixed_math, holding, feeBalance, _, _ = adminAuth_factory

#     ####### Opening of Orders #######
#     size1 = to64x61(2)
#     marketID_1 = BTC_USD_ID

#     order_id_1 = str_to_felt("kvhn3m87yhfs")
#     assetID_1 = BTC_ID
#     collateralID_1 = USDC_ID
#     price1 = to64x61(1000)
#     stopPrice1 = 0
#     orderType1 = 0
#     position1 = to64x61(4)
#     direction1 = 0
#     closeOrder1 = 0
#     parentOrder1 = 0
#     leverage1 = to64x61(3)
#     liquidatorAddress1 = 0

#     order_id_2 = str_to_felt("3hf83hdfska")
#     assetID_2 = BTC_ID
#     collateralID_2 = USDC_ID
#     price2 = to64x61(1000)
#     stopPrice2 = 0
#     orderType2 = 1
#     position2 = to64x61(3)
#     direction2 = 1
#     closeOrder2 = 0
#     parentOrder2 = 0
#     leverage2 = to64x61(3)
#     liquidatorAddress2 = 0

#     execution_price1 = to64x61(1001)

#     hash_computed1 = hash_order(order_id_1, assetID_1, collateralID_1,
#                                 price1, stopPrice1, orderType1, position1, direction1, closeOrder1, leverage1)
#     hash_computed2 = hash_order(order_id_2, assetID_2, collateralID_2,
#                                 price2, stopPrice2, orderType2, position2, direction2, closeOrder2, leverage2)

#     signed_message1 = alice_signer.sign(hash_computed1)
#     signed_message2 = bob_signer.sign(hash_computed2)

#     await assert_revert(dave_signer.send_transaction(dave, trading.contract_address, "execute_batch", [
#         size1,
#         execution_price1,
#         marketID_1,
#         2,
#         alice.contract_address, signed_message1[0], signed_message1[
#             1], order_id_1, assetID_1, collateralID_1, price1, stopPrice1,  orderType1, position1, direction1, closeOrder1, leverage1, liquidatorAddress1, 1,
#         bob.contract_address, signed_message2[0], signed_message2[
#             1], order_id_2, assetID_2, collateralID_2, price2, stopPrice2, orderType2, position2, direction2, closeOrder2, leverage2, liquidatorAddress2, 0,
#     ]), reverted_with="Trading: Bad long limit order")


# @pytest.mark.asyncio
# async def test_revert_if_bad_limit_order_short(adminAuth_factory):
#     _, adminAuth, fees, admin1, admin2, asset, trading, alice, bob, charlie, dave, fixed_math, holding, feeBalance, _, _ = adminAuth_factory

#     ####### Opening of Orders #######
#     size1 = to64x61(2)
#     marketID_1 = BTC_USD_ID

#     order_id_1 = str_to_felt("fgkiu3iujsd78")
#     assetID_1 = BTC_ID
#     collateralID_1 = USDC_ID
#     price1 = to64x61(1000)
#     stopPrice1 = 0
#     orderType1 = 1
#     position1 = to64x61(4)
#     direction1 = 0
#     closeOrder1 = 0
#     leverage1 = to64x61(3)
#     liquidatorAddress1 = 0

#     order_id_2 = str_to_felt("65duhhj438187i")
#     assetID_2 = BTC_ID
#     collateralID_2 = USDC_ID
#     price2 = to64x61(1000)
#     stopPrice2 = 0
#     orderType2 = 1
#     position2 = to64x61(3)
#     direction2 = 1
#     closeOrder2 = 0
#     leverage2 = to64x61(3)
#     liquidatorAddress2 = 0

#     execution_price1 = to64x61(999)

#     hash_computed1 = hash_order(order_id_1, assetID_1, collateralID_1,
#                                 price1, stopPrice1, orderType1, position1, direction1, closeOrder1, leverage1)
#     hash_computed2 = hash_order(order_id_2, assetID_2, collateralID_2,
#                                 price2, stopPrice2, orderType2, position2, direction2, closeOrder2, leverage2)

#     signed_message1 = alice_signer.sign(hash_computed1)
#     signed_message2 = bob_signer.sign(hash_computed2)

#     await assert_revert(dave_signer.send_transaction(dave, trading.contract_address, "execute_batch", [
#         size1,
#         execution_price1,
#         marketID_1,
#         2,
#         alice.contract_address, signed_message1[0], signed_message1[
#             1], order_id_1, assetID_1, collateralID_1, price1, stopPrice1, orderType1, position1, direction1, closeOrder1, leverage1, liquidatorAddress1, 1,
#         bob.contract_address, signed_message2[0], signed_message2[
#             1], order_id_2, assetID_2, collateralID_2, price2, stopPrice2, orderType2, position2, direction2, closeOrder2, leverage2, liquidatorAddress2, 0,
#     ]), reverted_with="Trading: Bad short limit order")


# @pytest.mark.asyncio
# async def test_revert_if_order_mismatch(adminAuth_factory):
#     _, adminAuth, fees, admin1, admin2, asset, trading, alice, bob, charlie, dave, fixed_math, holding, feeBalance, _, _ = adminAuth_factory

#     ####### Opening of Orders #######
#     size1 = to64x61(2)
#     marketID_1 = BTC_USD_ID

#     order_id_1 = str_to_felt("8721jhfkf93hk1")
#     assetID_1 = BTC_ID
#     collateralID_1 = USDC_ID
#     price1 = to64x61(1078)
#     stopPrice1 = 0
#     orderType1 = 0
#     position1 = to64x61(4)
#     direction1 = 0
#     closeOrder1 = 0
#     parentOrder1 = 0
#     leverage1 = to64x61(3)
#     liquidatorAddress1 = 0

#     order_id_2 = str_to_felt("9fd1k31k5h7")
#     assetID_2 = BTC_ID
#     collateralID_2 = USDC_ID
#     price2 = to64x61(1078)
#     stopPrice2 = 0
#     orderType2 = 0
#     position2 = to64x61(3)
#     direction2 = 0
#     closeOrder2 = 0
#     parentOrder2 = 0
#     leverage2 = to64x61(3)
#     liquidatorAddress2 = 0

#     execution_price1 = to64x61(1078)

#     hash_computed1 = hash_order(order_id_1, assetID_1, collateralID_1,
#                                 price1, stopPrice1, orderType1, position1, direction1, closeOrder1, leverage1)
#     hash_computed2 = hash_order(order_id_2, assetID_2, collateralID_2,
#                                 price2, stopPrice2, orderType2, position2, direction2, closeOrder2, leverage2)

#     signed_message1 = alice_signer.sign(hash_computed1)
#     signed_message2 = bob_signer.sign(hash_computed2)

#     await assert_revert(dave_signer.send_transaction(dave, trading.contract_address, "execute_batch", [
#         size1,
#         execution_price1,
#         marketID_1,
#         2,
#         alice.contract_address, signed_message1[0], signed_message1[
#             1], order_id_1, assetID_1, collateralID_1, price1, stopPrice1, orderType1, position1, direction1, closeOrder1, leverage1, liquidatorAddress1, 1,
#         bob.contract_address, signed_message2[0], signed_message2[
#             1], order_id_2, assetID_2, collateralID_2, price2, stopPrice2, orderType2, position2, direction2, closeOrder2, leverage2, liquidatorAddress2, 0,
#     ]), reverted_with="Trading: Net size is non-zero")


# @pytest.mark.asyncio
# async def test_revert_if_asset_not_tradable(adminAuth_factory):
#     _, adminAuth, fees, admin1, admin2, asset, trading, alice, bob, charlie, dave, fixed_math, holding, feeBalance, _, _ = adminAuth_factory

#     ####### Opening of Orders #######
#     size1 = to64x61(2)
#     marketID_1 = TSLA_USD_ID

#     order_id_1 = str_to_felt("k3j43l1l34")
#     assetID_1 = TSLA_ID
#     collateralID_1 = USDC_ID
#     price1 = to64x61(1078)
#     stopPrice1 = 0
#     orderType1 = 0
#     position1 = to64x61(4)
#     direction1 = 0
#     closeOrder1 = 0
#     parentOrder1 = 0
#     leverage1 = to64x61(3)
#     liquidatorAddress1 = 0

#     order_id_2 = str_to_felt("45kj341kj4")
#     assetID_2 = TSLA_ID
#     collateralID_2 = USDC_ID
#     price2 = to64x61(1078)
#     stopPrice2 = 0
#     orderType2 = 0
#     position2 = to64x61(3)
#     direction2 = 1
#     closeOrder2 = 0
#     parentOrder2 = 0
#     leverage2 = to64x61(3)
#     liquidatorAddress2 = 0

#     execution_price1 = to64x61(1078)

#     hash_computed1 = hash_order(order_id_1, assetID_1, collateralID_1,
#                                 price1, stopPrice1, orderType1, position1, direction1, closeOrder1, leverage1)
#     hash_computed2 = hash_order(order_id_2, assetID_2, collateralID_2,
#                                 price2, stopPrice2, orderType2, position2, direction2, closeOrder2, leverage2)

#     signed_message1 = alice_signer.sign(hash_computed1)
#     signed_message2 = bob_signer.sign(hash_computed2)

#     await assert_revert(dave_signer.send_transaction(dave, trading.contract_address, "execute_batch", [
#         size1,
#         execution_price1,
#         marketID_1,
#         2,
#         alice.contract_address, signed_message1[0], signed_message1[
#             1], order_id_1, assetID_1, collateralID_1, price1, stopPrice1, orderType1, position1, direction1, closeOrder1, leverage1, liquidatorAddress1, 1,
#         bob.contract_address, signed_message2[0], signed_message2[
#             1], order_id_2, assetID_2, collateralID_2, price2, stopPrice2, orderType2, position2, direction2, closeOrder2, leverage2, liquidatorAddress2, 0,
#     ]), reverted_with=f"Trading: Market not tradable")


# @pytest.mark.asyncio
# async def test_revert_if_collateral_mismatch(adminAuth_factory):
#     _, adminAuth, fees, admin1, admin2, asset, trading, alice, bob, charlie, dave, fixed_math, holding, feeBalance, _, _ = adminAuth_factory

#     ####### Opening of Orders #######
#     size1 = to64x61(2)
#     marketID_1 = BTC_USD_ID

#     order_id_1 = str_to_felt("iu4n31kh123")
#     assetID_1 = BTC_ID
#     collateralID_1 = USDC_ID
#     price1 = to64x61(1078)
#     stopPrice1 = 0
#     orderType1 = 0
#     position1 = to64x61(4)
#     direction1 = 0
#     closeOrder1 = 0
#     parentOrder1 = 0
#     leverage1 = to64x61(3)
#     liquidatorAddress1 = 0

#     order_id_2 = str_to_felt("932jh1mjdfsl")
#     assetID_2 = BTC_ID
#     collateralID_2 = UST_ID
#     price2 = to64x61(1078)
#     stopPrice2 = 0
#     orderType2 = 0
#     position2 = to64x61(3)
#     direction2 = 1
#     closeOrder2 = 0
#     parentOrder2 = 0
#     leverage2 = to64x61(3)
#     liquidatorAddress2 = 0

#     execution_price1 = to64x61(1078)

#     hash_computed1 = hash_order(order_id_1, assetID_1, collateralID_1,
#                                 price1, stopPrice1, orderType1, position1, direction1, closeOrder1, leverage1)
#     hash_computed2 = hash_order(order_id_2, assetID_2, collateralID_2,
#                                 price2, stopPrice2, orderType2, position2, direction2, closeOrder2, leverage2)

#     signed_message1 = alice_signer.sign(hash_computed1)
#     signed_message2 = bob_signer.sign(hash_computed2)

#     await assert_revert(dave_signer.send_transaction(dave, trading.contract_address, "execute_batch", [
#         size1,
#         execution_price1,
#         marketID_1,
#         2,
#         alice.contract_address, signed_message1[0], signed_message1[
#             1], order_id_1, assetID_1, collateralID_1, price1, stopPrice1, orderType1, position1, direction1, closeOrder1, leverage1, liquidatorAddress1, 1,
#         bob.contract_address, signed_message2[0], signed_message2[
#             1], order_id_2, assetID_2, collateralID_2, price2, stopPrice2, orderType2, position2, direction2, closeOrder2, leverage2, liquidatorAddress2, 0,
#     ]), reverted_with="Trading: Collateral Mismatch")


# @pytest.mark.asyncio
# async def test_revert_if_asset_mismatch(adminAuth_factory):
#     _, adminAuth, fees, admin1, admin2, asset, trading, alice, bob, charlie, dave, fixed_math, holding, feeBalance, _, _ = adminAuth_factory

#     ####### Opening of Orders #######
#     size1 = to64x61(2)
#     marketID_1 = BTC_USD_ID

#     order_id_1 = str_to_felt("3jh1udkasd")
#     assetID_1 = BTC_ID
#     collateralID_1 = USDC_ID
#     price1 = to64x61(1078)
#     stopPrice1 = 0
#     orderType1 = 0
#     position1 = to64x61(4)
#     direction1 = 0
#     closeOrder1 = 0
#     parentOrder1 = 0
#     leverage1 = to64x61(3)
#     liquidatorAddress1 = 0

#     order_id_2 = str_to_felt("5jkhfdjkew")
#     assetID_2 = ETH_ID
#     collateralID_2 = USDC_ID
#     price2 = to64x61(1078)
#     stopPrice2 = 0
#     orderType2 = 0
#     position2 = to64x61(3)
#     direction2 = 1
#     closeOrder2 = 0
#     parentOrder2 = 0
#     leverage2 = to64x61(3)
#     liquidatorAddress2 = 0

#     execution_price1 = to64x61(1078)

#     hash_computed1 = hash_order(order_id_1, assetID_1, collateralID_1,
#                                 price1, stopPrice1, orderType1, position1, direction1, closeOrder1, leverage1)
#     hash_computed2 = hash_order(order_id_2, assetID_2, collateralID_2,
#                                 price2, stopPrice2, orderType2, position2, direction2, closeOrder2, leverage2)

#     signed_message1 = alice_signer.sign(hash_computed1)
#     signed_message2 = bob_signer.sign(hash_computed2)

#     await assert_revert(dave_signer.send_transaction(dave, trading.contract_address, "execute_batch", [
#         size1,
#         execution_price1,
#         marketID_1,
#         2,
#         alice.contract_address, signed_message1[0], signed_message1[
#             1], order_id_1, assetID_1, collateralID_1, price1, stopPrice1, orderType1, position1, direction1, closeOrder1, leverage1, liquidatorAddress1, 1,
#         bob.contract_address, signed_message2[0], signed_message2[
#             1], order_id_2, assetID_2, collateralID_2, price2, stopPrice2, orderType2, position2, direction2, closeOrder2, leverage2, liquidatorAddress2, 0,
#     ]), reverted_with=f"Trading: Asset Mismatch")


# @pytest.mark.asyncio
# async def test_revert_wrong_signature(adminAuth_factory):
#     _, adminAuth, fees, admin1, admin2, asset, trading, alice, bob, charlie, dave, fixed_math, holding, feeBalance, _, _ = adminAuth_factory

#     ####### Opening of Orders #######
#     size = to64x61(2)
#     marketID_1 = BTC_USD_ID

#     order_id_1 = str_to_felt("zxcds35yts")
#     assetID_1 = BTC_ID
#     collateralID_1 = USDC_ID
#     price1 = to64x61(10789)
#     stopPrice1 = 0
#     orderType1 = 0
#     position1 = to64x61(4)
#     direction1 = 0
#     closeOrder1 = 0
#     parentOrder1 = 0
#     leverage1 = to64x61(1)
#     liquidatorAddress1 = 0

#     order_id_2 = str_to_felt("mjuwoxzbcwq4")
#     assetID_2 = BTC_ID
#     collateralID_2 = USDC_ID
#     price2 = to64x61(10789)
#     stopPrice2 = 0
#     orderType2 = 0
#     position2 = to64x61(3)
#     direction2 = 1
#     closeOrder2 = 0
#     parentOrder2 = 0
#     leverage2 = to64x61(1)
#     liquidatorAddress2 = 0

#     execution_price1 = to64x61(10789)

#     hash_computed1 = hash_order(order_id_1, assetID_1, collateralID_1,
#                                 price1, stopPrice1, orderType1, position1, direction1, closeOrder1, leverage1)
#     hash_computed2 = hash_order(order_id_2, assetID_2, collateralID_2,
#                                 price2, stopPrice2, orderType2, position2, direction2, closeOrder2, leverage2)

#     signed_message1 = alice_signer.sign(hash_computed1)
#     signed_message2 = bob_signer.sign(hash_computed2)

#     await assert_revert(dave_signer.send_transaction(dave, trading.contract_address, "execute_batch", [
#         size,
#         execution_price1,
#         marketID_1,
#         2,
#         alice.contract_address, signed_message1[0], signed_message1[
#             1], order_id_1, assetID_1, collateralID_1, price1, stopPrice1, orderType1, position1, direction1, closeOrder1, leverage1, liquidatorAddress1, 1,
#         bob.contract_address, signed_message1[0], signed_message1[
#             1], order_id_2, assetID_2, collateralID_2, price2, stopPrice2, orderType2, position2, direction2, closeOrder2, leverage2, liquidatorAddress1, 0,
#     ]))


# @pytest.mark.asyncio
# async def test_revert_stop_orders_execution_price_not_in_range(adminAuth_factory):
#     _, adminAuth, fees, admin1, admin2, asset, trading, alice, bob, charlie, dave, fixed_math, holding, feeBalance, _, _ = adminAuth_factory

#     ####### Opening of Orders #######
#     size = to64x61(1)
#     marketID_1 = BTC_USD_ID

#     order_id_1 = str_to_felt("bidjsf732hjsfd")
#     assetID_1 = BTC_ID
#     collateralID_1 = USDC_ID
#     price1 = to64x61(5000)
#     stopPrice1 = to64x61(6000)
#     orderType1 = 2
#     position1 = to64x61(1)
#     direction1 = 0
#     closeOrder1 = 0
#     parentOrder1 = 0
#     leverage1 = to64x61(1)
#     liquidatorAddress1 = 0

#     order_id_2 = str_to_felt("iu32n3246dfsj")
#     assetID_2 = BTC_ID
#     collateralID_2 = USDC_ID
#     price2 = to64x61(5000)
#     stopPrice2 = to64x61(4000)
#     orderType2 = 2
#     position2 = to64x61(1)
#     direction2 = 1
#     closeOrder2 = 0
#     parentOrder2 = 0
#     leverage2 = to64x61(1)
#     liquidatorAddress2 = 0

#     execution_price1 = to64x61(7000)

#     hash_computed1 = hash_order(order_id_1, assetID_1, collateralID_1,
#                                 price1, stopPrice1, orderType1, position1, direction1, closeOrder1, leverage1)
#     hash_computed2 = hash_order(order_id_2, assetID_2, collateralID_2,
#                                 price2, stopPrice2, orderType2, position2, direction2, closeOrder2, leverage2)

#     signed_message1 = alice_signer.sign(hash_computed1)
#     signed_message2 = bob_signer.sign(hash_computed2)

#     amount1 = await fixed_math.Math64x61_mul(execution_price1, size).call()
#     fees1 = await fixed_math.Math64x61_mul(amount1.result.res, maker_trading_fees).call()
#     total_amount1 = amount1.result.res + fees1.result.res

#     amount2 = await fixed_math.Math64x61_mul(execution_price1, size).call()
#     fees2 = await fixed_math.Math64x61_mul(amount2.result.res, taker_trading_fees).call()
#     total_amount2 = amount2.result.res + fees2.result.res

#     holdingBalance_before = await holding.balance(asset_id_=USDC_ID).call()
#     feeBalance_before = await feeBalance.get_total_fee(assetID_=USDC_ID).call()
#     alice_total_fees_before = await feeBalance.get_user_fee(address=alice.contract_address, assetID_=USDC_ID).call()
#     bob_total_fees_before = await feeBalance.get_user_fee(address=bob.contract_address, assetID_=USDC_ID).call()

#     await assert_revert(dave_signer.send_transaction(dave, trading.contract_address, "execute_batch", [
#         size,
#         execution_price1,
#         marketID_1,
#         2,
#         alice.contract_address, signed_message1[0], signed_message1[
#             1], order_id_1, assetID_1, collateralID_1, price1, stopPrice1, orderType1, position1, direction1, closeOrder1, leverage1, liquidatorAddress1, 0,
#         bob.contract_address, signed_message2[0], signed_message2[
#             1], order_id_2, assetID_1, collateralID_2, price2, stopPrice2, orderType2, position2, direction2, closeOrder2, leverage2, liquidatorAddress2, 1,
#     ]), reverted_with="Trading: Invalid stop-limit-price short order")


# @pytest.mark.asyncio
# async def test_retrieval_of_net_positions_1(adminAuth_factory):
#     starknet, adminAuth, fees, admin1, admin2, asset, trading, alice, bob, charlie, dave, fixed_math, holding, feeBalance, _, _ = adminAuth_factory

#     alice_net_positions = await alice.get_net_positions().call()
#     alice_net_positions_parsed = list(
#         alice_net_positions.result.net_positions_array)

#     assert len(alice_net_positions_parsed) == 0

#     bob_net_positions = await bob.get_net_positions().call()
#     bob_net_positions_parsed = list(
#         bob_net_positions.result.net_positions_array)

#     assert len(bob_net_positions_parsed) == 0


# @pytest.mark.asyncio
# async def test_three_orders_in_a_batch(adminAuth_factory):
#     _, adminAuth, fees, admin1, admin2, asset, trading, alice, bob, charlie, dave, fixed_math, holding, feeBalance, _, _ = adminAuth_factory

#     alice_balance = to64x61(50000)
#     bob_balance = to64x61(50000)
#     charlie_balance = to64x61(50000)

#     await admin1_signer.send_transaction(admin1, alice.contract_address, 'set_balance', [USDC_ID, alice_balance])
#     await admin2_signer.send_transaction(admin2, bob.contract_address, 'set_balance', [USDC_ID, bob_balance])
#     await admin2_signer.send_transaction(admin2, charlie.contract_address, 'set_balance', [USDC_ID, charlie_balance])

#     alice_curr_balance_before = await alice.get_balance(assetID_=USDC_ID).call()
#     bob_curr_balance_before = await bob.get_balance(assetID_=USDC_ID).call()
#     charlie_curr_balance_before = await charlie.get_balance(assetID_=USDC_ID).call()

#     ####### Opening of Orders #######
#     size1 = to64x61(4)
#     marketID_1 = BTC_USD_ID

#     order_id_1 = str_to_felt("32iga62jsgfds")
#     assetID_1 = BTC_ID
#     collateralID_1 = USDC_ID
#     price1 = to64x61(9325.2432042)
#     stopPrice1 = 0
#     orderType1 = 0
#     position1 = to64x61(5)
#     direction1 = 0
#     closeOrder1 = 0
#     parentOrder1 = 0
#     leverage1 = to64x61(1)
#     liquidatorAddress1 = 0

#     order_id_2 = str_to_felt("873h2kkjsffg")
#     assetID_2 = BTC_ID
#     collateralID_2 = USDC_ID
#     price2 = to64x61(9325.03424)
#     stopPrice2 = 0
#     orderType2 = 0
#     position2 = to64x61(3)
#     direction2 = 1
#     closeOrder2 = 0
#     parentOrder2 = 0
#     leverage2 = to64x61(1)
#     liquidatorAddress2 = 0

#     order_id_3 = str_to_felt("dsfwr432")
#     assetID_3 = BTC_ID
#     collateralID_3 = USDC_ID
#     price3 = to64x61(9324.43)
#     stopPrice3 = 0
#     orderType3 = 0
#     position3 = to64x61(1)
#     direction3 = 1
#     closeOrder3 = 0
#     parentOrder3 = 0
#     leverage3 = to64x61(1)
#     liquidatorAddress3 = 0

#     execution_price1 = to64x61(9325)

#     hash_computed1 = hash_order(order_id_1, assetID_1, collateralID_1,
#                                 price1, stopPrice1, orderType1, position1, direction1, closeOrder1, leverage1)
#     hash_computed2 = hash_order(order_id_2, assetID_2, collateralID_2,
#                                 price2, stopPrice2, orderType2, position2, direction2, closeOrder2, leverage2)
#     hash_computed3 = hash_order(order_id_3, assetID_3, collateralID_3,
#                                 price3, stopPrice3, orderType3, position3, direction3, closeOrder3, leverage3)

#     signed_message1 = alice_signer.sign(hash_computed1)
#     signed_message2 = bob_signer.sign(hash_computed2)
#     signed_message3 = charlie_signer.sign(hash_computed3)

#     amount1 = await fixed_math.Math64x61_mul(execution_price1, size1).call()
#     fees1 = await fixed_math.Math64x61_mul(amount1.result.res, taker_trading_fees).call()
#     total_amount1 = amount1.result.res + fees1.result.res

#     amount2 = await fixed_math.Math64x61_mul(execution_price1, position2).call()
#     fees2 = await fixed_math.Math64x61_mul(amount2.result.res, maker_trading_fees).call()
#     total_amount2 = amount2.result.res + fees2.result.res

#     amount3 = await fixed_math.Math64x61_mul(execution_price1, position3).call()
#     fees3 = await fixed_math.Math64x61_mul(amount3.result.res, maker_trading_fees).call()
#     total_amount3 = amount3.result.res + fees3.result.res

#     holdingBalance_before = await holding.balance(asset_id_=USDC_ID).call()
#     feeBalance_before = await feeBalance.get_total_fee(assetID_=USDC_ID).call()
#     alice_total_fees_before = await feeBalance.get_user_fee(address=alice.contract_address, assetID_=USDC_ID).call()
#     bob_total_fees_before = await feeBalance.get_user_fee(address=bob.contract_address, assetID_=USDC_ID).call()
#     charlie_total_fees_before = await feeBalance.get_user_fee(address=charlie.contract_address, assetID_=USDC_ID).call()

#     res = await dave_signer.send_transaction(dave, trading.contract_address, "execute_batch", [
#         size1,
#         execution_price1,
#         marketID_1,
#         3,
#         alice.contract_address, signed_message1[0], signed_message1[
#             1], order_id_1, assetID_1, collateralID_1, price1, stopPrice1, orderType1, position1, direction1, closeOrder1, leverage1, liquidatorAddress1, 1,
#         bob.contract_address, signed_message2[0], signed_message2[
#             1], order_id_2, assetID_2, collateralID_2, price2, stopPrice2, orderType2, position2, direction2, closeOrder2, leverage2, liquidatorAddress2, 0,
#         charlie.contract_address, signed_message3[0], signed_message3[
#             1], order_id_3, assetID_3, collateralID_3, price3, stopPrice3, orderType3, position3, direction3, closeOrder3, leverage3, liquidatorAddress3, 0,
#     ])

#     orderState1 = await alice.get_position_data(market_id_=marketID_1, direction_=direction1).call()
#     res1 = list(orderState1.result.res)

#     assert res1 == [
#         execution_price1,
#         to64x61(4),
#         to64x61(37300),
#         to64x61(0),
#         leverage1
#     ]

#     orderState2 = await bob.get_position_data(market_id_=marketID_1, direction_=direction2).call()
#     res2 = list(orderState2.result.res)

#     assert res2 == [
#         execution_price1,
#         position2,
#         to64x61(27975),
#         to64x61(0),
#         leverage2
#     ]

#     orderState3 = await charlie.get_position_data(market_id_=marketID_1, direction_=direction3).call()
#     res3 = list(orderState3.result.res)

#     assert res3 == [
#         execution_price1,
#         position3,
#         to64x61(9325),
#         to64x61(0),
#         leverage3
#     ]

#     alice_curr_balance = await alice.get_balance(assetID_=USDC_ID).call()
#     bob_curr_balance = await bob.get_balance(assetID_=USDC_ID).call()
#     charlie_curr_balance = await charlie.get_balance(assetID_=USDC_ID).call()
#     holdingBalance = await holding.balance(asset_id_=USDC_ID).call()
#     feeBalance_curr = await feeBalance.get_total_fee(assetID_=USDC_ID).call()
#     alice_total_fees = await feeBalance.get_user_fee(address=alice.contract_address, assetID_=USDC_ID).call()
#     bob_total_fees = await feeBalance.get_user_fee(address=bob.contract_address, assetID_=USDC_ID).call()
#     charlie_total_fees = await feeBalance.get_user_fee(address=charlie.contract_address, assetID_=USDC_ID).call()

#     assert alice_curr_balance.result.res == alice_curr_balance_before.result.res - total_amount1
#     assert from64x61(bob_curr_balance.result.res) == from64x61(
#         bob_curr_balance_before.result.res - total_amount2)
#     assert from64x61(charlie_curr_balance.result.res) == from64x61(
#         charlie_curr_balance_before.result.res - total_amount3)
#     assert from64x61(holdingBalance.result.amount) == from64x61(
#         holdingBalance_before.result.amount + amount1.result.res + amount2.result.res + amount3.result.res)
#     assert from64x61(alice_total_fees.result.fee) == from64x61(
#         alice_total_fees_before.result.fee + fees1.result.res)
#     # Commenting the following check because of 64x61 bug
#     #assert from64x61(bob_total_fees.result.fee) == from64x61(bob_total_fees_before.result.fee + fees2.result.res)
#     #assert from64x61(charlie_total_fees.result.fee) == from64x61(charlie_total_fees_before.result.fee + fees3.result.res)
#     #assert from64x61(feeBalance_curr.result.fee) == from64x61(feeBalance_before.result.fee + fees1.result.res + fees2.result.res + fees3.result.res)

#     ##### Closing Of Orders ########
#     size2 = to64x61(4)
#     marketID_2 = BTC_USD_ID

#     order_id_4 = str_to_felt("er8u324hj4hd")
#     assetID_4 = BTC_ID
#     collateralID_4 = USDC_ID
#     price4 = to64x61(12000.2432042)
#     stopPrice4 = 0
#     orderType4 = 0
#     position4 = to64x61(4)
#     direction4 = 1
#     closeOrder4 = 1
#     parentOrder4 = order_id_1
#     leverage4 = to64x61(1)
#     liquidatorAddress4 = 0

#     order_id_5 = str_to_felt("5324k34")
#     assetID_5 = BTC_ID
#     collateralID_5 = USDC_ID
#     price5 = to64x61(12032.9803)
#     stopPrice5 = 0
#     orderType5 = 0
#     position5 = to64x61(3)
#     direction5 = 0
#     closeOrder5 = 1
#     parentOrder5 = order_id_2
#     leverage5 = to64x61(1)
#     liquidatorAddress5 = 0

#     order_id_6 = str_to_felt("3df324gds34")
#     assetID_6 = BTC_ID
#     collateralID_6 = USDC_ID
#     price6 = to64x61(12010.2610396)
#     stopPrice6 = 0
#     orderType6 = 0
#     position6 = to64x61(1)
#     direction6 = 0
#     closeOrder6 = 1
#     parentOrder6 = order_id_3
#     leverage6 = to64x61(1)
#     liquidatorAddress6 = 0

#     execution_price2 = to64x61(12025.432)

#     hash_computed4 = hash_order(order_id_4, assetID_4, collateralID_4,
#                                 price4, stopPrice4, orderType4, position4, direction4, closeOrder4, leverage4)
#     hash_computed5 = hash_order(order_id_5, assetID_5, collateralID_5,
#                                 price5, stopPrice5, orderType5, position5, direction5, closeOrder5, leverage5)
#     hash_computed6 = hash_order(order_id_6, assetID_6, collateralID_6,
#                                 price6, stopPrice6, orderType6, position6, direction6, closeOrder6, leverage6)

#     signed_message4 = alice_signer.sign(hash_computed4)
#     signed_message5 = bob_signer.sign(hash_computed5)
#     signed_message6 = charlie_signer.sign(hash_computed6)

#     pnl = execution_price2 - execution_price1
#     adjusted_price = execution_price1 - pnl
#     amount1 = await fixed_math.Math64x61_mul(adjusted_price, size2).call()

#     amount2 = await fixed_math.Math64x61_mul(execution_price2, position2).call()

#     amount3 = await fixed_math.Math64x61_mul(execution_price2, position3).call()

#     res = await dave_signer.send_transaction(dave, trading.contract_address, "execute_batch", [
#         size2,
#         execution_price2,
#         marketID_2,
#         3,
#         alice.contract_address, signed_message4[0], signed_message4[
#             1], order_id_4, assetID_4, collateralID_4, price4, stopPrice4, orderType4, position4, direction4, closeOrder4, leverage4, liquidatorAddress4, 1,
#         bob.contract_address, signed_message5[0], signed_message5[
#             1], order_id_5, assetID_5, collateralID_5, price5, stopPrice5, orderType5, position5, direction5, closeOrder5, leverage5, liquidatorAddress5, 0,
#         charlie.contract_address, signed_message6[0], signed_message6[
#             1], order_id_6, assetID_6, collateralID_6, price6, stopPrice6, orderType6, position6, direction6, closeOrder6, leverage6, liquidatorAddress6, 0,
#     ])

#     orderState4 = await alice.get_position_data(market_id_=marketID_2, direction_=direction1).call()
#     res4 = list(orderState4.result.res)
#     assert res4 == [
#         execution_price1,
#         0,
#         to64x61(0),
#         to64x61(0),
#         leverage4
#     ]

#     orderState5 = await bob.get_position_data(market_id_=marketID_2, direction_=direction2).call()
#     res5 = list(orderState5.result.res)
#     assert res5 == [
#         execution_price1,
#         0,
#         to64x61(0),
#         to64x61(0),
#         leverage5
#     ]

#     orderState6 = await charlie.get_position_data(market_id_=marketID_2, direction_=direction3).call()
#     res6 = list(orderState6.result.res)
#     assert res6 == [
#         execution_price1,
#         0,
#         to64x61(0),
#         to64x61(0),
#         leverage6
#     ]

#     alice_curr_balance_after = await alice.get_balance(assetID_=USDC_ID).call()
#     bob_curr_balance_after = await bob.get_balance(assetID_=USDC_ID).call()
#     charlie_curr_balance_after = await charlie.get_balance(assetID_=USDC_ID).call()
#     holdingBalance_after = await holding.balance(asset_id_=USDC_ID).call()
#     feeBalance_after = await feeBalance.get_total_fee(assetID_=USDC_ID).call()
#     alice_total_fees_after = await feeBalance.get_user_fee(address=alice.contract_address, assetID_=USDC_ID).call()
#     bob_total_fees_after = await feeBalance.get_user_fee(address=bob.contract_address, assetID_=USDC_ID).call()
#     charlie_total_fees_after = await feeBalance.get_user_fee(address=charlie.contract_address, assetID_=USDC_ID).call()

#     assert holdingBalance_after.result.amount == holdingBalance.result.amount - \
#         amount1.result.res - amount2.result.res - amount3.result.res
#     assert alice_curr_balance_after.result.res == alice_curr_balance.result.res + \
#         amount1.result.res
#     assert bob_curr_balance_after.result.res == bob_curr_balance.result.res + amount2.result.res
#     assert charlie_curr_balance_after.result.res == charlie_curr_balance.result.res + \
#         amount3.result.res
#     assert alice_total_fees_after.result.fee == alice_total_fees.result.fee
#     assert bob_total_fees_after.result.fee == bob_total_fees.result.fee
#     assert charlie_total_fees_after.result.fee == charlie_total_fees.result.fee
#     assert feeBalance_after.result.fee == feeBalance_curr.result.fee


# @pytest.mark.asyncio
# async def test_opening_and_closing_full_orders_with_leverage(adminAuth_factory):
#     _, adminAuth, fees, admin1, admin2, asset, trading, alice, bob, charlie, dave, fixed_math, holding, feeBalance, _, _ = adminAuth_factory

#     alice_balance = to64x61(100000)
#     bob_balance = to64x61(100000)

#     await admin1_signer.send_transaction(admin1, alice.contract_address, 'set_balance', [USDC_ID, alice_balance])
#     await admin2_signer.send_transaction(admin2, bob.contract_address, 'set_balance', [USDC_ID, bob_balance])

#     alice_curr_balance_before = await alice.get_balance(USDC_ID).call()
#     bob_curr_balance_before = await bob.get_balance(USDC_ID).call()

#     ####### Opening of Orders #######
#     size1 = to64x61(2)
#     marketID_1 = BTC_USD_ID

#     order_id_1 = str_to_felt("iu21iosdf8453")
#     assetID_1 = BTC_ID
#     collateralID_1 = USDC_ID
#     price1 = to64x61(5000)
#     stopPrice1 = 0
#     orderType1 = 0
#     position1 = to64x61(2)
#     direction1 = 0
#     closeOrder1 = 0
#     parentOrder1 = 0
#     leverage1 = to64x61(2)
#     liquidatorAddress1 = 0

#     order_id_2 = str_to_felt("wer4iljemn")
#     assetID_2 = BTC_ID
#     collateralID_2 = USDC_ID
#     price2 = to64x61(5000)
#     stopPrice2 = 0
#     orderType2 = 0
#     position2 = to64x61(2)
#     direction2 = 1
#     closeOrder2 = 0
#     parentOrder2 = 0
#     leverage2 = to64x61(2)
#     liquidatorAddress2 = 0

#     execution_price1 = to64x61(5000)

#     hash_computed1 = hash_order(order_id_1, assetID_1, collateralID_1,
#                                 price1, stopPrice1, orderType1, position1, direction1, closeOrder1, leverage1)
#     hash_computed2 = hash_order(order_id_2, assetID_2, collateralID_2,
#                                 price2, stopPrice2, orderType2, position2, direction2, closeOrder2, leverage2)

#     signed_message1 = alice_signer.sign(hash_computed1)
#     signed_message2 = bob_signer.sign(hash_computed2)

#     size_without_leverage1 = await fixed_math.Math64x61_div(size1, leverage1).call()
#     amount1 = await fixed_math.Math64x61_mul(execution_price1, size_without_leverage1.result.res).call()
#     amount_for_fee1 = await fixed_math.Math64x61_mul(execution_price1, size1).call()
#     fees1 = await fixed_math.Math64x61_mul(amount_for_fee1.result.res, taker_trading_fees).call()
#     total_amount1 = amount1.result.res + fees1.result.res

#     size_without_leverage2 = await fixed_math.Math64x61_div(size1, leverage2).call()
#     amount2 = await fixed_math.Math64x61_mul(execution_price1, size_without_leverage2.result.res).call()
#     amount_for_fee2 = await fixed_math.Math64x61_mul(execution_price1, size1).call()
#     fees2 = await fixed_math.Math64x61_mul(amount_for_fee2.result.res, maker_trading_fees).call()
#     total_amount2 = amount2.result.res + fees2.result.res

#     holdingBalance_before = await holding.balance(asset_id_=USDC_ID).call()
#     feeBalance_before = await feeBalance.get_total_fee(assetID_=USDC_ID).call()
#     alice_total_fees_before = await feeBalance.get_user_fee(address=alice.contract_address, assetID_=USDC_ID).call()
#     bob_total_fees_before = await feeBalance.get_user_fee(address=bob.contract_address, assetID_=USDC_ID).call()

#     res = await dave_signer.send_transaction(dave, trading.contract_address, "execute_batch", [
#         size1,
#         execution_price1,
#         marketID_1,
#         2,
#         alice.contract_address, signed_message1[0], signed_message1[
#             1], order_id_1, assetID_1, collateralID_1, price1, stopPrice1, orderType1, position1, direction1, closeOrder1, leverage1, liquidatorAddress1, 1,
#         bob.contract_address, signed_message2[0], signed_message2[
#             1], order_id_2, assetID_1, collateralID_2, price2, stopPrice2, orderType2, position2, direction2, closeOrder2, leverage2, liquidatorAddress2, 0,
#     ])

#     orderState1 = await alice.get_position_data(market_id_=marketID_1, direction_=direction1).call()
#     res1 = list(orderState1.result.res)

#     assert res1 == [
#         execution_price1,
#         to64x61(2),
#         to64x61(5000),
#         to64x61(5000),
#         leverage1
#     ]

#     orderState2 = await bob.get_position_data(market_id_=marketID_1, direction_=direction2).call()
#     res2 = list(orderState2.result.res)

#     assert res2 == [
#         execution_price1,
#         to64x61(2),
#         to64x61(5000),
#         to64x61(5000),
#         leverage2
#     ]

#     alice_curr_balance = await alice.get_balance(USDC_ID).call()
#     bob_curr_balance = await bob.get_balance(USDC_ID).call()
#     holdingBalance = await holding.balance(asset_id_=USDC_ID).call()
#     feeBalance_curr = await feeBalance.get_total_fee(assetID_=USDC_ID).call()
#     alice_total_fees = await feeBalance.get_user_fee(address=alice.contract_address, assetID_=USDC_ID).call()
#     bob_total_fees = await feeBalance.get_user_fee(address=bob.contract_address, assetID_=USDC_ID).call()

#     assert from64x61(alice_curr_balance.result.res) == from64x61(
#         alice_curr_balance_before.result.res - total_amount1)
#     assert from64x61(bob_curr_balance.result.res) == from64x61(
#         bob_curr_balance_before.result.res - total_amount2)
#     assert from64x61(holdingBalance.result.amount) == from64x61(
#         holdingBalance_before.result.amount + amount_for_fee1.result.res + amount_for_fee2.result.res)
#     assert from64x61(alice_total_fees.result.fee) == from64x61(
#         alice_total_fees_before.result.fee + fees1.result.res)
#     # Commenting due to 64x61 bug
#     #assert from64x61(bob_total_fees.result.fee) == from64x61(bob_total_fees_before.result.fee + fees2.result.res)
#     #assert from64x61(feeBalance_curr.result.fee) == from64x61(feeBalance_before.result.fee + fees1.result.res + fees2.result.res)
#     #### Closing Of Orders ########
#     size2 = to64x61(2)
#     marketID_2 = BTC_USD_ID

#     order_id_3 = str_to_felt("dfs32423gdsga")
#     assetID_3 = BTC_ID
#     collateralID_3 = USDC_ID
#     price3 = to64x61(6000)
#     stopPrice3 = 0
#     orderType3 = 0
#     position3 = to64x61(2)
#     direction3 = 1
#     closeOrder3 = 1
#     parentOrder3 = order_id_1
#     leverage3 = to64x61(2)
#     liquidatorAddress3 = 0

#     order_id_4 = str_to_felt("tew2hda334")
#     assetID_4 = BTC_ID
#     collateralID_4 = USDC_ID
#     price4 = to64x61(6000)
#     stopPrice4 = 0
#     orderType4 = 0
#     position4 = to64x61(2)
#     direction4 = 0
#     closeOrder4 = 1
#     parentOrder4 = order_id_2
#     leverage4 = to64x61(2)
#     liquidatorAddress4 = 0

#     execution_price2 = to64x61(6000)

#     hash_computed3 = hash_order(order_id_3, assetID_3, collateralID_3,
#                                 price3, stopPrice3, orderType3, position3, direction3, closeOrder3, leverage3)
#     hash_computed4 = hash_order(order_id_4, assetID_4, collateralID_4,
#                                 price4, stopPrice4, orderType4, position4, direction4, closeOrder4, leverage4)

#     signed_message3 = alice_signer.sign(hash_computed3)
#     signed_message4 = bob_signer.sign(hash_computed4)

#     diff1 = execution_price1 - execution_price2

#     adjusted_price3 = to64x61(from64x61(execution_price1) + from64x61(diff1))
#     pnl3 = await fixed_math.Math64x61_mul(diff1, size1).call()
#     fraction_closed3 = await fixed_math.Math64x61_div(size1, size2).call()
#     pnl_closed3 = await fixed_math.Math64x61_mul(pnl3.result.res, fraction_closed3.result.res).call()
#     margin_returned3 = await fixed_math.Math64x61_mul(amount2.result.res, fraction_closed3.result.res).call()
#     amount_returned3 = to64x61(
#         from64x61(pnl_closed3.result.res) + from64x61(margin_returned3.result.res))
#     position_value_closed3 = await fixed_math.Math64x61_mul(adjusted_price3, size2).call()

#     print("alice difference is: ", from64x61(diff1))
#     print("amount to be returned to alice is: ", from64x61(amount_returned3))
#     print("amount to be returned to alice is: ", amount_returned3)
#     print("margin returned of alice is: ",
#           from64x61(margin_returned3.result.res))
#     print("fraction closed of alice is: ",
#           from64x61(fraction_closed3.result.res))
#     print("pnl of alice is:", from64x61(pnl3.result.res))
#     print("posiiton value of alice is: ", from64x61(
#         position_value_closed3.result.res))

#     diff2 = execution_price2 - execution_price1

#     pnl4 = await fixed_math.Math64x61_mul(diff2, size1).call()
#     fraction_closed4 = await fixed_math.Math64x61_div(size1, size2).call()
#     pnl_closed4 = await fixed_math.Math64x61_mul(pnl4.result.res, fraction_closed4.result.res).call()
#     margin_returned4 = await fixed_math.Math64x61_mul(amount1.result.res, fraction_closed4.result.res).call()
#     amount_returned4 = to64x61(
#         from64x61(pnl_closed4.result.res) + from64x61(margin_returned4.result.res))
#     position_value_closed4 = await fixed_math.Math64x61_mul(execution_price2, size2).call()

#     print("bob difference is: ", from64x61(diff2))
#     print("amount to be returned to bob is: ", from64x61(amount_returned4))
#     print("amount to be returned to bob is: ", amount_returned4)
#     print("margin returned of bob is: ", from64x61(margin_returned4.result.res))
#     print("fraction closed of bob is: ", from64x61(fraction_closed4.result.res))
#     print("pnl of bob is:", from64x61(pnl4.result.res))
#     print("posiiton value of bob is: ", from64x61(
#         position_value_closed4.result.res))

#     res = await dave_signer.send_transaction(dave, trading.contract_address, "execute_batch", [
#         size2,
#         execution_price2,
#         marketID_2,
#         2,
#         alice.contract_address, signed_message3[0], signed_message3[
#             1], order_id_3, assetID_3, collateralID_3, price3, stopPrice3, orderType3, position3, direction3, closeOrder3, leverage3, liquidatorAddress3, 1,
#         bob.contract_address, signed_message4[0], signed_message4[
#             1], order_id_4, assetID_4, collateralID_4, price4, stopPrice4, orderType4, position4, direction4, closeOrder4, leverage4, liquidatorAddress4, 0,
#     ])

#     orderState3 = await alice.get_position_data(market_id_=marketID_2, direction_=direction1).call()
#     res3 = list(orderState3.result.res)

#     assert res3 == [
#         execution_price1,
#         0,
#         to64x61(0),
#         to64x61(0),
#         leverage3
#     ]

#     orderState4 = await bob.get_position_data(market_id_=marketID_2, direction_=direction2).call()
#     res4 = list(orderState4.result.res)

#     assert res4 == [
#         execution_price1,
#         0,
#         to64x61(0),
#         to64x61(0),
#         leverage4
#     ]

#     alice_curr_balance_after = await alice.get_balance(collateralID_3).call()
#     print("alice_test current balance is", from64x61(
#         alice_curr_balance_after.result.res))
#     print("alice_test difference is", from64x61(
#         alice_curr_balance.result.res) + from64x61(amount_returned3))
#     bob_curr_balance_after = await bob.get_balance(collateralID_4).call()
#     print("bob_test current balance is", from64x61(
#         bob_curr_balance_after.result.res))
#     print("bob_test difference is", from64x61(
#         bob_curr_balance.result.res) + from64x61(amount_returned3))
#     holdingBalance_after = await holding.balance(asset_id_=USDC_ID).call()
#     feeBalance_after = await feeBalance.get_total_fee(assetID_=USDC_ID).call()
#     alice_total_fees_after = await feeBalance.get_user_fee(address=alice.contract_address, assetID_=USDC_ID).call()
#     bob_total_fees_after = await feeBalance.get_user_fee(address=bob.contract_address, assetID_=USDC_ID).call()

#     assert holdingBalance_after.result.amount == holdingBalance.result.amount - \
#         position_value_closed3.result.res - position_value_closed4.result.res
#     assert alice_curr_balance_after.result.res == (
#         alice_curr_balance.result.res + amount_returned3)
#     assert bob_curr_balance_after.result.res == (
#         bob_curr_balance.result.res + amount_returned4)
#     assert alice_total_fees_after.result.fee == alice_total_fees.result.fee
#     assert bob_total_fees_after.result.fee == bob_total_fees.result.fee
#     assert feeBalance_after.result.fee == feeBalance_curr.result.fee


# @pytest.mark.asyncio
# async def test_opening_full_stop_orders(adminAuth_factory):
#     _, adminAuth, fees, admin1, admin2, asset, trading, alice, bob, charlie, dave, fixed_math, holding, feeBalance, _, _ = adminAuth_factory

#     alice_balance = to64x61(100000)
#     bob_balance = to64x61(100000)

#     await admin1_signer.send_transaction(admin1, alice.contract_address, 'set_balance', [USDC_ID, alice_balance])
#     await admin2_signer.send_transaction(admin2, bob.contract_address, 'set_balance', [USDC_ID, bob_balance])

#     alice_curr_balance_before = await alice.get_balance(USDC_ID).call()
#     bob_curr_balance_before = await bob.get_balance(USDC_ID).call()

#     ####### Opening of Orders #######
#     size = to64x61(1)
#     marketID_1 = BTC_USD_ID

#     order_id_1 = str_to_felt("ds32kjksdldsf")
#     assetID_1 = BTC_ID
#     collateralID_1 = USDC_ID
#     price1 = to64x61(5000)
#     stopPrice1 = to64x61(6000)
#     orderType1 = 2
#     position1 = to64x61(1)
#     direction1 = 0
#     closeOrder1 = 0
#     parentOrder1 = 0
#     leverage1 = to64x61(1)
#     liquidatorAddress1 = 0

#     order_id_2 = str_to_felt("34kj1hkhadsf")
#     assetID_2 = BTC_ID
#     collateralID_2 = USDC_ID
#     price2 = to64x61(5000)
#     stopPrice2 = to64x61(4000)
#     orderType2 = 2
#     position2 = to64x61(1)
#     direction2 = 1
#     closeOrder2 = 0
#     parentOrder2 = 0
#     leverage2 = to64x61(1)
#     liquidatorAddress2 = 0

#     execution_price1 = to64x61(5000)

#     hash_computed1 = hash_order(order_id_1, assetID_1, collateralID_1,
#                                 price1, stopPrice1, orderType1, position1, direction1, closeOrder1, leverage1)
#     hash_computed2 = hash_order(order_id_2, assetID_2, collateralID_2,
#                                 price2, stopPrice2, orderType2, position2, direction2, closeOrder2, leverage2)

#     signed_message1 = alice_signer.sign(hash_computed1)
#     signed_message2 = bob_signer.sign(hash_computed2)

#     amount1 = await fixed_math.Math64x61_mul(execution_price1, size).call()
#     fees1 = await fixed_math.Math64x61_mul(amount1.result.res, maker_trading_fees).call()
#     total_amount1 = amount1.result.res + fees1.result.res

#     amount2 = await fixed_math.Math64x61_mul(execution_price1, size).call()
#     fees2 = await fixed_math.Math64x61_mul(amount2.result.res, taker_trading_fees).call()
#     total_amount2 = amount2.result.res + fees2.result.res

#     holdingBalance_before = await holding.balance(asset_id_=USDC_ID).call()
#     feeBalance_before = await feeBalance.get_total_fee(assetID_=USDC_ID).call()
#     alice_total_fees_before = await feeBalance.get_user_fee(address=alice.contract_address, assetID_=USDC_ID).call()
#     bob_total_fees_before = await feeBalance.get_user_fee(address=bob.contract_address, assetID_=USDC_ID).call()

#     res = await dave_signer.send_transaction(dave, trading.contract_address, "execute_batch", [
#         size,
#         execution_price1,
#         marketID_1,
#         2,
#         alice.contract_address, signed_message1[0], signed_message1[
#             1], order_id_1, assetID_1, collateralID_1, price1, stopPrice1, orderType1, position1, direction1, closeOrder1, leverage1, liquidatorAddress1, 0,
#         bob.contract_address, signed_message2[0], signed_message2[
#             1], order_id_2, assetID_1, collateralID_2, price2, stopPrice2, orderType2, position2, direction2, closeOrder2, leverage2, liquidatorAddress2, 1,
#     ])

#     orderState1 = await alice.get_position_data(market_id_=marketID_1, direction_=direction1).call()
#     res1 = list(orderState1.result.res)
#     print("Stop order 1", from64x61(res1[0]), from64x61(res1[1]), from64x61(
#         res1[2]), from64x61(res1[3]), from64x61(res1[4]))

#     assert res1 == [
#         execution_price1,
#         to64x61(1),
#         to64x61(5000),
#         to64x61(0),
#         leverage1
#     ]

#     orderState2 = await bob.get_position_data(market_id_=marketID_1, direction_=direction2).call()
#     res2 = list(orderState2.result.res)

#     print("Stop order 2", from64x61(res2[0]), from64x61(res2[1]), from64x61(
#         res2[2]), from64x61(res2[3]), from64x61(res2[4]))
#     assert res2 == [
#         execution_price1,
#         to64x61(1),
#         to64x61(5000),
#         to64x61(0),
#         leverage2
#     ]

#     alice_curr_balance = await alice.get_balance(USDC_ID).call()
#     bob_curr_balance = await bob.get_balance(USDC_ID).call()
#     holdingBalance = await holding.balance(asset_id_=USDC_ID).call()
#     feeBalance_curr = await feeBalance.get_total_fee(assetID_=USDC_ID).call()
#     alice_total_fees = await feeBalance.get_user_fee(address=alice.contract_address, assetID_=USDC_ID).call()
#     bob_total_fees = await feeBalance.get_user_fee(address=bob.contract_address, assetID_=USDC_ID).call()

#     print("Fee balance got: ", feeBalance_curr.result.fee)
#     print("alice_test fee: ", alice_total_fees.result.fee)
#     print("bob_test fee: ", bob_total_fees.result.fee)

#     assert from64x61(alice_curr_balance.result.res) == from64x61(
#         alice_curr_balance_before.result.res - total_amount1)
#     assert from64x61(bob_curr_balance.result.res) == from64x61(
#         bob_curr_balance_before.result.res - total_amount2)
#     assert holdingBalance.result.amount == holdingBalance_before.result.amount + \
#         amount1.result.res + amount2.result.res
#     # Commenting the below line because of 64x61 bug
#     #assert from64x61(alice_total_fees.result.fee) == from64x61(alice_total_fees_before.result.fee) + from64x61(fees1.result.res)
#     assert from64x61(bob_total_fees.result.fee) == from64x61(
#         bob_total_fees_before.result.fee + fees2.result.res)
#     #assert from64x61(feeBalance_curr.result.fee) == from64x61(feeBalance_before.result.fee + fees1.result.res + fees2.result.res)


# @pytest.mark.asyncio
# async def test_opening_and_closing_orders_with_leverage_partial_open_and_close(adminAuth_factory):
#     _, adminAuth, fees, admin1, admin2, asset, trading, alice, bob, charlie, dave, fixed_math, holding, feeBalance, _, _ = adminAuth_factory

#     alice_balance = to64x61(100000)
#     bob_balance = to64x61(100000)

#     await admin1_signer.send_transaction(admin1, alice.contract_address, 'set_balance', [USDC_ID, alice_balance])
#     await admin2_signer.send_transaction(admin2, bob.contract_address, 'set_balance', [USDC_ID, bob_balance])

#     alice_curr_balance_before = await alice.get_balance(USDC_ID).call()
#     bob_curr_balance_before = await bob.get_balance(USDC_ID).call()

#     ####### Open order partially #######
#     size1 = to64x61(5)
#     marketID_1 = BTC_USD_ID

#     order_id_1 = str_to_felt("gf8oiahkjhxcv")
#     assetID_1 = BTC_ID
#     collateralID_1 = USDC_ID
#     price1 = to64x61(5000)
#     stopPrice1 = 0
#     orderType1 = 0
#     position1 = to64x61(10)
#     direction1 = 1
#     closeOrder1 = 0
#     parentOrder1 = 0
#     leverage1 = to64x61(10)
#     liquidatorAddress1 = 0

#     order_id_2 = str_to_felt("324kjhkldfs832")
#     assetID_2 = BTC_ID
#     collateralID_2 = USDC_ID
#     price2 = to64x61(5000)
#     stopPrice2 = 0
#     orderType2 = 0
#     position2 = to64x61(5)
#     direction2 = 0
#     closeOrder2 = 0
#     parentOrder2 = 0
#     leverage2 = to64x61(1)
#     liquidatorAddress2 = 0

#     execution_price1 = to64x61(5000)

#     hash_computed1 = hash_order(order_id_1, assetID_1, collateralID_1,
#                                 price1, stopPrice1, orderType1, position1, direction1, closeOrder1, leverage1)
#     hash_computed2 = hash_order(order_id_2, assetID_2, collateralID_2,
#                                 price2, stopPrice2, orderType2, position2, direction2, closeOrder2, leverage2)

#     signed_message1 = alice_signer.sign(hash_computed1)
#     signed_message2 = bob_signer.sign(hash_computed2)

#     order_executed_user1 = to64x61(min(from64x61(size1), from64x61(position1)))
#     order_executed_user2 = to64x61(min(from64x61(size1), from64x61(position1)))

#     size_without_leverage1 = await fixed_math.Math64x61_div(order_executed_user1, leverage1).call()
#     amount1 = await fixed_math.Math64x61_mul(execution_price1, size_without_leverage1.result.res).call()
#     amount_for_fee1 = await fixed_math.Math64x61_mul(execution_price1, order_executed_user1).call()
#     fees1 = await fixed_math.Math64x61_mul(amount_for_fee1.result.res, taker_trading_fees).call()
#     total_amount1 = amount1.result.res + fees1.result.res

#     size_without_leverage2 = await fixed_math.Math64x61_div(order_executed_user2, leverage2).call()
#     amount2 = await fixed_math.Math64x61_mul(execution_price1, size_without_leverage2.result.res).call()
#     amount_for_fee2 = await fixed_math.Math64x61_mul(execution_price1, order_executed_user2).call()
#     fees2 = await fixed_math.Math64x61_mul(amount_for_fee2.result.res, maker_trading_fees).call()
#     total_amount2 = amount2.result.res + fees2.result.res

#     holdingBalance_before = await holding.balance(asset_id_=USDC_ID).call()
#     feeBalance_before = await feeBalance.get_total_fee(assetID_=USDC_ID).call()
#     alice_total_fees_before = await feeBalance.get_user_fee(address=alice.contract_address, assetID_=USDC_ID).call()
#     bob_total_fees_before = await feeBalance.get_user_fee(address=bob.contract_address, assetID_=USDC_ID).call()

#     res = await dave_signer.send_transaction(dave, trading.contract_address, "execute_batch", [
#         size1,
#         execution_price1,
#         marketID_1,
#         2,
#         alice.contract_address, signed_message1[0], signed_message1[
#             1], order_id_1, assetID_1, collateralID_1, price1, stopPrice1, orderType1, position1, direction1, closeOrder1, leverage1, liquidatorAddress1, 1,
#         bob.contract_address, signed_message2[0], signed_message2[
#             1], order_id_2, assetID_1, collateralID_2, price2, stopPrice2, orderType2, position2, direction2, closeOrder2, leverage2, liquidatorAddress2, 0,
#     ])

#     orderState1 = await alice.get_position_data(market_id_=marketID_1, direction_=direction1).call()
#     res1 = list(orderState1.result.res)

#     assert res1 == [
#         execution_price1,
#         to64x61(5),
#         to64x61(2500),
#         to64x61(22500),
#         leverage1
#     ]

#     orderState2 = await bob.get_position_data(market_id_=marketID_1, direction_=direction2).call()
#     res2 = list(orderState2.result.res)

#     assert res2 == [
#         execution_price1,
#         to64x61(5),
#         to64x61(25000),
#         to64x61(0),
#         leverage2
#     ]

#     alice_curr_balance = await alice.get_balance(USDC_ID).call()
#     bob_curr_balance = await bob.get_balance(USDC_ID).call()
#     holdingBalance = await holding.balance(asset_id_=USDC_ID).call()
#     feeBalance_curr = await feeBalance.get_total_fee(assetID_=USDC_ID).call()
#     alice_total_fees = await feeBalance.get_user_fee(address=alice.contract_address, assetID_=USDC_ID).call()
#     bob_total_fees = await feeBalance.get_user_fee(address=bob.contract_address, assetID_=USDC_ID).call()

#     print("alice_test balance before trade:", from64x61(
#         alice_curr_balance_before.result.res))
#     print("alice_test balance after trade:", from64x61(
#         alice_curr_balance.result.res))
#     print("bob_test balance before trade:", from64x61(
#         bob_curr_balance_before.result.res))
#     print("bob_test balance after trade:", from64x61(bob_curr_balance.result.res))

#     assert from64x61(alice_curr_balance.result.res) == from64x61(
#         alice_curr_balance_before.result.res - total_amount1)
#     assert from64x61(bob_curr_balance.result.res) == from64x61(
#         bob_curr_balance_before.result.res - total_amount2)
#     assert from64x61(holdingBalance.result.amount) == from64x61(
#         holdingBalance_before.result.amount + amount_for_fee1.result.res + amount_for_fee2.result.res)
#     assert from64x61(alice_total_fees.result.fee) == from64x61(
#         alice_total_fees_before.result.fee + fees1.result.res)
#     # Commenting the below line because of 64x61 bug
#     #assert from64x61(bob_total_fees.result.fee) == from64x61(bob_total_fees_before.result.fee + fees2.result.res)
#     #assert from64x61(feeBalance_curr.result.fee) == from64x61(feeBalance_before.result.fee + fees1.result.res + fees2.result.res)

#     #### Close order partially ########
#     size2 = to64x61(2.5)
#     marketID_2 = BTC_USD_ID

#     order_id_3 = str_to_felt("35hsarfg")
#     assetID_3 = BTC_ID
#     collateralID_3 = USDC_ID
#     price3 = to64x61(6000)
#     stopPrice3 = 0
#     orderType3 = 0
#     position3 = to64x61(10)
#     direction3 = 0
#     closeOrder3 = 1
#     parentOrder3 = order_id_1
#     leverage3 = to64x61(10)
#     liquidatorAddress3 = 0

#     order_id_4 = str_to_felt("t3242sfhzad334")
#     assetID_4 = BTC_ID
#     collateralID_4 = USDC_ID
#     price4 = to64x61(6000)
#     stopPrice4 = 0
#     orderType4 = 0
#     position4 = to64x61(5)
#     direction4 = 1
#     closeOrder4 = 1
#     parentOrder4 = order_id_2
#     leverage4 = to64x61(1)
#     liquidatorAddress4 = 0

#     execution_price2 = to64x61(6000)

#     hash_computed3 = hash_order(order_id_3, assetID_3, collateralID_3, price3, stopPrice3,
#                                 orderType3, position3, direction3, closeOrder3, leverage3)
#     hash_computed4 = hash_order(order_id_4, assetID_4, collateralID_4, price4, stopPrice4,
#                                 orderType4, position4, direction4, closeOrder4, leverage4)

#     print("bob hash: ", hash_computed4)
#     signed_message3 = alice_signer.sign(hash_computed3)
#     signed_message4 = bob_signer.sign(hash_computed4)

#     order_executed_user3 = to64x61(from64x61(min(size2, position1)))
#     order_executed_user4 = to64x61(from64x61(min(size2, position2)))

#     diff1 = execution_price2 - execution_price1

#     pnl3 = await fixed_math.Math64x61_mul(diff1, order_executed_user1).call()
#     fraction_closed3 = await fixed_math.Math64x61_div(order_executed_user3, order_executed_user1).call()
#     pnl_closed3 = await fixed_math.Math64x61_mul(pnl3.result.res, fraction_closed3.result.res).call()
#     margin_returned3 = await fixed_math.Math64x61_mul(amount1.result.res, fraction_closed3.result.res).call()
#     amount_returned3 = to64x61(
#         from64x61(pnl_closed3.result.res) + from64x61(margin_returned3.result.res))
#     position_value_closed3 = await fixed_math.Math64x61_mul(execution_price2, order_executed_user3).call()

#     print("alice difference is: ", from64x61(diff1))
#     print("amount to be returned to alice is: ", from64x61(amount_returned3))
#     print("margin returned of alice is: ",
#           from64x61(margin_returned3.result.res))
#     print("fraction closed of alice is: ",
#           from64x61(fraction_closed3.result.res))
#     print("pnl of alice is:", from64x61(pnl3.result.res))
#     print("posiiton value of alice is: ", from64x61(
#         position_value_closed3.result.res))

#     diff2 = execution_price1 - execution_price2

#     adjusted_price4 = execution_price1 + diff2
#     pnl4 = await fixed_math.Math64x61_mul(diff2, order_executed_user1).call()
#     fraction_closed4 = await fixed_math.Math64x61_div(order_executed_user4, order_executed_user1).call()
#     pnl_closed4 = await fixed_math.Math64x61_mul(pnl4.result.res, fraction_closed4.result.res).call()
#     margin_returned4 = await fixed_math.Math64x61_mul(amount2.result.res, fraction_closed4.result.res).call()
#     amount_returned4 = to64x61(
#         from64x61(pnl_closed4.result.res) + from64x61(margin_returned4.result.res))
#     position_value_closed4 = await fixed_math.Math64x61_mul(adjusted_price4, order_executed_user4).call()

#     print("bob difference is: ", from64x61(diff2))
#     print("amount to be returned to bob is: ", from64x61(amount_returned4))
#     print("amount to be returned to bob is: ", amount_returned4)
#     print("margin returned of bob is: ", from64x61(margin_returned4.result.res))
#     print("fraction closed of bob is: ", from64x61(fraction_closed4.result.res))
#     print("pnl of bob is:", from64x61(pnl4.result.res))
#     print("posiiton value of bob is: ", from64x61(
#         position_value_closed4.result.res))

#     res = await dave_signer.send_transaction(dave, trading.contract_address, "execute_batch", [
#         size2,
#         execution_price2,
#         marketID_2,
#         2,
#         alice.contract_address, signed_message3[0], signed_message3[
#             1], order_id_3, assetID_3, collateralID_3, price3, stopPrice3, orderType3, position3, direction3, closeOrder3, leverage3, liquidatorAddress3, 1,
#         bob.contract_address, signed_message4[0], signed_message4[
#             1], order_id_4, assetID_4, collateralID_4, price4, stopPrice4, orderType4, position4, direction4, closeOrder4, leverage4, liquidatorAddress4, 0,
#     ])

#     orderState3 = await alice.get_position_data(market_id_=marketID_1, direction_=direction1).call()
#     res3 = list(orderState3.result.res)

#     assert res3 == [
#         execution_price1,
#         to64x61(2.5),
#         to64x61(1250),
#         to64x61(11250),
#         leverage3
#     ]

#     orderState4 = await bob.get_position_data(market_id_=marketID_1, direction_=direction2).call()
#     res4 = list(orderState4.result.res)

#     assert res4 == [
#         execution_price1,
#         to64x61(2.5),
#         to64x61(12500),
#         to64x61(0),
#         leverage4
#     ]

#     alice_curr_balance_after = await alice.get_balance(collateralID_3).call()
#     bob_curr_balance_after = await bob.get_balance(collateralID_4).call()
#     holdingBalance_after = await holding.balance(asset_id_=USDC_ID).call()
#     feeBalance_after = await feeBalance.get_total_fee(assetID_=USDC_ID).call()
#     alice_total_fees_after = await feeBalance.get_user_fee(address=alice.contract_address, assetID_=USDC_ID).call()
#     bob_total_fees_after = await feeBalance.get_user_fee(address=bob.contract_address, assetID_=USDC_ID).call()

#     print("alice_test balance before:", from64x61(alice_curr_balance.result.res))
#     print("alice_test balance after:", from64x61(
#         alice_curr_balance_after.result.res))
#     print("bob_test balance before:", from64x61(bob_curr_balance.result.res))
#     print("bob_test balance after:", from64x61(bob_curr_balance_after.result.res))
#     print("Position value close 3", from64x61(
#         position_value_closed3.result.res))
#     print("Position value close 4", from64x61(
#         position_value_closed4.result.res))
#     print("Holding balance before", from64x61(holdingBalance.result.amount))
#     print("Holding balance after", from64x61(
#         holdingBalance_after.result.amount))
#     print("Holding balance comaparison", from64x61(holdingBalance_after.result.amount -
#           position_value_closed3.result.res - position_value_closed4.result.res),  from64x61(holdingBalance.result.amount))

#     assert from64x61(holdingBalance_after.result.amount) == from64x61(
#         holdingBalance.result.amount - position_value_closed3.result.res - position_value_closed4.result.res)
#     assert from64x61(alice_curr_balance_after.result.res) == from64x61(
#         alice_curr_balance.result.res + amount_returned3)
#     assert from64x61(bob_curr_balance_after.result.res) == from64x61(
#         bob_curr_balance.result.res + amount_returned4)
#     assert from64x61(alice_total_fees_after.result.fee) == from64x61(
#         alice_total_fees.result.fee)
#     assert from64x61(bob_total_fees_after.result.fee) == from64x61(
#         bob_total_fees.result.fee)
#     assert from64x61(feeBalance_after.result.fee) == from64x61(
#         feeBalance_curr.result.fee)

#     # ####### Open order partially for the second time #######
#     alice_curr_balance_before = await alice.get_balance(USDC_ID).call()
#     bob_curr_balance_before = await bob.get_balance(USDC_ID).call()

#     size = to64x61(2.5)
#     marketID_1 = BTC_USD_ID

#     order_id_1 = str_to_felt("yt56kjhxcv")
#     assetID_1 = BTC_ID
#     collateralID_1 = USDC_ID
#     price1 = to64x61(5000)
#     stopPrice1 = 0
#     orderType1 = 0
#     position1 = to64x61(7.5)
#     direction1 = 1
#     closeOrder1 = 0
#     parentOrder1 = 0
#     leverage1 = to64x61(10)
#     liquidatorAddress1 = 0

#     order_id_2 = str_to_felt("324kjh65fghdfs832")
#     assetID_2 = BTC_ID
#     collateralID_2 = USDC_ID
#     price2 = to64x61(5000)
#     stopPrice2 = 0
#     orderType2 = 0
#     position2 = to64x61(5.7)
#     direction2 = 0
#     closeOrder2 = 0
#     parentOrder2 = 0
#     leverage2 = to64x61(1)
#     liquidatorAddress2 = 0

#     execution_price1 = to64x61(5000)

#     hash_computed1 = hash_order(order_id_1, assetID_1, collateralID_1,
#                                 price1, stopPrice1, orderType1, position1, direction1, closeOrder1, leverage1)
#     hash_computed2 = hash_order(order_id_2, assetID_2, collateralID_2,
#                                 price2, stopPrice2, orderType2, position2, direction2, closeOrder2, leverage2)

#     signed_message1 = alice_signer.sign(hash_computed1)
#     signed_message2 = bob_signer.sign(hash_computed2)

#     size_by_leverage1 = await fixed_math.Math64x61_div(size, leverage1).call()
#     amount1 = await fixed_math.Math64x61_mul(execution_price1, size_by_leverage1.result.res).call()
#     amount_for_fee1 = await fixed_math.Math64x61_mul(execution_price1, size).call()
#     fees1 = await fixed_math.Math64x61_mul(amount_for_fee1.result.res, taker_trading_fees).call()
#     total_amount1 = amount1.result.res + fees1.result.res

#     size_by_leverage2 = await fixed_math.Math64x61_div(size, leverage2).call()
#     amount2 = await fixed_math.Math64x61_mul(execution_price1, size_by_leverage2.result.res).call()
#     amount_for_fee2 = await fixed_math.Math64x61_mul(execution_price1, size).call()
#     fees2 = await fixed_math.Math64x61_mul(amount_for_fee2.result.res, maker_trading_fees).call()
#     total_amount2 = amount2.result.res + fees2.result.res

#     holdingBalance_before = await holding.balance(asset_id_=USDC_ID).call()
#     feeBalance_before = await feeBalance.get_total_fee(assetID_=USDC_ID).call()
#     alice_total_fees_before = await feeBalance.get_user_fee(address=alice.contract_address, assetID_=USDC_ID).call()
#     bob_total_fees_before = await feeBalance.get_user_fee(address=bob.contract_address, assetID_=USDC_ID).call()

#     res = await dave_signer.send_transaction(dave, trading.contract_address, "execute_batch", [
#         size,
#         execution_price1,
#         marketID_1,
#         2,
#         alice.contract_address, signed_message1[0], signed_message1[
#             1], order_id_1, assetID_1, collateralID_1, price1, stopPrice1, orderType1, position1, direction1, closeOrder1, leverage1, liquidatorAddress1, 1,
#         bob.contract_address, signed_message2[0], signed_message2[
#             1], order_id_2, assetID_1, collateralID_2, price2, stopPrice2, orderType2, position2, direction2, closeOrder2, leverage2, liquidatorAddress2, 0,
#     ])

#     orderState1 = await alice.get_position_data(market_id_=marketID_1, direction_=direction1).call()
#     res1 = list(orderState1.result.res)

#     orderState2 = await bob.get_position_data(market_id_=marketID_1, direction_=direction2).call()
#     res2 = list(orderState2.result.res)

#     assert res1 == [
#         execution_price1,
#         to64x61(5),
#         to64x61(2500),
#         to64x61(22500),
#         leverage1
#     ]

#     assert res2 == [
#         execution_price1,
#         to64x61(5),
#         to64x61(25000),
#         to64x61(0),
#         leverage2
#     ]

#     alice_curr_balance = await alice.get_balance(USDC_ID).call()
#     bob_curr_balance = await bob.get_balance(USDC_ID).call()
#     holdingBalance = await holding.balance(asset_id_=USDC_ID).call()
#     feeBalance_curr = await feeBalance.get_total_fee(assetID_=USDC_ID).call()
#     alice_total_fees = await feeBalance.get_user_fee(address=alice.contract_address, assetID_=USDC_ID).call()
#     bob_total_fees = await feeBalance.get_user_fee(address=bob.contract_address, assetID_=USDC_ID).call()

#     assert from64x61(alice_curr_balance.result.res) == from64x61(
#         alice_curr_balance_before.result.res - total_amount1)
#     assert from64x61(bob_curr_balance.result.res) == from64x61(
#         bob_curr_balance_before.result.res - total_amount2)
#     assert from64x61(holdingBalance.result.amount) == from64x61(
#         holdingBalance_before.result.amount + amount_for_fee1.result.res + amount_for_fee2.result.res)
#     assert from64x61(alice_total_fees.result.fee) == from64x61(
#         alice_total_fees_before.result.fee + fees1.result.res)
#     # Commenting the below line because of 64x61 bug
#     #assert from64x61(bob_total_fees.result.fee) == from64x61(bob_total_fees_before.result.fee + fees2.result.res)
#     #assert from64x61(feeBalance_curr.result.fee) == from64x61(feeBalance_before.result.fee + fees1.result.res + fees2.result.res)


# @pytest.mark.asyncio
# async def test_opening_multiple_markets(adminAuth_factory):
#     _, adminAuth, fees, admin1, admin2, asset, trading, alice, bob, charlie, dave, fixed_math, holding, feeBalance, _, _ = adminAuth_factory

#     alice_curr_balance_before = await alice.get_balance(USDC_ID).call()
#     bob_curr_balance_before = await bob.get_balance(USDC_ID).call()

#     ####### Opening of Orders #######
#     size1 = to64x61(2)
#     marketID_1 = ETH_USD_ID

#     order_id_1 = str_to_felt("i21dsgsfsdf8453")
#     assetID_1 = ETH_ID
#     collateralID_1 = USDC_ID
#     price1 = to64x61(1500)
#     stopPrice1 = 0
#     orderType1 = 0
#     position1 = to64x61(2)
#     direction1 = 0
#     closeOrder1 = 0
#     parentOrder1 = 0
#     leverage1 = to64x61(2)
#     liquidatorAddress1 = 0

#     order_id_2 = str_to_felt("jdsio3kllcx")
#     assetID_2 = ETH_ID
#     collateralID_2 = USDC_ID
#     price2 = to64x61(1500)
#     stopPrice2 = 0
#     orderType2 = 0
#     position2 = to64x61(2)
#     direction2 = 1
#     closeOrder2 = 0
#     parentOrder2 = 0
#     leverage2 = to64x61(2)
#     liquidatorAddress2 = 0

#     execution_price1 = to64x61(1500)

#     hash_computed1 = hash_order(order_id_1, assetID_1, collateralID_1,
#                                 price1, stopPrice1, orderType1, position1, direction1, closeOrder1, leverage1)
#     hash_computed2 = hash_order(order_id_2, assetID_2, collateralID_2,
#                                 price2, stopPrice2, orderType2, position2, direction2, closeOrder2, leverage2)

#     signed_message1 = alice_signer.sign(hash_computed1)
#     signed_message2 = bob_signer.sign(hash_computed2)

#     size_without_leverage1 = await fixed_math.Math64x61_div(size1, leverage1).call()
#     amount1 = await fixed_math.Math64x61_mul(execution_price1, size_without_leverage1.result.res).call()
#     amount_for_fee1 = await fixed_math.Math64x61_mul(execution_price1, size1).call()
#     fees1 = await fixed_math.Math64x61_mul(amount_for_fee1.result.res, taker_trading_fees).call()
#     total_amount1 = amount1.result.res + fees1.result.res

#     size_without_leverage2 = await fixed_math.Math64x61_div(size1, leverage2).call()
#     amount2 = await fixed_math.Math64x61_mul(execution_price1, size_without_leverage2.result.res).call()
#     amount_for_fee2 = await fixed_math.Math64x61_mul(execution_price1, size1).call()
#     fees2 = await fixed_math.Math64x61_mul(amount_for_fee2.result.res, maker_trading_fees).call()
#     total_amount2 = amount2.result.res + fees2.result.res

#     holdingBalance_before = await holding.balance(asset_id_=USDC_ID).call()
#     feeBalance_before = await feeBalance.get_total_fee(assetID_=USDC_ID).call()
#     alice_total_fees_before = await feeBalance.get_user_fee(address=alice.contract_address, assetID_=USDC_ID).call()
#     bob_total_fees_before = await feeBalance.get_user_fee(address=bob.contract_address, assetID_=USDC_ID).call()

#     res = await dave_signer.send_transaction(dave, trading.contract_address, "execute_batch", [
#         size1,
#         execution_price1,
#         marketID_1,
#         2,
#         alice.contract_address, signed_message1[0], signed_message1[
#             1], order_id_1, assetID_1, collateralID_1, price1, stopPrice1, orderType1, position1, direction1, closeOrder1, leverage1, liquidatorAddress1, 1,
#         bob.contract_address, signed_message2[0], signed_message2[
#             1], order_id_2, assetID_1, collateralID_2, price2, stopPrice2, orderType2, position2, direction2, closeOrder2, leverage2, liquidatorAddress2, 0,
#     ])

#     orderState1 = await alice.get_position_data(market_id_=marketID_1, direction_=direction1).call()
#     res1 = list(orderState1.result.res)

#     assert res1 == [
#         execution_price1,
#         to64x61(2),
#         to64x61(1500),
#         to64x61(1500),
#         leverage1
#     ]

#     orderState2 = await bob.get_position_data(market_id_=marketID_1, direction_=direction2).call()
#     res2 = list(orderState2.result.res)

#     assert res2 == [
#         execution_price1,
#         to64x61(2),
#         to64x61(1500),
#         to64x61(1500),
#         leverage2
#     ]

#     alice_curr_balance = await alice.get_balance(USDC_ID).call()
#     bob_curr_balance = await bob.get_balance(USDC_ID).call()
#     holdingBalance = await holding.balance(asset_id_=USDC_ID).call()
#     feeBalance_curr = await feeBalance.get_total_fee(assetID_=USDC_ID).call()
#     alice_total_fees = await feeBalance.get_user_fee(address=alice.contract_address, assetID_=USDC_ID).call()
#     bob_total_fees = await feeBalance.get_user_fee(address=bob.contract_address, assetID_=USDC_ID).call()

#     assert from64x61(alice_curr_balance.result.res) == from64x61(
#         alice_curr_balance_before.result.res - total_amount1)
#     assert from64x61(bob_curr_balance.result.res) == from64x61(
#         bob_curr_balance_before.result.res - total_amount2)
#     assert from64x61(holdingBalance.result.amount) == from64x61(
#         holdingBalance_before.result.amount + amount_for_fee1.result.res + amount_for_fee2.result.res)
#     assert from64x61(alice_total_fees.result.fee) == from64x61(
#         alice_total_fees_before.result.fee + fees1.result.res)


# @pytest.mark.asyncio
# async def test_retrieval_of_net_positions_2(adminAuth_factory):
#     starknet, adminAuth, fees, admin1, admin2, asset, trading, alice, bob, charlie, dave, fixed_math, holding, feeBalance, marketPrices, _ = adminAuth_factory

#     alice_net_positions = await alice.get_net_positions().call()
#     alice_net_positions_parsed = list(
#         alice_net_positions.result.net_positions_array)

#     bob_net_positions = await bob.get_net_positions().call()
#     bob_net_positions_parsed = list(
#         bob_net_positions.result.net_positions_array)

#     print(from64x61(alice_net_positions_parsed[0].position_size))
#     print(from64x61(bob_net_positions_parsed[0].position_size))

#     assert len(alice_net_positions_parsed) == 2
#     assert len(bob_net_positions_parsed) == 2

#     assert from64x61(alice_net_positions_parsed[0].position_size) == 4.0
#     assert from64x61(bob_net_positions_parsed[0].position_size) == -4.0

#     assert from64x61(alice_net_positions_parsed[1].position_size) == -2.0
#     assert from64x61(bob_net_positions_parsed[1].position_size) == 2.0

#     alice_positions = await alice.get_positions().call()
#     print_parsed_positions(alice_positions.result.positions_array)
#     # print(list(alice_positions.result.positions_array))

#     bob_positions = await bob.get_positions().call()
#     # print(list(bob_positions.result.positions_array))
#     print_parsed_positions(bob_positions.result.positions_array)

#     alice_collaterals = await alice.return_array_collaterals().call()
#     print_parsed_collaterals(alice_collaterals.result.array_list)

#     bob_collaterals = await bob.return_array_collaterals().call()
#     print_parsed_collaterals(bob_collaterals.result.array_list)

#     alice_curr_balance = await alice.get_balance(USDC_ID).call()
#     bob_curr_balance = await bob.get_balance(USDC_ID).call()

#     print("alice_test new balance", from64x61(alice_curr_balance.result.res))
#     print("bob_test new balance", from64x61(bob_curr_balance.result.res))

#     BTC_market_price = await marketPrices.get_market_price(BTC_USD_ID).call()
#     print(from64x61(BTC_market_price.result.market_price.price))

#     ETH_market_price = await marketPrices.get_market_price(ETH_USD_ID).call()
#     print(from64x61(ETH_market_price.result.market_price.price))


# @pytest.mark.asyncio
# async def test_for_risk_while_opening_order(adminAuth_factory):
#     starknet, adminAuth, fees, admin1, admin2, asset, trading, alice, bob, charlie, dave, fixed_math, holding, feeBalance, marketPrices, liquidate = adminAuth_factory

#     alice_balance = to64x61(100)
#     bob_balance = to64x61(800)

#     await admin1_signer.send_transaction(admin1, alice.contract_address, 'set_balance', [USDC_ID, alice_balance])
#     await admin2_signer.send_transaction(admin2, bob.contract_address, 'set_balance', [USDC_ID, bob_balance])

#     alice_curr_balance = await alice.get_balance(USDC_ID).call()
#     bob_curr_balance = await bob.get_balance(USDC_ID).call()

#     print("alice_test new balance", from64x61(alice_curr_balance.result.res))
#     print("bob_test new balance", from64x61(bob_curr_balance.result.res))

#     alice_collaterals = await alice.return_array_collaterals().call()
#     print_parsed_collaterals(alice_collaterals.result.array_list)

#     bob_collaterals = await bob.return_array_collaterals().call()
#     print_parsed_collaterals(bob_collaterals.result.array_list)

#     timestamp = int(time.time()) + 61

#     starknet.state.state.block_info = BlockInfo(
#         block_number=1, block_timestamp=timestamp, gas_price=starknet.state.state.block_info.gas_price,
#         sequencer_address=starknet.state.state.block_info.sequencer_address,
#         starknet_version=STARKNET_VERSION
#     )

#     ####### Opening of Orders #######
#     size = to64x61(1)
#     marketID_1 = BTC_USD_ID

#     order_id_1 = str_to_felt("343uosawhdft")
#     assetID_1 = BTC_ID
#     collateralID_1 = USDC_ID
#     price1 = to64x61(200)
#     stopPrice1 = 0
#     orderType1 = 0
#     position1 = to64x61(1)
#     direction1 = 1
#     closeOrder1 = 0
#     parentOrder1 = 0
#     leverage1 = to64x61(10)
#     liquidatorAddress1 = 0

#     order_id_2 = str_to_felt("dfsdsw34fds")
#     assetID_2 = BTC_ID
#     collateralID_2 = USDC_ID
#     price2 = to64x61(200)
#     stopPrice2 = 0
#     orderType2 = 0
#     position2 = to64x61(1)
#     direction2 = 0
#     closeOrder2 = 0
#     parentOrder2 = 0
#     leverage2 = to64x61(1)
#     liquidatorAddress2 = 0

#     execution_price1 = to64x61(200)

#     hash_computed1 = hash_order(order_id_1, assetID_1, collateralID_1,
#                                 price1, stopPrice1, orderType1, position1, direction1, closeOrder1, leverage1)
#     hash_computed2 = hash_order(order_id_2, assetID_2, collateralID_2,
#                                 price2, stopPrice2, orderType2, position2, direction2, closeOrder2, leverage2)

#     signed_message1 = alice_signer.sign(hash_computed1)
#     signed_message2 = bob_signer.sign(hash_computed2)

#     res = await dave_signer.send_transaction(dave, trading.contract_address, "execute_batch", [
#         size,
#         execution_price1,
#         marketID_1,
#         2,
#         alice.contract_address, signed_message1[0], signed_message1[
#             1], order_id_1, assetID_1, collateralID_1, price1, stopPrice1, orderType1, position1, direction1, closeOrder1, leverage1, liquidatorAddress1, 0,
#         bob.contract_address, signed_message2[0], signed_message2[
#             1], order_id_2, assetID_1, collateralID_2, price2, stopPrice2, orderType2, position2, direction2, closeOrder2, leverage2, liquidatorAddress2, 1,
#     ])

#     BTC_market_price = await marketPrices.get_market_price(BTC_USD_ID).call()
#     print("BTC price is ", from64x61(BTC_market_price.result.market_price.price))

#     ETH_market_price = await marketPrices.get_market_price(ETH_USD_ID).call()
#     print("ETH price before is ", from64x61(
#         ETH_market_price.result.market_price.price))

#     print("timestamp for BTC is: ", BTC_market_price.result.market_price.timestamp)
#     print("timestamp for ETH before is: ",
#           ETH_market_price.result.market_price.timestamp)
#     print("current timestamp is:", timestamp)

#     await admin1_signer.send_transaction(admin1, marketPrices.contract_address, "update_market_price", [ETH_USD_ID, to64x61(1500)])

#     ETH_market_price = await marketPrices.get_market_price(ETH_USD_ID).call()
#     print("ETH price after is ", from64x61(
#         ETH_market_price.result.market_price.price))
#     print("timestamp for ETH after is: ",
#           ETH_market_price.result.market_price.timestamp)

#     #### Opening Of new Order ########
#     size2 = to64x61(1)
#     marketID_2 = BTC_USD_ID

#     order_id_3 = str_to_felt("rlbruidd")
#     assetID_3 = BTC_ID
#     collateralID_3 = USDC_ID
#     price3 = to64x61(100)
#     stopPrice3 = 0
#     orderType3 = 0
#     position3 = to64x61(1)
#     direction3 = 1
#     closeOrder3 = 0
#     parentOrder3 = 0
#     leverage3 = to64x61(10)
#     liquidatorAddress3 = 0

#     order_id_4 = str_to_felt("tew43d34")
#     assetID_4 = BTC_ID
#     collateralID_4 = USDC_ID
#     price4 = to64x61(100)
#     stopPrice4 = 0
#     orderType4 = 0
#     position4 = to64x61(1)
#     direction4 = 0
#     closeOrder4 = 0
#     parentOrder4 = 0
#     leverage4 = to64x61(1)
#     liquidatorAddress4 = 0

#     execution_price2 = to64x61(100)

#     hash_computed3 = hash_order(order_id_3, assetID_3, collateralID_3,
#                                 price3, stopPrice3, orderType3, position3, direction3, closeOrder3, leverage3)
#     hash_computed4 = hash_order(order_id_4, assetID_4, collateralID_4,
#                                 price4, stopPrice4, orderType4, position4, direction4, closeOrder4, leverage4)

#     signed_message3 = alice_signer.sign(hash_computed3)
#     signed_message4 = bob_signer.sign(hash_computed4)

#     await assert_revert(dave_signer.send_transaction(dave, trading.contract_address, "execute_batch", [
#         size2,
#         execution_price2,
#         marketID_2,
#         2,
#         alice.contract_address, signed_message3[0], signed_message3[
#             1], order_id_3, assetID_3, collateralID_3, price3, stopPrice3, orderType3, position3, direction3, closeOrder3, leverage3, liquidatorAddress3, 0,
#         bob.contract_address, signed_message4[0], signed_message4[
#             1], order_id_4, assetID_4, collateralID_4, price4, stopPrice4, orderType4, position4, direction4, closeOrder4, leverage4, liquidatorAddress4, 1,
#     ]), reverted_with="Liquidate: Position doesn't satisfy maintanence margin")


# @pytest.mark.asyncio
# async def test_check_for_collision(adminAuth_factory):
#     _, adminAuth, fees, admin1, admin2, asset, trading, alice, bob, charlie, dave, fixed_math, holding, feeBalance, _, _ = adminAuth_factory

#     charlie_balance = to64x61(10000)
#     bob_balance = to64x61(5000)
#     await admin1_signer.send_transaction(admin1, charlie.contract_address, 'set_balance', [USDC_ID, charlie_balance])
#     await admin2_signer.send_transaction(admin2, bob.contract_address, 'set_balance', [USDC_ID, bob_balance])

#     ####### Open order partially #######
#     size1 = to64x61(3)
#     marketID_1 = BTC_USD_ID

#     order_id_1 = str_to_felt("fdswq23ji3i4u2")
#     assetID_1 = BTC_ID
#     collateralID_1 = USDC_ID
#     price1 = to64x61(250)
#     stopPrice1 = 0
#     orderType1 = 0
#     position1 = to64x61(10)
#     direction1 = 1
#     closeOrder1 = 0
#     parentOrder1 = 0
#     leverage1 = to64x61(2)
#     liquidatorAddress1 = 0

#     order_id_2 = str_to_felt("93jfkdslasfvdsz")
#     assetID_2 = BTC_ID
#     collateralID_2 = USDC_ID
#     price2 = to64x61(250)
#     stopPrice2 = 0
#     orderType2 = 0
#     position2 = to64x61(5)
#     direction2 = 0
#     closeOrder2 = 0
#     parentOrder2 = 0
#     leverage2 = to64x61(1)
#     liquidatorAddress2 = 0

#     execution_price1 = to64x61(250)

#     hash_computed1 = hash_order(order_id_1, assetID_1, collateralID_1,
#                                 price1, stopPrice1, orderType1, position1, direction1, closeOrder1, leverage1)
#     hash_computed2 = hash_order(order_id_2, assetID_2, collateralID_2,
#                                 price2, stopPrice2, orderType2, position2, direction2, closeOrder2, leverage2)

#     signed_message1 = charlie_signer.sign(hash_computed1)
#     signed_message2 = bob_signer.sign(hash_computed2)

#     res = await dave_signer.send_transaction(dave, trading.contract_address, "execute_batch", [
#         size1,
#         execution_price1,
#         marketID_1,
#         2,
#         charlie.contract_address, signed_message1[0], signed_message1[
#             1], order_id_1, assetID_1, collateralID_1, price1, stopPrice1, orderType1, position1, direction1, closeOrder1, leverage1, liquidatorAddress1, 1,
#         bob.contract_address, signed_message2[0], signed_message2[
#             1], order_id_2, assetID_1, collateralID_2, price2, stopPrice2, orderType2, position2, direction2, closeOrder2, leverage2, liquidatorAddress2, 0,
#     ])

#     ####### Open order partially #######
#     size1 = to64x61(1)
#     marketID_1 = BTC_USD_ID

#     order_id_1 = str_to_felt("fdswq23ji3i4u2")
#     assetID_1 = BTC_ID
#     collateralID_1 = USDC_ID
#     price1 = to64x61(250)
#     stopPrice1 = 0
#     orderType1 = 0
#     position1 = to64x61(4)
#     direction1 = 1
#     closeOrder1 = 0
#     parentOrder1 = 0
#     leverage1 = to64x61(5)
#     liquidatorAddress1 = 0

#     order_id_2 = str_to_felt("93jfkdslasfvdsz")
#     assetID_2 = BTC_ID
#     collateralID_2 = USDC_ID
#     price2 = to64x61(250)
#     stopPrice2 = 0
#     orderType2 = 0
#     position2 = to64x61(5)
#     direction2 = 0
#     closeOrder2 = 0
#     parentOrder2 = 0
#     leverage2 = to64x61(1)
#     liquidatorAddress2 = 0

#     execution_price1 = to64x61(250)

#     hash_computed1 = hash_order(order_id_1, assetID_1, collateralID_1,
#                                 price1, stopPrice1, orderType1, position1, direction1, closeOrder1, leverage1)
#     hash_computed2 = hash_order(order_id_2, assetID_2, collateralID_2,
#                                 price2, stopPrice2, orderType2, position2, direction2, closeOrder2, leverage2)

#     signed_message1 = charlie_signer.sign(hash_computed1)
#     signed_message2 = bob_signer.sign(hash_computed2)

#     await assert_revert(dave_signer.send_transaction(dave, trading.contract_address, "execute_batch", [
#         size1,
#         execution_price1,
#         marketID_1,
#         2,
#         charlie.contract_address, signed_message1[0], signed_message1[
#             1], order_id_1, assetID_1, collateralID_1, price1, stopPrice1, orderType1, position1, direction1, closeOrder1, leverage1, liquidatorAddress1, 1,
#         bob.contract_address, signed_message2[0], signed_message2[
#             1], order_id_2, assetID_1, collateralID_2, price2, stopPrice2, orderType2, position2, direction2, closeOrder2, leverage2, liquidatorAddress2, 0,
#     ]), reverted_with="AccountManager: Hash mismatch")
=======
    ####### Open order partially #######
    size1 = to64x61(1)
    marketID_1 = BTC_USD_ID

    order_id_1 = str_to_felt("fdswq23ji3i4u2")
    assetID_1 = AssetID.BTC
    collateralID_1 = AssetID.USDC
    price1 = to64x61(250)
    stopPrice1 = 0
    orderType1 = 0
    position1 = to64x61(4)
    direction1 = 1
    closeOrder1 = 0
    parentOrder1 = 0
    leverage1 = to64x61(5)
    liquidatorAddress1 = 0

    order_id_2 = str_to_felt("93jfkdslasfvdsz")
    assetID_2 = AssetID.BTC
    collateralID_2 = AssetID.USDC
    price2 = to64x61(250)
    stopPrice2 = 0
    orderType2 = 0
    position2 = to64x61(5)
    direction2 = 0
    closeOrder2 = 0
    parentOrder2 = 0
    leverage2 = to64x61(1)
    liquidatorAddress2 = 0

    execution_price1 = to64x61(250)

    hash_computed1 = hash_order(order_id_1, assetID_1, collateralID_1,
                                price1, stopPrice1, orderType1, position1, direction1, closeOrder1, leverage1)
    hash_computed2 = hash_order(order_id_2, assetID_2, collateralID_2,
                                price2, stopPrice2, orderType2, position2, direction2, closeOrder2, leverage2)

    signed_message1 = charlie_signer.sign(hash_computed1)
    signed_message2 = bob_signer.sign(hash_computed2)

    await assert_revert(dave_signer.send_transaction(dave, trading.contract_address, "execute_batch", [
        size1,
        execution_price1,
        marketID_1,
        2,
        charlie.contract_address, signed_message1[0], signed_message1[
            1], order_id_1, assetID_1, collateralID_1, price1, stopPrice1, orderType1, position1, direction1, closeOrder1, leverage1, liquidatorAddress1, 1, 
        bob.contract_address, signed_message2[0], signed_message2[
            1], order_id_2, assetID_1, collateralID_2, price2, stopPrice2, orderType2, position2, direction2, closeOrder2, leverage2, liquidatorAddress2, 0,
    ]), reverted_with="AccountManager: Hash mismatch")
>>>>>>> 89fa2381
<|MERGE_RESOLUTION|>--- conflicted
+++ resolved
@@ -7,14 +7,11 @@
 from starkware.starknet.definitions.error_codes import StarknetErrorCode
 from starkware.cairo.lang.version import __version__ as STARKNET_VERSION
 from starkware.starknet.business_logic.state.state import BlockInfo
-<<<<<<< HEAD
-from utils import Signer, uint, str_to_felt, MAX_UINT256, assert_revert, hash_order, from64x61, to64x61, print_parsed_positions, print_parsed_collaterals, User, order_time_in_force, order_direction, order_types, order_side, close_order, OrderExecutor, fund_mapping
-=======
 from utils import ContractIndex, ManagerAction, Signer, uint, str_to_felt, MAX_UINT256, assert_revert, hash_order, from64x61, to64x61, print_parsed_positions, print_parsed_collaterals
+from utils_trading import User, order_time_in_force, order_direction, order_types, order_side, close_order, OrderExecutor, fund_mapping
 from utils_links import DEFAULT_LINK_1, prepare_starknet_string
 from utils_asset import AssetID, build_asset_properties
 from utils_markets import MarketProperties
->>>>>>> 89fa2381
 from helpers import StarknetService, ContractType, AccountFactory
 from dummy_addresses import L1_dummy_address
 
@@ -132,26 +129,6 @@
     await admin1_signer.send_transaction(admin1, account_registry.contract_address, 'add_to_account_registry', [charlie.contract_address])
 
     # Update contract addresses in registry
-<<<<<<< HEAD
-    await admin1_signer.send_transaction(admin1, registry.contract_address, 'update_contract_registry', [1, 1, asset.contract_address])
-    await admin1_signer.send_transaction(admin1, registry.contract_address, 'update_contract_registry', [2, 1, market.contract_address])
-    await admin1_signer.send_transaction(admin1, registry.contract_address, 'update_contract_registry', [3, 1, feeDiscount.contract_address])
-    await admin1_signer.send_transaction(admin1, registry.contract_address, 'update_contract_registry', [4, 1, fees.contract_address])
-    await admin1_signer.send_transaction(admin1, registry.contract_address, 'update_contract_registry', [5, 1, trading.contract_address])
-    await admin1_signer.send_transaction(admin1, registry.contract_address, 'update_contract_registry', [6, 1, feeBalance.contract_address])
-    await admin1_signer.send_transaction(admin1, registry.contract_address, 'update_contract_registry', [7, 1, holding.contract_address])
-    await admin1_signer.send_transaction(admin1, registry.contract_address, 'update_contract_registry', [8, 1, emergency.contract_address])
-    await admin1_signer.send_transaction(admin1, registry.contract_address, 'update_contract_registry', [9, 1, liquidity.contract_address])
-    await admin1_signer.send_transaction(admin1, registry.contract_address, 'update_contract_registry', [10, 1, insurance.contract_address])
-    # await admin1_signer.send_transaction(admin1, registry.contract_address, 'update_contract_registry', [11, 1, liquidate.contract_address])
-    await admin1_signer.send_transaction(admin1, registry.contract_address, 'update_contract_registry', [13, 1, collateral_prices.contract_address])
-    await admin1_signer.send_transaction(admin1, registry.contract_address, 'update_contract_registry', [14, 1, account_registry.contract_address])
-    await admin1_signer.send_transaction(admin1, registry.contract_address, 'update_contract_registry', [21, 1, marketPrices.contract_address])
-    await admin1_signer.send_transaction(admin1, registry.contract_address, 'update_contract_registry', [24, 1, hightide.contract_address])
-    await admin1_signer.send_transaction(admin1, registry.contract_address, 'update_contract_registry', [25, 1, trading_stats.contract_address])
-    await admin1_signer.send_transaction(admin1, registry.contract_address, 'update_contract_registry', [26, 1, user_stats.contract_address])
-
-=======
     await admin1_signer.send_transaction(admin1, registry.contract_address, 'update_contract_registry', [ContractIndex.Asset, 1, asset.contract_address])
     await admin1_signer.send_transaction(admin1, registry.contract_address, 'update_contract_registry', [ContractIndex.Market, 1, market.contract_address])
     await admin1_signer.send_transaction(admin1, registry.contract_address, 'update_contract_registry', [ContractIndex.FeeDiscount, 1, feeDiscount.contract_address])
@@ -162,15 +139,14 @@
     await admin1_signer.send_transaction(admin1, registry.contract_address, 'update_contract_registry', [ContractIndex.EmergencyFund, 1, emergency.contract_address])
     await admin1_signer.send_transaction(admin1, registry.contract_address, 'update_contract_registry', [ContractIndex.LiquidityFund, 1, liquidity.contract_address])
     await admin1_signer.send_transaction(admin1, registry.contract_address, 'update_contract_registry', [ContractIndex.InsuranceFund, 1, insurance.contract_address])
-    await admin1_signer.send_transaction(admin1, registry.contract_address, 'update_contract_registry', [ContractIndex.Liquidate, 1, liquidate.contract_address])
+    # await admin1_signer.send_transaction(admin1, registry.contract_address, 'update_contract_registry', [ContractIndex.Liquidate, 1, liquidate.contract_address])
     await admin1_signer.send_transaction(admin1, registry.contract_address, 'update_contract_registry', [ContractIndex.CollateralPrices, 1, collateral_prices.contract_address])
     await admin1_signer.send_transaction(admin1, registry.contract_address, 'update_contract_registry', [ContractIndex.AccountRegistry, 1, account_registry.contract_address])
     await admin1_signer.send_transaction(admin1, registry.contract_address, 'update_contract_registry', [ContractIndex.MarketPrices, 1, marketPrices.contract_address])
     await admin1_signer.send_transaction(admin1, registry.contract_address, 'update_contract_registry', [ContractIndex.Hightide, 1, hightide.contract_address])
     await admin1_signer.send_transaction(admin1, registry.contract_address, 'update_contract_registry', [ContractIndex.TradingStats, 1, trading_stats.contract_address])
     await admin1_signer.send_transaction(admin1, registry.contract_address, 'update_contract_registry', [ContractIndex.UserStats, 1, user_stats.contract_address])
-    
->>>>>>> 89fa2381
+
     # Add base fee and discount in Trading Fee contract
     base_fee_maker1 = to64x61(0.0002)
     base_fee_taker1 = to64x61(0.0005)
@@ -208,7 +184,7 @@
         token_decimal=18
     )
     await admin1_signer.send_transaction(admin1, asset.contract_address, 'add_asset', ETH_properties)
-    
+
     USDC_properties = build_asset_properties(
         id=AssetID.USDC,
         asset_version=1,
@@ -218,7 +194,7 @@
         token_decimal=6
     )
     await admin1_signer.send_transaction(admin1, asset.contract_address, 'add_asset', USDC_properties)
-    
+
     UST_properties = build_asset_properties(
         id=AssetID.UST,
         asset_version=1,
@@ -250,13 +226,6 @@
     await admin1_signer.send_transaction(admin1, asset.contract_address, 'add_asset', TESLA_properties)
 
     # Add markets
-<<<<<<< HEAD
-    await admin1_signer.send_transaction(admin1, market.contract_address, 'add_market', [BTC_USD_ID, BTC_ID, USDC_ID, to64x61(10), 1, 0, 60, 1, 1, to64x61(0.001), to64x61(1), to64x61(10), to64x61(10), 1, 1, 1, 100, 1000, 10000])
-    await admin1_signer.send_transaction(admin1, market.contract_address, 'add_market', [BTC_UST_ID, BTC_ID, UST_ID, to64x61(10), 1, 0, 60, 1, 1, 1, to64x61(1), to64x61(5), to64x61(3), 1, 1, 1, 100, 1000, 10000])
-    await admin1_signer.send_transaction(admin1, market.contract_address, 'add_market', [ETH_USD_ID, ETH_ID, USDC_ID, to64x61(10), 1, 0, 60, 1, 1, 1, to64x61(1), to64x61(5), to64x61(3), 1, 1, 1, 100, 1000, 10000])
-    await admin1_signer.send_transaction(admin1, market.contract_address, 'add_market', [TSLA_USD_ID, TSLA_ID, USDC_ID, to64x61(10), 0, 0, 60, 1, 1, 1, to64x61(1), to64x61(5), to64x61(3), 1, 1, 1, 100, 1000, 10000])
-    await admin1_signer.send_transaction(admin1, market.contract_address, 'add_market', [UST_USDC_ID, UST_ID, USDC_ID, to64x61(10), 1, 0, 60, 1, 1, 1, to64x61(1), to64x61(5), to64x61(3), 1, 1, 1, 100, 1000, 10000])
-=======
     BTC_USD_properties = MarketProperties(
         id=BTC_USD_ID,
         asset=AssetID.BTC,
@@ -371,510 +340,29 @@
         maximum_position_size=10000
     )
     await admin1_signer.send_transaction(admin1, market.contract_address, 'add_market', UST_USDC_properties.to_params_list())
->>>>>>> 89fa2381
 
     # Update collateral prices
     await admin1_signer.send_transaction(admin1, collateral_prices.contract_address, 'update_collateral_price', [AssetID.USDC, to64x61(1)])
     await admin1_signer.send_transaction(admin1, collateral_prices.contract_address, 'update_collateral_price', [AssetID.UST, to64x61(1)])
 
     # Fund the Holding contract
-<<<<<<< HEAD
     python_executor.set_fund_balance(
         fund=fund_mapping["holding_fund"], asset_id=str_to_felt("USDC"), new_balance=1000000)
-    await admin1_signer.send_transaction(admin1, holding.contract_address, 'fund', [USDC_ID, to64x61(1000000)])
-    await admin1_signer.send_transaction(admin1, holding.contract_address, 'fund', [UST_ID, to64x61(1000000)])
+    await admin1_signer.send_transaction(admin1, holding.contract_address, 'fund', [AssetID.USDC, to64x61(1000000)])
+    await admin1_signer.send_transaction(admin1, holding.contract_address, 'fund', [AssetID.USDC, to64x61(1000000)])
 
     # Fund the Liquidity fund contract
     python_executor.set_fund_balance(
         fund=fund_mapping["liquidity_fund"], asset_id=str_to_felt("USDC"), new_balance=1000000)
-    await admin1_signer.send_transaction(admin1, liquidity.contract_address, 'fund', [USDC_ID, to64x61(1000000)])
-    await admin1_signer.send_transaction(admin1, liquidity.contract_address, 'fund', [UST_ID, to64x61(1000000)])
-
-    return starknet_service.starknet, adminAuth, fees, admin1, admin2, asset, trading, alice, bob, charlie, dave, eduard, fixed_math, holding, feeBalance, marketPrices, alice_test, bob_test, charlie_test, eduard_test, python_executor, liquidity, insurance
-
-=======
-    await admin1_signer.send_transaction(admin1, holding.contract_address, 'fund', [AssetID.USDC, to64x61(1000000)])
-    await admin1_signer.send_transaction(admin1, holding.contract_address, 'fund', [AssetID.UST, to64x61(1000000)])
-
-    # Fund the Liquidity fund contract
     await admin1_signer.send_transaction(admin1, liquidity.contract_address, 'fund', [AssetID.USDC, to64x61(1000000)])
     await admin1_signer.send_transaction(admin1, liquidity.contract_address, 'fund', [AssetID.UST, to64x61(1000000)])
 
-    return starknet_service.starknet, adminAuth, fees, admin1, admin2, asset, trading, alice, bob, charlie, dave, fixed_math, holding, feeBalance, marketPrices, liquidate
-
-@pytest.mark.asyncio
-async def test_revert_balance_low(adminAuth_factory):
-    _, adminAuth, fees, admin1, admin2, asset, trading, alice, bob, charlie, dave, fixed_math, holding, feeBalance, _, _ = adminAuth_factory
-
-    ####### Opening of Orders #######
-    size1 = to64x61(2)
-    marketID_1 = BTC_USD_ID
-
-    order_id_1 = str_to_felt("fdfa34ghjds")
-    assetID_1 = AssetID.BTC
-    collateralID_1 = AssetID.USDC
-    price1 = to64x61(10789)
-    stopPrice1 = 0
-    orderType1 = 0
-    position1 = to64x61(4)
-    direction1 = 0
-    closeOrder1 = 0
-    parentOrder1 = 0
-    leverage1 = to64x61(3)
-    liquidatorAddress1 = 0
-
-    order_id_2 = str_to_felt("rejhfyjkew")
-    assetID_2 = AssetID.BTC
-    collateralID_2 = AssetID.USDC
-    price2 = to64x61(10789)
-    stopPrice2 = 0
-    orderType2 = 0
-    position2 = to64x61(3)
-    direction2 = 1
-    closeOrder2 = 0
-    parentOrder2 = 0
-    leverage2 = to64x61(3)
-    liquidatorAddress2 = 0
-
-    execution_price1 = to64x61(10789)
-
-    hash_computed1 = hash_order(order_id_1, assetID_1, collateralID_1,
-                                price1, stopPrice1, orderType1, position1, direction1, closeOrder1, leverage1)
-    hash_computed2 = hash_order(order_id_2, assetID_2, collateralID_2,
-                                price2, stopPrice2, orderType2, position2, direction2, closeOrder2, leverage2)
-
-    signed_message1 = alice_signer.sign(hash_computed1)
-    signed_message2 = bob_signer.sign(hash_computed2)
-
-    await assert_revert(dave_signer.send_transaction(dave, trading.contract_address, "execute_batch", [
-        size1,
-        execution_price1,
-        marketID_1,
-        2,
-        alice.contract_address, signed_message1[0], signed_message1[
-            1], order_id_1, assetID_1, collateralID_1, price1, stopPrice1, orderType1, position1, direction1, closeOrder1, leverage1, liquidatorAddress1, 1, 
-        bob.contract_address, signed_message2[0], signed_message2[
-            1], order_id_2, assetID_2, collateralID_2, price2, stopPrice2, orderType2, position2, direction2, closeOrder2, leverage2, liquidatorAddress2, 0,
-    ]), reverted_with="Trading: Low Balance")
-
-
-@pytest.mark.asyncio
-async def test_set_balance_for_testing(adminAuth_factory):
-    _, adminAuth, fees, admin1, admin2, asset, trading, alice, bob, charlie, dave, fixed_math, holding, feeBalance, _, _ = adminAuth_factory
-
-    alice_balance = to64x61(10000)
-    bob_balance = to64x61(10000)
-    await admin1_signer.send_transaction(admin1, alice.contract_address, 'set_balance', [AssetID.USDC, alice_balance])
-    await admin2_signer.send_transaction(admin2, bob.contract_address, 'set_balance', [AssetID.USDC, bob_balance])
-    await admin2_signer.send_transaction(admin2, bob.contract_address, 'set_balance', [AssetID.UST, bob_balance])
-
-    alice_curr_balance = await alice.get_balance(AssetID.USDC).call()
-    bob_curr_balance = await bob.get_balance(AssetID.USDC).call()
-
-    assert alice_curr_balance.result.res == alice_balance
-    assert bob_curr_balance.result.res == bob_balance
-
-    alice_collaterals = await alice.return_array_collaterals().call()
-    print_parsed_collaterals(alice_collaterals.result.array_list)
-
-    bob_collaterals = await bob.return_array_collaterals().call()
-    print_parsed_collaterals(bob_collaterals.result.array_list)
-
-
-@pytest.mark.asyncio
-async def test_revert_if_market_order_2percent_deviation(adminAuth_factory):
-    _, adminAuth, fees, admin1, admin2, asset, trading, alice, bob, charlie, dave, fixed_math, holding, feeBalance, _, _ = adminAuth_factory
-
-    ####### Opening of Orders #######
-    size1 = to64x61(2)
-    marketID_1 = BTC_USD_ID
-
-    order_id_1 = str_to_felt("df54gdfa")
-    assetID_1 = AssetID.BTC
-    collateralID_1 = AssetID.USDC
-    price1 = to64x61(1000)
-    stopPrice1 = 0
-    orderType1 = 0
-    position1 = to64x61(4)
-    direction1 = 0
-    closeOrder1 = 0
-    parentOrder1 = 0
-    leverage1 = to64x61(3)
-    liquidatorAddress1 = 0
-
-    order_id_2 = str_to_felt("adsfgiu34hjjhks")
-    assetID_2 = AssetID.BTC
-    collateralID_2 = AssetID.USDC
-    price2 = to64x61(1000)
-    stopPrice2 = 0
-    orderType2 = 0
-    position2 = to64x61(3)
-    direction2 = 1
-    closeOrder2 = 0
-    parentOrder2 = 0
-    leverage2 = to64x61(3)
-    liquidatorAddress2 = 0
-
-    execution_price1 = to64x61(1021)
-
-    hash_computed1 = hash_order(order_id_1, assetID_1, collateralID_1,
-                                price1, stopPrice1, orderType1, position1, direction1, closeOrder1, leverage1)
-    hash_computed2 = hash_order(order_id_2, assetID_2, collateralID_2,
-                                price2, stopPrice2, orderType2, position2, direction2, closeOrder2, leverage2)
-
-    signed_message1 = alice_signer.sign(hash_computed1)
-    signed_message2 = bob_signer.sign(hash_computed2)
-
-    await assert_revert(dave_signer.send_transaction(dave, trading.contract_address, "execute_batch", [
-        size1,
-        execution_price1,
-        marketID_1,
-        2,
-        alice.contract_address, signed_message1[0], signed_message1[
-            1], order_id_1, assetID_1, collateralID_1, price1, stopPrice1, orderType1, position1, direction1, closeOrder1, leverage1, liquidatorAddress1, 1, 
-        bob.contract_address, signed_message2[0], signed_message2[
-            1], order_id_2, assetID_2, collateralID_2, price2, stopPrice2, orderType2, position2, direction2, closeOrder2, leverage2, liquidatorAddress2, 0,
-    ]), reverted_with="Trading: Market Order 2% above")
-
-
-@pytest.mark.asyncio
-async def test_revert_if_bad_limit_order_long(adminAuth_factory):
-    _, adminAuth, fees, admin1, admin2, asset, trading, alice, bob, charlie, dave, fixed_math, holding, feeBalance, _, _ = adminAuth_factory
-
-    ####### Opening of Orders #######
-    size1 = to64x61(2)
-    marketID_1 = BTC_USD_ID
-
-    order_id_1 = str_to_felt("kvhn3m87yhfs")
-    assetID_1 = AssetID.BTC
-    collateralID_1 = AssetID.USDC
-    price1 = to64x61(1000)
-    stopPrice1 = 0
-    orderType1 = 0
-    position1 = to64x61(4)
-    direction1 = 0
-    closeOrder1 = 0
-    parentOrder1 = 0
-    leverage1 = to64x61(3)
-    liquidatorAddress1 = 0
-
-    order_id_2 = str_to_felt("3hf83hdfska")
-    assetID_2 = AssetID.BTC
-    collateralID_2 = AssetID.USDC
-    price2 = to64x61(1000)
-    stopPrice2 = 0
-    orderType2 = 1
-    position2 = to64x61(3)
-    direction2 = 1
-    closeOrder2 = 0
-    parentOrder2 = 0
-    leverage2 = to64x61(3)
-    liquidatorAddress2 = 0
-
-    execution_price1 = to64x61(1001)
-
-    hash_computed1 = hash_order(order_id_1, assetID_1, collateralID_1,
-                                price1, stopPrice1, orderType1, position1, direction1, closeOrder1, leverage1)
-    hash_computed2 = hash_order(order_id_2, assetID_2, collateralID_2,
-                                price2, stopPrice2, orderType2, position2, direction2, closeOrder2, leverage2)
-
-    signed_message1 = alice_signer.sign(hash_computed1)
-    signed_message2 = bob_signer.sign(hash_computed2)
-
-    await assert_revert(dave_signer.send_transaction(dave, trading.contract_address, "execute_batch", [
-        size1,
-        execution_price1,
-        marketID_1,
-        2,
-        alice.contract_address, signed_message1[0], signed_message1[
-            1], order_id_1, assetID_1, collateralID_1, price1, stopPrice1,  orderType1, position1, direction1, closeOrder1, leverage1, liquidatorAddress1, 1, 
-        bob.contract_address, signed_message2[0], signed_message2[
-            1], order_id_2, assetID_2, collateralID_2, price2, stopPrice2, orderType2, position2, direction2, closeOrder2, leverage2, liquidatorAddress2, 0,
-    ]), reverted_with="Trading: Bad long limit order")
-
-
-@pytest.mark.asyncio
-async def test_revert_if_bad_limit_order_short(adminAuth_factory):
-    _, adminAuth, fees, admin1, admin2, asset, trading, alice, bob, charlie, dave, fixed_math, holding, feeBalance, _, _ = adminAuth_factory
-
-    ####### Opening of Orders #######
-    size1 = to64x61(2)
-    marketID_1 = BTC_USD_ID
-
-    order_id_1 = str_to_felt("fgkiu3iujsd78")
-    assetID_1 = AssetID.BTC
-    collateralID_1 = AssetID.USDC
-    price1 = to64x61(1000)
-    stopPrice1 = 0
-    orderType1 = 1
-    position1 = to64x61(4)
-    direction1 = 0
-    closeOrder1 = 0
-    leverage1 = to64x61(3)
-    liquidatorAddress1 = 0
-
-    order_id_2 = str_to_felt("65duhhj438187i")
-    assetID_2 = AssetID.BTC
-    collateralID_2 = AssetID.USDC
-    price2 = to64x61(1000)
-    stopPrice2 = 0
-    orderType2 = 1
-    position2 = to64x61(3)
-    direction2 = 1
-    closeOrder2 = 0
-    leverage2 = to64x61(3)
-    liquidatorAddress2 = 0
-
-    execution_price1 = to64x61(999)
-
-    hash_computed1 = hash_order(order_id_1, assetID_1, collateralID_1,
-                                price1, stopPrice1, orderType1, position1, direction1, closeOrder1, leverage1)
-    hash_computed2 = hash_order(order_id_2, assetID_2, collateralID_2,
-                                price2, stopPrice2, orderType2, position2, direction2, closeOrder2, leverage2)
-
-    signed_message1 = alice_signer.sign(hash_computed1)
-    signed_message2 = bob_signer.sign(hash_computed2)
-
-    await assert_revert(dave_signer.send_transaction(dave, trading.contract_address, "execute_batch", [
-        size1,
-        execution_price1,
-        marketID_1,
-        2,
-        alice.contract_address, signed_message1[0], signed_message1[
-            1], order_id_1, assetID_1, collateralID_1, price1, stopPrice1, orderType1, position1, direction1, closeOrder1, leverage1, liquidatorAddress1, 1, 
-        bob.contract_address, signed_message2[0], signed_message2[
-            1], order_id_2, assetID_2, collateralID_2, price2, stopPrice2, orderType2, position2, direction2, closeOrder2, leverage2, liquidatorAddress2, 0,
-    ]), reverted_with="Trading: Bad short limit order")
-
-
-@pytest.mark.asyncio
-async def test_revert_if_order_mismatch(adminAuth_factory):
-    _, adminAuth, fees, admin1, admin2, asset, trading, alice, bob, charlie, dave, fixed_math, holding, feeBalance, _, _ = adminAuth_factory
-
-    ####### Opening of Orders #######
-    size1 = to64x61(2)
-    marketID_1 = BTC_USD_ID
-
-    order_id_1 = str_to_felt("8721jhfkf93hk1")
-    assetID_1 = AssetID.BTC
-    collateralID_1 = AssetID.USDC
-    price1 = to64x61(1078)
-    stopPrice1 = 0
-    orderType1 = 0
-    position1 = to64x61(4)
-    direction1 = 0
-    closeOrder1 = 0
-    parentOrder1 = 0
-    leverage1 = to64x61(3)
-    liquidatorAddress1 = 0
-
-    order_id_2 = str_to_felt("9fd1k31k5h7")
-    assetID_2 = AssetID.BTC
-    collateralID_2 = AssetID.USDC
-    price2 = to64x61(1078)
-    stopPrice2 = 0
-    orderType2 = 0
-    position2 = to64x61(3)
-    direction2 = 0
-    closeOrder2 = 0
-    parentOrder2 = 0
-    leverage2 = to64x61(3)
-    liquidatorAddress2 = 0
-
-    execution_price1 = to64x61(1078)
-
-    hash_computed1 = hash_order(order_id_1, assetID_1, collateralID_1,
-                                price1, stopPrice1, orderType1, position1, direction1, closeOrder1, leverage1)
-    hash_computed2 = hash_order(order_id_2, assetID_2, collateralID_2,
-                                price2, stopPrice2, orderType2, position2, direction2, closeOrder2, leverage2)
-
-    signed_message1 = alice_signer.sign(hash_computed1)
-    signed_message2 = bob_signer.sign(hash_computed2)
-
-    await assert_revert(dave_signer.send_transaction(dave, trading.contract_address, "execute_batch", [
-        size1,
-        execution_price1,
-        marketID_1,
-        2,
-        alice.contract_address, signed_message1[0], signed_message1[
-            1], order_id_1, assetID_1, collateralID_1, price1, stopPrice1, orderType1, position1, direction1, closeOrder1, leverage1, liquidatorAddress1, 1,
-        bob.contract_address, signed_message2[0], signed_message2[
-            1], order_id_2, assetID_2, collateralID_2, price2, stopPrice2, orderType2, position2, direction2, closeOrder2, leverage2, liquidatorAddress2, 0, 
-    ]), reverted_with="Trading: Net size is non-zero")
-
-
-@pytest.mark.asyncio
-async def test_revert_if_asset_not_tradable(adminAuth_factory):
-    _, adminAuth, fees, admin1, admin2, asset, trading, alice, bob, charlie, dave, fixed_math, holding, feeBalance, _, _ = adminAuth_factory
-
-    ####### Opening of Orders #######
-    size1 = to64x61(2)
-    marketID_1 = TSLA_USD_ID
-
-    order_id_1 = str_to_felt("k3j43l1l34")
-    assetID_1 = AssetID.TSLA
-    collateralID_1 = AssetID.USDC
-    price1 = to64x61(1078)
-    stopPrice1 = 0
-    orderType1 = 0
-    position1 = to64x61(4)
-    direction1 = 0
-    closeOrder1 = 0
-    parentOrder1 = 0
-    leverage1 = to64x61(3)
-    liquidatorAddress1 = 0
-
-    order_id_2 = str_to_felt("45kj341kj4")
-    assetID_2 = AssetID.TSLA
-    collateralID_2 = AssetID.USDC
-    price2 = to64x61(1078)
-    stopPrice2 = 0
-    orderType2 = 0
-    position2 = to64x61(3)
-    direction2 = 1
-    closeOrder2 = 0
-    parentOrder2 = 0
-    leverage2 = to64x61(3)
-    liquidatorAddress2 = 0
-
-    execution_price1 = to64x61(1078)
-
-    hash_computed1 = hash_order(order_id_1, assetID_1, collateralID_1,
-                                price1, stopPrice1, orderType1, position1, direction1, closeOrder1, leverage1)
-    hash_computed2 = hash_order(order_id_2, assetID_2, collateralID_2,
-                                price2, stopPrice2, orderType2, position2, direction2, closeOrder2, leverage2)
-
-    signed_message1 = alice_signer.sign(hash_computed1)
-    signed_message2 = bob_signer.sign(hash_computed2)
-
-    await assert_revert(dave_signer.send_transaction(dave, trading.contract_address, "execute_batch", [
-        size1,
-        execution_price1,
-        marketID_1,
-        2,
-        alice.contract_address, signed_message1[0], signed_message1[
-            1], order_id_1, assetID_1, collateralID_1, price1, stopPrice1, orderType1, position1, direction1, closeOrder1, leverage1, liquidatorAddress1, 1, 
-        bob.contract_address, signed_message2[0], signed_message2[
-            1], order_id_2, assetID_2, collateralID_2, price2, stopPrice2, orderType2, position2, direction2, closeOrder2, leverage2, liquidatorAddress2, 0,
-    ]), reverted_with=f"Trading: Market not tradable")
-
-
-@pytest.mark.asyncio
-async def test_revert_if_collateral_mismatch(adminAuth_factory):
-    _, adminAuth, fees, admin1, admin2, asset, trading, alice, bob, charlie, dave, fixed_math, holding, feeBalance, _, _ = adminAuth_factory
-
-    ####### Opening of Orders #######
-    size1 = to64x61(2)
-    marketID_1 = BTC_USD_ID
-
-    order_id_1 = str_to_felt("iu4n31kh123")
-    assetID_1 = AssetID.BTC
-    collateralID_1 = AssetID.USDC
-    price1 = to64x61(1078)
-    stopPrice1 = 0
-    orderType1 = 0
-    position1 = to64x61(4)
-    direction1 = 0
-    closeOrder1 = 0
-    parentOrder1 = 0
-    leverage1 = to64x61(3)
-    liquidatorAddress1 = 0
-
-    order_id_2 = str_to_felt("932jh1mjdfsl")
-    assetID_2 = AssetID.BTC
-    collateralID_2 = AssetID.UST
-    price2 = to64x61(1078)
-    stopPrice2 = 0
-    orderType2 = 0
-    position2 = to64x61(3)
-    direction2 = 1
-    closeOrder2 = 0
-    parentOrder2 = 0
-    leverage2 = to64x61(3)
-    liquidatorAddress2 = 0
-
-    execution_price1 = to64x61(1078)
-
-    hash_computed1 = hash_order(order_id_1, assetID_1, collateralID_1,
-                                price1, stopPrice1, orderType1, position1, direction1, closeOrder1, leverage1)
-    hash_computed2 = hash_order(order_id_2, assetID_2, collateralID_2,
-                                price2, stopPrice2, orderType2, position2, direction2, closeOrder2, leverage2)
-
-    signed_message1 = alice_signer.sign(hash_computed1)
-    signed_message2 = bob_signer.sign(hash_computed2)
-
-    await assert_revert(dave_signer.send_transaction(dave, trading.contract_address, "execute_batch", [
-        size1,
-        execution_price1,
-        marketID_1,
-        2,
-        alice.contract_address, signed_message1[0], signed_message1[
-            1], order_id_1, assetID_1, collateralID_1, price1, stopPrice1, orderType1, position1, direction1, closeOrder1, leverage1, liquidatorAddress1, 1, 
-        bob.contract_address, signed_message2[0], signed_message2[
-            1], order_id_2, assetID_2, collateralID_2, price2, stopPrice2, orderType2, position2, direction2, closeOrder2, leverage2, liquidatorAddress2, 0, 
-    ]), reverted_with="Trading: Collateral Mismatch")
->>>>>>> 89fa2381
+    return starknet_service.starknet, adminAuth, fees, admin1, admin2, asset, trading, alice, bob, charlie, dave, eduard, fixed_math, holding, feeBalance, marketPrices, alice_test, bob_test, charlie_test, eduard_test, python_executor, liquidity, insurance
+
 
 async def set_balance(admin_signer, admin, user, asset_id, new_balance):
     await admin_signer.send_transaction(admin, user.contract_address, "set_balance", [asset_id, new_balance])
 
-<<<<<<< HEAD
-=======
-@pytest.mark.asyncio
-async def test_revert_if_asset_mismatch(adminAuth_factory):
-    _, adminAuth, fees, admin1, admin2, asset, trading, alice, bob, charlie, dave, fixed_math, holding, feeBalance, _, _ = adminAuth_factory
-
-    ####### Opening of Orders #######
-    size1 = to64x61(2)
-    marketID_1 = BTC_USD_ID
-
-    order_id_1 = str_to_felt("3jh1udkasd")
-    assetID_1 = AssetID.BTC
-    collateralID_1 = AssetID.USDC
-    price1 = to64x61(1078)
-    stopPrice1 = 0
-    orderType1 = 0
-    position1 = to64x61(4)
-    direction1 = 0
-    closeOrder1 = 0
-    parentOrder1 = 0
-    leverage1 = to64x61(3)
-    liquidatorAddress1 = 0
-
-    order_id_2 = str_to_felt("5jkhfdjkew")
-    assetID_2 = AssetID.ETH
-    collateralID_2 = AssetID.USDC
-    price2 = to64x61(1078)
-    stopPrice2 = 0
-    orderType2 = 0
-    position2 = to64x61(3)
-    direction2 = 1
-    closeOrder2 = 0
-    parentOrder2 = 0
-    leverage2 = to64x61(3)
-    liquidatorAddress2 = 0
-
-    execution_price1 = to64x61(1078)
-
-    hash_computed1 = hash_order(order_id_1, assetID_1, collateralID_1,
-                                price1, stopPrice1, orderType1, position1, direction1, closeOrder1, leverage1)
-    hash_computed2 = hash_order(order_id_2, assetID_2, collateralID_2,
-                                price2, stopPrice2, orderType2, position2, direction2, closeOrder2, leverage2)
-
-    signed_message1 = alice_signer.sign(hash_computed1)
-    signed_message2 = bob_signer.sign(hash_computed2)
-
-    await assert_revert(dave_signer.send_transaction(dave, trading.contract_address, "execute_batch", [
-        size1,
-        execution_price1,
-        marketID_1,
-        2,
-        alice.contract_address, signed_message1[0], signed_message1[
-            1], order_id_1, assetID_1, collateralID_1, price1, stopPrice1, orderType1, position1, direction1, closeOrder1, leverage1, liquidatorAddress1, 1, 
-        bob.contract_address, signed_message2[0], signed_message2[
-            1], order_id_2, assetID_2, collateralID_2, price2, stopPrice2, orderType2, position2, direction2, closeOrder2, leverage2, liquidatorAddress2, 0, 
-    ]), reverted_with=f"Trading: Asset Mismatch")
->>>>>>> 89fa2381
 
 async def execute_batch(zkx_node_signer, zkx_node, trading, quantity_locked, market_id, oracle_price, order_list_len, order_list):
     # Send execute_batch transaction
@@ -886,63 +374,6 @@
         *order_list
     ])
 
-<<<<<<< HEAD
-=======
-@pytest.mark.asyncio
-async def test_revert_wrong_signature(adminAuth_factory):
-    _, adminAuth, fees, admin1, admin2, asset, trading, alice, bob, charlie, dave, fixed_math, holding, feeBalance, _, _ = adminAuth_factory
-
-    ####### Opening of Orders #######
-    size = to64x61(2)
-    marketID_1 = BTC_USD_ID
-
-    order_id_1 = str_to_felt("zxcds35yts")
-    assetID_1 = AssetID.BTC
-    collateralID_1 = AssetID.USDC
-    price1 = to64x61(10789)
-    stopPrice1 =0
-    orderType1 = 0
-    position1 = to64x61(4)
-    direction1 = 0
-    closeOrder1 = 0
-    parentOrder1 = 0
-    leverage1 = to64x61(1)
-    liquidatorAddress1 = 0
-
-    order_id_2 = str_to_felt("mjuwoxzbcwq4")
-    assetID_2 = AssetID.BTC
-    collateralID_2 = AssetID.USDC
-    price2 = to64x61(10789)
-    stopPrice2 = 0
-    orderType2 = 0
-    position2 = to64x61(3)
-    direction2 = 1
-    closeOrder2 = 0
-    parentOrder2 = 0
-    leverage2 = to64x61(1)
-    liquidatorAddress2 = 0
-
-    execution_price1 = to64x61(10789)
-
-    hash_computed1 = hash_order(order_id_1, assetID_1, collateralID_1,
-                                price1, stopPrice1, orderType1, position1, direction1, closeOrder1, leverage1)
-    hash_computed2 = hash_order(order_id_2, assetID_2, collateralID_2,
-                                price2, stopPrice2, orderType2, position2, direction2, closeOrder2, leverage2)
-
-    signed_message1 = alice_signer.sign(hash_computed1)
-    signed_message2 = bob_signer.sign(hash_computed2)
-
-    await assert_revert(dave_signer.send_transaction(dave, trading.contract_address, "execute_batch", [
-        size,
-        execution_price1,
-        marketID_1,
-        2,
-        alice.contract_address, signed_message1[0], signed_message1[
-            1], order_id_1, assetID_1, collateralID_1, price1, stopPrice1, orderType1, position1, direction1, closeOrder1, leverage1, liquidatorAddress1, 1, 
-        bob.contract_address, signed_message1[0], signed_message1[
-            1], order_id_2, assetID_2, collateralID_2, price2, stopPrice2, orderType2, position2, direction2, closeOrder2, leverage2, liquidatorAddress1, 0,
-    ]))
->>>>>>> 89fa2381
 
 async def execute_batch_reverted(zkx_node_signer, zkx_node, trading, quantity_locked, market_id, oracle_price, order_list_len, order_list, error_message):
     # Send execute_batch transaction
@@ -955,7 +386,6 @@
             *order_list
         ]), reverted_with=error_message)
 
-<<<<<<< HEAD
 
 async def get_user_position(user, market_id, direction):
     user_starknet_query = await user.get_position_data(market_id_=market_id, direction_=direction).call()
@@ -970,343 +400,6 @@
         market_id=market_id, direction=direction)
     return list(user_python_query.values())
 
-=======
-@pytest.mark.asyncio
-async def test_revert_if_leverage_more_than_allowed(adminAuth_factory):
-    _, adminAuth, fees, admin1, admin2, asset, trading, alice, bob, charlie, dave, fixed_math, holding, feeBalance, _, _ = adminAuth_factory
-
-    ####### Opening of Orders #######
-    size = to64x61(1)
-    marketID_1 = BTC_USD_ID
-
-    order_id_1 = str_to_felt("32i7ashhj2")
-    assetID_1 = AssetID.BTC
-    collateralID_1 = AssetID.USDC
-    price1 = to64x61(5000)
-    stopPrice1 = 0
-    orderType1 = 0
-    position1 = to64x61(1)
-    direction1 = 0
-    closeOrder1 = 0
-    parentOrder1 = 0
-    leverage1 = to64x61(11)
-    liquidatorAddress1 = 0
-
-    order_id_2 = str_to_felt("mnjds87234")
-    assetID_2 = AssetID.BTC
-    collateralID_2 = AssetID.USDC
-    price2 = to64x61(5000)
-    stopPrice2 = 0
-    orderType2 = 0
-    position2 = to64x61(1)
-    direction2 = 1
-    closeOrder2 = 0
-    parentOrder2 = 0
-    leverage2 = to64x61(3)
-    liquidatorAddress2 = 0
-
-    execution_price1 = to64x61(5000)
-
-    hash_computed1 = hash_order(order_id_1, assetID_1, collateralID_1,
-                                price1, stopPrice1, orderType1, position1, direction1, closeOrder1, leverage1)
-    hash_computed2 = hash_order(order_id_2, assetID_2, collateralID_2,
-                                price2, stopPrice2, orderType2, position2, direction2, closeOrder2, leverage2)
-
-    signed_message1 = alice_signer.sign(hash_computed1)
-    signed_message2 = bob_signer.sign(hash_computed2)
-
-    await assert_revert(dave_signer.send_transaction(dave, trading.contract_address, "execute_batch", [
-        size,
-        execution_price1,
-        marketID_1,
-        2,
-        alice.contract_address, signed_message1[0], signed_message1[
-            1], order_id_1, assetID_1, collateralID_1, price1, stopPrice1, orderType1, position1, direction1, closeOrder1, leverage1, liquidatorAddress1, 1, 
-        bob.contract_address, signed_message2[0], signed_message2[
-            1], order_id_2, assetID_1, collateralID_2, price2, stopPrice2, orderType2, position2, direction2, closeOrder2, leverage2, liquidatorAddress2, 0, 
-    ]), reverted_with="Trading: Invalid Leverage")
-
-@pytest.mark.asyncio
-async def test_revert_stop_orders_execution_price_not_in_range(adminAuth_factory):
-    _, adminAuth, fees, admin1, admin2, asset, trading, alice, bob, charlie, dave, fixed_math, holding, feeBalance, _, _ = adminAuth_factory
-
-    ####### Opening of Orders #######
-    size = to64x61(1)
-    marketID_1 = BTC_USD_ID
-
-    order_id_1 = str_to_felt("bidjsf732hjsfd")
-    assetID_1 = AssetID.BTC
-    collateralID_1 = AssetID.USDC
-    price1 = to64x61(5000)
-    stopPrice1 = to64x61(6000)
-    orderType1 = 2
-    position1 = to64x61(1)
-    direction1 = 0
-    closeOrder1 = 0
-    parentOrder1 = 0
-    leverage1 = to64x61(1)
-    liquidatorAddress1 = 0
-
-    order_id_2 = str_to_felt("iu32n3246dfsj")
-    assetID_2 = AssetID.BTC
-    collateralID_2 = AssetID.USDC
-    price2 = to64x61(5000)
-    stopPrice2 = to64x61(4000)
-    orderType2 = 2
-    position2 = to64x61(1)
-    direction2 = 1
-    closeOrder2 = 0
-    parentOrder2 = 0
-    leverage2 = to64x61(1)
-    liquidatorAddress2 = 0
-
-    execution_price1 = to64x61(7000)
-
-    hash_computed1 = hash_order(order_id_1, assetID_1, collateralID_1,
-                                price1, stopPrice1, orderType1, position1, direction1, closeOrder1, leverage1)
-    hash_computed2 = hash_order(order_id_2, assetID_2, collateralID_2,
-                                price2, stopPrice2, orderType2, position2, direction2, closeOrder2, leverage2)
-
-    signed_message1 = alice_signer.sign(hash_computed1)
-    signed_message2 = bob_signer.sign(hash_computed2)
-
-    amount1 = await fixed_math.Math64x61_mul(execution_price1, size).call()
-    fees1 = await fixed_math.Math64x61_mul(amount1.result.res, maker_trading_fees).call()
-    total_amount1 = amount1.result.res + fees1.result.res
-
-    amount2 = await fixed_math.Math64x61_mul(execution_price1, size).call()
-    fees2 = await fixed_math.Math64x61_mul(amount2.result.res, taker_trading_fees).call()
-    total_amount2 = amount2.result.res + fees2.result.res
-
-    holdingBalance_before = await holding.balance(asset_id_=AssetID.USDC).call()
-    feeBalance_before = await feeBalance.get_total_fee(assetID_=AssetID.USDC).call()
-    alice_total_fees_before = await feeBalance.get_user_fee(address=alice.contract_address, assetID_=AssetID.USDC).call()
-    bob_total_fees_before = await feeBalance.get_user_fee(address=bob.contract_address, assetID_=AssetID.USDC).call()
-
-    await assert_revert(dave_signer.send_transaction(dave, trading.contract_address, "execute_batch", [
-        size,
-        execution_price1,
-        marketID_1,
-        2,
-        alice.contract_address, signed_message1[0], signed_message1[
-            1], order_id_1, assetID_1, collateralID_1, price1, stopPrice1, orderType1, position1, direction1, closeOrder1, leverage1, liquidatorAddress1, 0,
-        bob.contract_address, signed_message2[0], signed_message2[
-            1], order_id_2, assetID_1, collateralID_2, price2, stopPrice2, orderType2, position2, direction2, closeOrder2, leverage2, liquidatorAddress2, 1,
-    ]), reverted_with="Trading: Invalid stop-limit-price short order")
-
-@pytest.mark.asyncio
-async def test_opening_and_closing_full_orders(adminAuth_factory):
-    _, adminAuth, fees, admin1, admin2, asset, trading, alice, bob, charlie, dave, fixed_math, holding, feeBalance, _, _ = adminAuth_factory
-
-    alice_curr_balance_before = await alice.get_balance(AssetID.USDC).call()
-    bob_curr_balance_before = await bob.get_balance(AssetID.USDC).call()
-
-    ####### Opening of Orders #######
-    size = to64x61(1)
-    marketID_1 = BTC_USD_ID
-
-    order_id_1 = str_to_felt("sdj324hka8kaedf")
-    assetID_1 = AssetID.BTC
-    collateralID_1 = AssetID.USDC
-    price1 = to64x61(5000)
-    stopPrice1 = 0
-    orderType1 = 0
-    position1 = to64x61(1)
-    direction1 = 0
-    closeOrder1 = 0
-    parentOrder1 = 0
-    leverage1 = to64x61(1)
-    liquidatorAddress1 = 0
-
-    order_id_2 = str_to_felt("wer4iljerw")
-    assetID_2 = AssetID.BTC
-    collateralID_2 = AssetID.USDC
-    price2 = to64x61(5000)
-    stopPrice2 = 0
-    orderType2 = 0
-    position2 = to64x61(1)
-    direction2 = 1
-    closeOrder2 = 0
-    parentOrder2 = 0
-    leverage2 = to64x61(1)
-    liquidatorAddress2 = 0
-
-    execution_price1 = to64x61(5000)
-
-    hash_computed1 = hash_order(order_id_1, assetID_1, collateralID_1,
-                                price1, stopPrice1, orderType1, position1, direction1, closeOrder1, leverage1)
-    hash_computed2 = hash_order(order_id_2, assetID_2, collateralID_2,
-                                price2, stopPrice2, orderType2, position2, direction2, closeOrder2, leverage2)
-
-    signed_message1 = alice_signer.sign(hash_computed1)
-    signed_message2 = bob_signer.sign(hash_computed2)
-
-    amount1 = await fixed_math.Math64x61_mul(execution_price1, size).call()
-    fees1 = await fixed_math.Math64x61_mul(amount1.result.res, maker_trading_fees).call()
-    total_amount1 = amount1.result.res + fees1.result.res
-
-    amount2 = await fixed_math.Math64x61_mul(execution_price1, size).call()
-    fees2 = await fixed_math.Math64x61_mul(amount2.result.res, taker_trading_fees).call()
-    total_amount2 = amount2.result.res + fees2.result.res
-
-    holdingBalance_before = await holding.balance(asset_id_=AssetID.USDC).call()
-    feeBalance_before = await feeBalance.get_total_fee(assetID_=AssetID.USDC).call()
-    alice_total_fees_before = await feeBalance.get_user_fee(address=alice.contract_address, assetID_=AssetID.USDC).call()
-    bob_total_fees_before = await feeBalance.get_user_fee(address=bob.contract_address, assetID_=AssetID.USDC).call()
-
-    res = await dave_signer.send_transaction(dave, trading.contract_address, "execute_batch", [
-        size,
-        execution_price1,
-        marketID_1,
-        2,
-        alice.contract_address, signed_message1[0], signed_message1[
-            1], order_id_1, assetID_1, collateralID_1, price1, stopPrice1, orderType1, position1, direction1, closeOrder1, leverage1, liquidatorAddress1, 0,
-        bob.contract_address, signed_message2[0], signed_message2[
-            1], order_id_2, assetID_1, collateralID_2, price2, stopPrice2, orderType2, position2, direction2, closeOrder2, leverage2, liquidatorAddress2, 1,
-    ])
-
-    orderState1 = await alice.get_position_data(market_id_=marketID_1, direction_=direction1).call()
-    res1 = list(orderState1.result.res)
-
-    assert res1 == [
-        execution_price1,
-        position1,
-        to64x61(5000),
-        to64x61(0),
-        leverage1
-    ]
-
-    orderState2 = await bob.get_position_data(market_id_=marketID_1, direction_=direction2).call()
-    res2 = list(orderState2.result.res)
-
-    assert res2 == [
-        execution_price1,
-        position2,
-        to64x61(5000),
-        to64x61(0),
-        leverage2
-    ]
-
-    alice_curr_balance = await alice.get_balance(AssetID.USDC).call()
-    bob_curr_balance = await bob.get_balance(AssetID.USDC).call()
-    holdingBalance = await holding.balance(asset_id_=AssetID.USDC).call()
-    feeBalance_curr = await feeBalance.get_total_fee(assetID_=AssetID.USDC).call()
-    alice_total_fees = await feeBalance.get_user_fee(address=alice.contract_address, assetID_=AssetID.USDC).call()
-    bob_total_fees = await feeBalance.get_user_fee(address=bob.contract_address, assetID_=AssetID.USDC).call()
-
-    print("Fee balance got: ", feeBalance_curr.result.fee)
-    print("Alice fee: ", alice_total_fees.result.fee)
-    print("Bob fee: ", bob_total_fees.result.fee)
-
-    assert from64x61(alice_curr_balance.result.res) == from64x61(alice_curr_balance_before.result.res - total_amount1)
-    assert from64x61(bob_curr_balance.result.res) == from64x61(bob_curr_balance_before.result.res - total_amount2)
-    assert holdingBalance.result.amount == holdingBalance_before.result.amount + \
-        amount1.result.res + amount2.result.res
-    # Commenting the below line because of 64x61 bug
-    #assert from64x61(alice_total_fees.result.fee) == from64x61(alice_total_fees_before.result.fee) + from64x61(fees1.result.res)
-    assert from64x61(bob_total_fees.result.fee) == from64x61(bob_total_fees_before.result.fee + fees2.result.res)
-    #assert from64x61(feeBalance_curr.result.fee) == from64x61(feeBalance_before.result.fee + fees1.result.res + fees2.result.res)
-
-    alice_positions = await alice.get_positions().call()
-    print(list(alice_positions.result.positions_array))
-
-    # print("list size is : ", alice_len.result.res)
-
-    #### Closing Of Orders ########
-    size2 = to64x61(1)
-    marketID_2 = BTC_USD_ID
-
-    order_id_3 = str_to_felt("rlbrj32414hd")
-    assetID_3 = AssetID.BTC
-    collateralID_3 = AssetID.USDC
-    price3 = to64x61(6000)
-    stopPrice3 = 0
-    orderType3 = 0
-    position3 = to64x61(1)
-    direction3 = 1
-    closeOrder3 = 1
-    parentOrder3 = order_id_1
-    leverage3 = to64x61(1)
-    liquidatorAddress3 = 0
-
-    order_id_4 = str_to_felt("tew243sdf2334")
-    assetID_4 = AssetID.BTC
-    collateralID_4 = AssetID.USDC
-    price4 = to64x61(6000)
-    stopPrice4 = 0
-    orderType4 = 0
-    position4 = to64x61(1)
-    direction4 = 0
-    closeOrder4 = 1
-    parentOrder4 = order_id_2
-    leverage4 = to64x61(1)
-    liquidatorAddress4 = 0
-
-    execution_price2 = to64x61(6000)
-
-    hash_computed3 = hash_order(order_id_3, assetID_3, collateralID_3,
-                                price3, stopPrice3, orderType3, position3, direction3, closeOrder3, leverage3)
-    hash_computed4 = hash_order(order_id_4, assetID_4, collateralID_4,
-                                price4, stopPrice4, orderType4, position4, direction4, closeOrder4, leverage4)
-
-    signed_message3 = alice_signer.sign(hash_computed3)
-    signed_message4 = bob_signer.sign(hash_computed4)
-
-    amount2 = await fixed_math.Math64x61_mul(execution_price2, size).call()
-
-    pnl = execution_price2 - execution_price1
-    adjusted_price = execution_price1 - pnl
-    amount1 = await fixed_math.Math64x61_mul(adjusted_price, size).call()
-
-    res = await dave_signer.send_transaction(dave, trading.contract_address, "execute_batch", [
-        size2,
-        execution_price2,
-        marketID_2,
-        2,
-        alice.contract_address, signed_message3[0], signed_message3[
-            1], order_id_3, assetID_3, collateralID_3, price3, stopPrice3, orderType3, position3, direction3, closeOrder3, leverage3, liquidatorAddress3, 0,
-        bob.contract_address, signed_message4[0], signed_message4[
-            1], order_id_4, assetID_4, collateralID_4, price4, stopPrice4, orderType4, position4, direction4, closeOrder4, leverage4, liquidatorAddress4, 1,
-    ])
-
-    orderState3 = await alice.get_position_data(market_id_=marketID_2, direction_=direction1).call()
-    res3 = list(orderState3.result.res)
-
-    assert res3 == [
-        execution_price1,
-        0,
-        to64x61(0),
-        to64x61(0),
-        leverage3
-    ]
-
-    orderState4 = await bob.get_position_data(market_id_=marketID_2, direction_=direction2).call()
-    res4 = list(orderState4.result.res)
-
-    assert res4 == [
-        execution_price1,
-        0,
-        to64x61(0),
-        to64x61(0),
-        leverage4
-    ]
-
-    alice_curr_balance_after = await alice.get_balance(collateralID_3).call()
-    bob_curr_balance_after = await bob.get_balance(collateralID_4).call()
-    holdingBalance_after = await holding.balance(asset_id_=AssetID.USDC).call()
-    feeBalance_after = await feeBalance.get_total_fee(assetID_=AssetID.USDC).call()
-    alice_total_fees_after = await feeBalance.get_user_fee(address=alice.contract_address, assetID_=AssetID.USDC).call()
-    bob_total_fees_after = await feeBalance.get_user_fee(address=bob.contract_address, assetID_=AssetID.USDC).call()
-
-    assert holdingBalance_after.result.amount == holdingBalance.result.amount - \
-        amount1.result.res - amount2.result.res
-    assert alice_curr_balance_after.result.res == alice_curr_balance.result.res + \
-        amount1.result.res
-    assert bob_curr_balance_after.result.res == bob_curr_balance.result.res + amount2.result.res
-    assert alice_total_fees_after.result.fee == alice_total_fees.result.fee
-    assert bob_total_fees_after.result.fee == bob_total_fees.result.fee
-    assert feeBalance_after.result.fee == feeBalance_curr.result.fee
->>>>>>> 89fa2381
 
 async def get_fund_balance(fund, asset_id):
     fund_query = await fund.balance(asset_id_=asset_id).call()
@@ -1317,7 +410,6 @@
     return executor.get_fund_balance(fund, asset_id)
 
 
-<<<<<<< HEAD
 async def get_user_balance(user, asset_id):
     user_query = await user.get_balance(assetID_=asset_id).call()
     return user_query.result.res
@@ -1337,684 +429,22 @@
 
 
 async def compare_fund_balances(executor, holding, liquidity, fee_balance, insurance):
-    holding_fund_balance = await get_fund_balance(fund=holding, asset_id=USDC_ID)
+    holding_fund_balance = await get_fund_balance(fund=holding, asset_id=AssetID.USDC_ID)
     holding_fund_balance_python = await get_fund_balance_python(executor=executor, fund=fund_mapping["holding_fund"], asset_id=str_to_felt("USDC"))
     assert holding_fund_balance_python == pytest.approx(
         holding_fund_balance, abs=1e-6)
-=======
-@pytest.mark.asyncio
-async def test_three_orders_in_a_batch(adminAuth_factory):
-    _, adminAuth, fees, admin1, admin2, asset, trading, alice, bob, charlie, dave, fixed_math, holding, feeBalance, _, _ = adminAuth_factory
-
-    alice_balance = to64x61(50000)
-    bob_balance = to64x61(50000)
-    charlie_balance = to64x61(50000)
-
-    await admin1_signer.send_transaction(admin1, alice.contract_address, 'set_balance', [AssetID.USDC, alice_balance])
-    await admin2_signer.send_transaction(admin2, bob.contract_address, 'set_balance', [AssetID.USDC, bob_balance])
-    await admin2_signer.send_transaction(admin2, charlie.contract_address, 'set_balance', [AssetID.USDC, charlie_balance])
-
-    alice_curr_balance_before = await alice.get_balance(assetID_=AssetID.USDC).call()
-    bob_curr_balance_before = await bob.get_balance(assetID_=AssetID.USDC).call()
-    charlie_curr_balance_before = await charlie.get_balance(assetID_=AssetID.USDC).call()
-
-    ####### Opening of Orders #######
-    size1 = to64x61(4)
-    marketID_1 = BTC_USD_ID
-
-    order_id_1 = str_to_felt("32iga62jsgfds")
-    assetID_1 = AssetID.BTC
-    collateralID_1 = AssetID.USDC
-    price1 = to64x61(9325.2432042)
-    stopPrice1 = 0
-    orderType1 = 0
-    position1 = to64x61(5)
-    direction1 = 0
-    closeOrder1 = 0
-    parentOrder1 = 0
-    leverage1 = to64x61(1)
-    liquidatorAddress1 = 0
-
-    order_id_2 = str_to_felt("873h2kkjsffg")
-    assetID_2 = AssetID.BTC
-    collateralID_2 = AssetID.USDC
-    price2 = to64x61(9325.03424)
-    stopPrice2 = 0
-    orderType2 = 0
-    position2 = to64x61(3)
-    direction2 = 1
-    closeOrder2 = 0
-    parentOrder2 = 0
-    leverage2 = to64x61(1)
-    liquidatorAddress2 = 0
-
-    order_id_3 = str_to_felt("dsfwr432")
-    assetID_3 = AssetID.BTC
-    collateralID_3 = AssetID.USDC
-    price3 = to64x61(9324.43)
-    stopPrice3 = 0
-    orderType3 = 0
-    position3 = to64x61(1)
-    direction3 = 1
-    closeOrder3 = 0
-    parentOrder3 = 0
-    leverage3 = to64x61(1)
-    liquidatorAddress3 = 0
-
-    execution_price1 = to64x61(9325)
-
-    hash_computed1 = hash_order(order_id_1, assetID_1, collateralID_1,
-                                price1, stopPrice1, orderType1, position1, direction1, closeOrder1, leverage1)
-    hash_computed2 = hash_order(order_id_2, assetID_2, collateralID_2,
-                                price2, stopPrice2, orderType2, position2, direction2, closeOrder2, leverage2)
-    hash_computed3 = hash_order(order_id_3, assetID_3, collateralID_3,
-                                price3, stopPrice3, orderType3, position3, direction3, closeOrder3, leverage3)
-
-    signed_message1 = alice_signer.sign(hash_computed1)
-    signed_message2 = bob_signer.sign(hash_computed2)
-    signed_message3 = charlie_signer.sign(hash_computed3)
-
-    amount1 = await fixed_math.Math64x61_mul(execution_price1, size1).call()
-    fees1 = await fixed_math.Math64x61_mul(amount1.result.res, taker_trading_fees).call()
-    total_amount1 = amount1.result.res + fees1.result.res
-
-    amount2 = await fixed_math.Math64x61_mul(execution_price1, position2).call()
-    fees2 = await fixed_math.Math64x61_mul(amount2.result.res, maker_trading_fees).call()
-    total_amount2 = amount2.result.res + fees2.result.res
-
-    amount3 = await fixed_math.Math64x61_mul(execution_price1, position3).call()
-    fees3 = await fixed_math.Math64x61_mul(amount3.result.res, maker_trading_fees).call()
-    total_amount3 = amount3.result.res + fees3.result.res
-
-    holdingBalance_before = await holding.balance(asset_id_=AssetID.USDC).call()
-    feeBalance_before = await feeBalance.get_total_fee(assetID_=AssetID.USDC).call()
-    alice_total_fees_before = await feeBalance.get_user_fee(address=alice.contract_address, assetID_=AssetID.USDC).call()
-    bob_total_fees_before = await feeBalance.get_user_fee(address=bob.contract_address, assetID_=AssetID.USDC).call()
-    charlie_total_fees_before = await feeBalance.get_user_fee(address=charlie.contract_address, assetID_=AssetID.USDC).call()
-
-    res = await dave_signer.send_transaction(dave, trading.contract_address, "execute_batch", [
-        size1,
-        execution_price1,
-        marketID_1,
-        3,
-        alice.contract_address, signed_message1[0], signed_message1[
-            1], order_id_1, assetID_1, collateralID_1, price1, stopPrice1, orderType1, position1, direction1, closeOrder1, leverage1, liquidatorAddress1, 1,
-        bob.contract_address, signed_message2[0], signed_message2[
-            1], order_id_2, assetID_2, collateralID_2, price2, stopPrice2, orderType2, position2, direction2, closeOrder2, leverage2, liquidatorAddress2, 0,
-        charlie.contract_address, signed_message3[0], signed_message3[
-            1], order_id_3, assetID_3, collateralID_3, price3, stopPrice3, orderType3, position3, direction3, closeOrder3, leverage3, liquidatorAddress3, 0,
-    ])
-
-    orderState1 = await alice.get_position_data(market_id_=marketID_1, direction_=direction1).call()
-    res1 = list(orderState1.result.res)
-
-    assert res1 == [
-        execution_price1,
-        to64x61(4),
-        to64x61(37300),
-        to64x61(0),
-        leverage1
-    ]
-
-    orderState2 = await bob.get_position_data(market_id_=marketID_1, direction_=direction2).call()
-    res2 = list(orderState2.result.res)
-
-    assert res2 == [
-        execution_price1,
-        position2,
-        to64x61(27975),
-        to64x61(0),
-        leverage2
-    ]
-
-    orderState3 = await charlie.get_position_data(market_id_=marketID_1, direction_=direction3).call()
-    res3 = list(orderState3.result.res)
-
-    assert res3 == [
-        execution_price1,
-        position3,
-        to64x61(9325),
-        to64x61(0),
-        leverage3
-    ]
-
-    alice_curr_balance = await alice.get_balance(assetID_=AssetID.USDC).call()
-    bob_curr_balance = await bob.get_balance(assetID_=AssetID.USDC).call()
-    charlie_curr_balance = await charlie.get_balance(assetID_=AssetID.USDC).call()
-    holdingBalance = await holding.balance(asset_id_=AssetID.USDC).call()
-    feeBalance_curr = await feeBalance.get_total_fee(assetID_=AssetID.USDC).call()
-    alice_total_fees = await feeBalance.get_user_fee(address=alice.contract_address, assetID_=AssetID.USDC).call()
-    bob_total_fees = await feeBalance.get_user_fee(address=bob.contract_address, assetID_=AssetID.USDC).call()
-    charlie_total_fees = await feeBalance.get_user_fee(address=charlie.contract_address, assetID_=AssetID.USDC).call()
-
-    assert alice_curr_balance.result.res == alice_curr_balance_before.result.res - total_amount1
-    assert from64x61(bob_curr_balance.result.res) == from64x61(bob_curr_balance_before.result.res - total_amount2)
-    assert from64x61(charlie_curr_balance.result.res) == from64x61(charlie_curr_balance_before.result.res - total_amount3)
-    assert from64x61(holdingBalance.result.amount) == from64x61(holdingBalance_before.result.amount + amount1.result.res + amount2.result.res + amount3.result.res)
-    assert from64x61(alice_total_fees.result.fee) == from64x61(alice_total_fees_before.result.fee + fees1.result.res)
-    # Commenting the following check because of 64x61 bug
-    #assert from64x61(bob_total_fees.result.fee) == from64x61(bob_total_fees_before.result.fee + fees2.result.res)
-    #assert from64x61(charlie_total_fees.result.fee) == from64x61(charlie_total_fees_before.result.fee + fees3.result.res)
-    #assert from64x61(feeBalance_curr.result.fee) == from64x61(feeBalance_before.result.fee + fees1.result.res + fees2.result.res + fees3.result.res)
-
-    ##### Closing Of Orders ########
-    size2 = to64x61(4)
-    marketID_2 = BTC_USD_ID
-
-    order_id_4 = str_to_felt("er8u324hj4hd")
-    assetID_4 = AssetID.BTC
-    collateralID_4 = AssetID.USDC
-    price4 = to64x61(12000.2432042)
-    stopPrice4 = 0
-    orderType4 = 0
-    position4 = to64x61(4)
-    direction4 = 1
-    closeOrder4 = 1
-    parentOrder4 = order_id_1
-    leverage4 = to64x61(1)
-    liquidatorAddress4 = 0
-
-    order_id_5 = str_to_felt("5324k34")
-    assetID_5 = AssetID.BTC
-    collateralID_5 = AssetID.USDC
-    price5 = to64x61(12032.9803)
-    stopPrice5 = 0
-    orderType5 = 0
-    position5 = to64x61(3)
-    direction5 = 0
-    closeOrder5 = 1
-    parentOrder5 = order_id_2
-    leverage5 = to64x61(1)
-    liquidatorAddress5 = 0
-
-    order_id_6 = str_to_felt("3df324gds34")
-    assetID_6 = AssetID.BTC
-    collateralID_6 = AssetID.USDC
-    price6 = to64x61(12010.2610396)
-    stopPrice6 = 0
-    orderType6 = 0
-    position6 = to64x61(1)
-    direction6 = 0
-    closeOrder6 = 1
-    parentOrder6 = order_id_3
-    leverage6 = to64x61(1)
-    liquidatorAddress6 = 0
-
-    execution_price2 = to64x61(12025.432)
-
-    hash_computed4 = hash_order(order_id_4, assetID_4, collateralID_4,
-                                price4, stopPrice4, orderType4, position4, direction4, closeOrder4, leverage4)
-    hash_computed5 = hash_order(order_id_5, assetID_5, collateralID_5,
-                                price5, stopPrice5, orderType5, position5, direction5, closeOrder5, leverage5)
-    hash_computed6 = hash_order(order_id_6, assetID_6, collateralID_6,
-                                price6, stopPrice6, orderType6, position6, direction6, closeOrder6, leverage6)
-
-    signed_message4 = alice_signer.sign(hash_computed4)
-    signed_message5 = bob_signer.sign(hash_computed5)
-    signed_message6 = charlie_signer.sign(hash_computed6)
-
-    pnl = execution_price2 - execution_price1
-    adjusted_price = execution_price1 - pnl
-    amount1 = await fixed_math.Math64x61_mul(adjusted_price, size2).call()
-
-    amount2 = await fixed_math.Math64x61_mul(execution_price2, position2).call()
-
-    amount3 = await fixed_math.Math64x61_mul(execution_price2, position3).call()
-
-    res = await dave_signer.send_transaction(dave, trading.contract_address, "execute_batch", [
-        size2,
-        execution_price2,
-        marketID_2,
-        3,
-        alice.contract_address, signed_message4[0], signed_message4[
-            1], order_id_4, assetID_4, collateralID_4, price4, stopPrice4, orderType4, position4, direction4, closeOrder4, leverage4, liquidatorAddress4, 1,
-        bob.contract_address, signed_message5[0], signed_message5[
-            1], order_id_5, assetID_5, collateralID_5, price5, stopPrice5, orderType5, position5, direction5, closeOrder5, leverage5, liquidatorAddress5, 0,
-        charlie.contract_address, signed_message6[0], signed_message6[
-            1], order_id_6, assetID_6, collateralID_6, price6, stopPrice6, orderType6, position6, direction6, closeOrder6, leverage6, liquidatorAddress6, 0,
-    ])
-
-    orderState4 = await alice.get_position_data(market_id_=marketID_2, direction_=direction1).call()
-    res4 = list(orderState4.result.res)
-    assert res4 == [
-        execution_price1,
-        0,
-        to64x61(0),
-        to64x61(0),
-        leverage4
-    ]
-
-    orderState5 = await bob.get_position_data(market_id_=marketID_2, direction_=direction2).call()
-    res5 = list(orderState5.result.res)
-    assert res5 == [
-        execution_price1,
-        0,
-        to64x61(0),
-        to64x61(0),
-        leverage5
-    ]
-
-    orderState6 = await charlie.get_position_data(market_id_=marketID_2, direction_=direction3).call()
-    res6 = list(orderState6.result.res)
-    assert res6 == [
-        execution_price1,
-        0,
-        to64x61(0),
-        to64x61(0),
-        leverage6
-    ]
-
-    alice_curr_balance_after = await alice.get_balance(assetID_=AssetID.USDC).call()
-    bob_curr_balance_after = await bob.get_balance(assetID_=AssetID.USDC).call()
-    charlie_curr_balance_after = await charlie.get_balance(assetID_=AssetID.USDC).call()
-    holdingBalance_after = await holding.balance(asset_id_=AssetID.USDC).call()
-    feeBalance_after = await feeBalance.get_total_fee(assetID_=AssetID.USDC).call()
-    alice_total_fees_after = await feeBalance.get_user_fee(address=alice.contract_address, assetID_=AssetID.USDC).call()
-    bob_total_fees_after = await feeBalance.get_user_fee(address=bob.contract_address, assetID_=AssetID.USDC).call()
-    charlie_total_fees_after = await feeBalance.get_user_fee(address=charlie.contract_address, assetID_=AssetID.USDC).call()
-
-    assert holdingBalance_after.result.amount == holdingBalance.result.amount - \
-        amount1.result.res - amount2.result.res - amount3.result.res
-    assert alice_curr_balance_after.result.res == alice_curr_balance.result.res + \
-        amount1.result.res
-    assert bob_curr_balance_after.result.res == bob_curr_balance.result.res + amount2.result.res
-    assert charlie_curr_balance_after.result.res == charlie_curr_balance.result.res + \
-        amount3.result.res
-    assert alice_total_fees_after.result.fee == alice_total_fees.result.fee
-    assert bob_total_fees_after.result.fee == bob_total_fees.result.fee
-    assert charlie_total_fees_after.result.fee == charlie_total_fees.result.fee
-    assert feeBalance_after.result.fee == feeBalance_curr.result.fee
-
-@pytest.mark.asyncio
-async def test_opening_and_closing_full_orders_with_leverage(adminAuth_factory):
-    _, adminAuth, fees, admin1, admin2, asset, trading, alice, bob, charlie, dave, fixed_math, holding, feeBalance, _, _ = adminAuth_factory
-
-    alice_balance = to64x61(100000)
-    bob_balance = to64x61(100000)
-
-    await admin1_signer.send_transaction(admin1, alice.contract_address, 'set_balance', [AssetID.USDC, alice_balance])
-    await admin2_signer.send_transaction(admin2, bob.contract_address, 'set_balance', [AssetID.USDC, bob_balance])
-
-    alice_curr_balance_before = await alice.get_balance(AssetID.USDC).call()
-    bob_curr_balance_before = await bob.get_balance(AssetID.USDC).call()
-
-    ####### Opening of Orders #######
-    size1 = to64x61(2)
-    marketID_1 = BTC_USD_ID
-
-    order_id_1 = str_to_felt("iu21iosdf8453")
-    assetID_1 = AssetID.BTC
-    collateralID_1 = AssetID.USDC
-    price1 = to64x61(5000)
-    stopPrice1 = 0
-    orderType1 = 0
-    position1 = to64x61(2)
-    direction1 = 0
-    closeOrder1 = 0
-    parentOrder1 = 0
-    leverage1 = to64x61(2)
-    liquidatorAddress1 = 0
-
-    order_id_2 = str_to_felt("wer4iljemn")
-    assetID_2 = AssetID.BTC
-    collateralID_2 = AssetID.USDC
-    price2 = to64x61(5000)
-    stopPrice2 = 0
-    orderType2 = 0
-    position2 = to64x61(2)
-    direction2 = 1
-    closeOrder2 = 0
-    parentOrder2 = 0
-    leverage2 = to64x61(2)
-    liquidatorAddress2 = 0
-
-    execution_price1 = to64x61(5000)
-
-    hash_computed1 = hash_order(order_id_1, assetID_1, collateralID_1,
-                                price1, stopPrice1, orderType1, position1, direction1, closeOrder1, leverage1)
-    hash_computed2 = hash_order(order_id_2, assetID_2, collateralID_2,
-                                price2, stopPrice2, orderType2, position2, direction2, closeOrder2, leverage2)
-
-    signed_message1 = alice_signer.sign(hash_computed1)
-    signed_message2 = bob_signer.sign(hash_computed2)
-
-    size_without_leverage1 = await fixed_math.Math64x61_div(size1, leverage1).call()
-    amount1 = await fixed_math.Math64x61_mul(execution_price1, size_without_leverage1.result.res).call()
-    amount_for_fee1 = await fixed_math.Math64x61_mul(execution_price1, size1).call()
-    fees1 = await fixed_math.Math64x61_mul(amount_for_fee1.result.res, taker_trading_fees).call()
-    total_amount1 = amount1.result.res + fees1.result.res
-
-    size_without_leverage2 = await fixed_math.Math64x61_div(size1, leverage2).call()
-    amount2 = await fixed_math.Math64x61_mul(execution_price1, size_without_leverage2.result.res).call()
-    amount_for_fee2 = await fixed_math.Math64x61_mul(execution_price1, size1).call()
-    fees2 = await fixed_math.Math64x61_mul(amount_for_fee2.result.res, maker_trading_fees).call()
-    total_amount2 = amount2.result.res + fees2.result.res
-
-    holdingBalance_before = await holding.balance(asset_id_=AssetID.USDC).call()
-    feeBalance_before = await feeBalance.get_total_fee(assetID_=AssetID.USDC).call()
-    alice_total_fees_before = await feeBalance.get_user_fee(address=alice.contract_address, assetID_=AssetID.USDC).call()
-    bob_total_fees_before = await feeBalance.get_user_fee(address=bob.contract_address, assetID_=AssetID.USDC).call()
-
-    res = await dave_signer.send_transaction(dave, trading.contract_address, "execute_batch", [
-        size1,
-        execution_price1,
-        marketID_1,
-        2,
-        alice.contract_address, signed_message1[0], signed_message1[
-            1], order_id_1, assetID_1, collateralID_1, price1, stopPrice1, orderType1, position1, direction1, closeOrder1, leverage1, liquidatorAddress1, 1,
-        bob.contract_address, signed_message2[0], signed_message2[
-            1], order_id_2, assetID_1, collateralID_2, price2, stopPrice2, orderType2, position2, direction2, closeOrder2, leverage2, liquidatorAddress2, 0, 
-    ])
-
-    orderState1 = await alice.get_position_data(market_id_=marketID_1, direction_=direction1).call()
-    res1 = list(orderState1.result.res)
-
-    assert res1 == [
-        execution_price1,
-        to64x61(2),
-        to64x61(5000),
-        to64x61(5000),
-        leverage1
-    ]
-
-    orderState2 = await bob.get_position_data(market_id_=marketID_1, direction_=direction2).call()
-    res2 = list(orderState2.result.res)
-
-    assert res2 == [
-        execution_price1,
-        to64x61(2),
-        to64x61(5000),
-        to64x61(5000),
-        leverage2
-    ]
-
-    alice_curr_balance = await alice.get_balance(AssetID.USDC).call()
-    bob_curr_balance = await bob.get_balance(AssetID.USDC).call()
-    holdingBalance = await holding.balance(asset_id_=AssetID.USDC).call()
-    feeBalance_curr = await feeBalance.get_total_fee(assetID_=AssetID.USDC).call()
-    alice_total_fees = await feeBalance.get_user_fee(address=alice.contract_address, assetID_=AssetID.USDC).call()
-    bob_total_fees = await feeBalance.get_user_fee(address=bob.contract_address, assetID_=AssetID.USDC).call()
-
-    assert from64x61(alice_curr_balance.result.res) == from64x61(alice_curr_balance_before.result.res - total_amount1)
-    assert from64x61(bob_curr_balance.result.res) == from64x61(bob_curr_balance_before.result.res - total_amount2)
-    assert from64x61(holdingBalance.result.amount) == from64x61(holdingBalance_before.result.amount + amount_for_fee1.result.res + amount_for_fee2.result.res)
-    assert from64x61(alice_total_fees.result.fee) == from64x61(alice_total_fees_before.result.fee + fees1.result.res)
-    # Commenting due to 64x61 bug
-    #assert from64x61(bob_total_fees.result.fee) == from64x61(bob_total_fees_before.result.fee + fees2.result.res)
-    #assert from64x61(feeBalance_curr.result.fee) == from64x61(feeBalance_before.result.fee + fees1.result.res + fees2.result.res)
-    #### Closing Of Orders ########
-    size2 = to64x61(2)
-    marketID_2 = BTC_USD_ID
-
-    order_id_3 = str_to_felt("dfs32423gdsga")
-    assetID_3 = AssetID.BTC
-    collateralID_3 = AssetID.USDC
-    price3 = to64x61(6000)
-    stopPrice3 = 0
-    orderType3 = 0
-    position3 = to64x61(2)
-    direction3 = 1
-    closeOrder3 = 1
-    parentOrder3 = order_id_1
-    leverage3 = to64x61(2)
-    liquidatorAddress3 = 0
-
-    order_id_4 = str_to_felt("tew2hda334")
-    assetID_4 = AssetID.BTC
-    collateralID_4 = AssetID.USDC
-    price4 = to64x61(6000)
-    stopPrice4 = 0
-    orderType4 = 0
-    position4 = to64x61(2)
-    direction4 = 0
-    closeOrder4 = 1
-    parentOrder4 = order_id_2
-    leverage4 = to64x61(2)
-    liquidatorAddress4 = 0
-
-    execution_price2 = to64x61(6000)
-
-    hash_computed3 = hash_order(order_id_3, assetID_3, collateralID_3,
-                                price3, stopPrice3, orderType3, position3, direction3, closeOrder3, leverage3)
-    hash_computed4 = hash_order(order_id_4, assetID_4, collateralID_4,
-                                price4, stopPrice4, orderType4, position4, direction4, closeOrder4, leverage4)
-
-    signed_message3 = alice_signer.sign(hash_computed3)
-    signed_message4 = bob_signer.sign(hash_computed4)
-
-    diff1 = execution_price1 - execution_price2
-
-    adjusted_price3 = to64x61(from64x61(execution_price1) + from64x61(diff1))
-    pnl3 = await fixed_math.Math64x61_mul(diff1, size1).call()
-    fraction_closed3 = await fixed_math.Math64x61_div(size1, size2).call()
-    pnl_closed3 = await fixed_math.Math64x61_mul(pnl3.result.res, fraction_closed3.result.res).call()
-    margin_returned3 = await fixed_math.Math64x61_mul(amount2.result.res, fraction_closed3.result.res).call()
-    amount_returned3 = to64x61(
-        from64x61(pnl_closed3.result.res) + from64x61(margin_returned3.result.res))
-    position_value_closed3 = await fixed_math.Math64x61_mul(adjusted_price3, size2).call()
-
-    print("alice difference is: ", from64x61(diff1))
-    print("amount to be returned to alice is: ", from64x61(amount_returned3))
-    print("amount to be returned to alice is: ", amount_returned3)
-    print("margin returned of alice is: ",
-          from64x61(margin_returned3.result.res))
-    print("fraction closed of alice is: ",
-          from64x61(fraction_closed3.result.res))
-    print("pnl of alice is:", from64x61(pnl3.result.res))
-    print("posiiton value of alice is: ", from64x61(
-        position_value_closed3.result.res))
-
-    diff2 = execution_price2 - execution_price1
-
-    pnl4 = await fixed_math.Math64x61_mul(diff2, size1).call()
-    fraction_closed4 = await fixed_math.Math64x61_div(size1, size2).call()
-    pnl_closed4 = await fixed_math.Math64x61_mul(pnl4.result.res, fraction_closed4.result.res).call()
-    margin_returned4 = await fixed_math.Math64x61_mul(amount1.result.res, fraction_closed4.result.res).call()
-    amount_returned4 = to64x61(
-        from64x61(pnl_closed4.result.res) + from64x61(margin_returned4.result.res))
-    position_value_closed4 = await fixed_math.Math64x61_mul(execution_price2, size2).call()
-
-    print("bob difference is: ", from64x61(diff2))
-    print("amount to be returned to bob is: ", from64x61(amount_returned4))
-    print("amount to be returned to bob is: ", amount_returned4)
-    print("margin returned of bob is: ", from64x61(margin_returned4.result.res))
-    print("fraction closed of bob is: ", from64x61(fraction_closed4.result.res))
-    print("pnl of bob is:", from64x61(pnl4.result.res))
-    print("posiiton value of bob is: ", from64x61(
-        position_value_closed4.result.res))
-
-    res = await dave_signer.send_transaction(dave, trading.contract_address, "execute_batch", [
-        size2,
-        execution_price2,
-        marketID_2,
-        2,
-        alice.contract_address, signed_message3[0], signed_message3[
-            1], order_id_3, assetID_3, collateralID_3, price3, stopPrice3, orderType3, position3, direction3, closeOrder3, leverage3, liquidatorAddress3, 1,
-        bob.contract_address, signed_message4[0], signed_message4[
-            1], order_id_4, assetID_4, collateralID_4, price4, stopPrice4, orderType4, position4, direction4, closeOrder4, leverage4, liquidatorAddress4, 0,
-    ])
-
-    orderState3 = await alice.get_position_data(market_id_=marketID_2, direction_=direction1).call()
-    res3 = list(orderState3.result.res)
-
-    assert res3 == [
-        execution_price1,
-        0,
-        to64x61(0),
-        to64x61(0),
-        leverage3
-    ]
-
-    orderState4 = await bob.get_position_data(market_id_=marketID_2, direction_=direction2).call()
-    res4 = list(orderState4.result.res)
-
-    assert res4 == [
-        execution_price1,
-        0,
-        to64x61(0),
-        to64x61(0),
-        leverage4
-    ]
-
-    alice_curr_balance_after = await alice.get_balance(collateralID_3).call()
-    print("Alice current balance is", from64x61(
-        alice_curr_balance_after.result.res))
-    print("Alice difference is", from64x61(
-        alice_curr_balance.result.res) + from64x61(amount_returned3))
-    bob_curr_balance_after = await bob.get_balance(collateralID_4).call()
-    print("Bob current balance is", from64x61(
-        bob_curr_balance_after.result.res))
-    print("Bob difference is", from64x61(
-        bob_curr_balance.result.res) + from64x61(amount_returned3))
-    holdingBalance_after = await holding.balance(asset_id_=AssetID.USDC).call()
-    feeBalance_after = await feeBalance.get_total_fee(assetID_=AssetID.USDC).call()
-    alice_total_fees_after = await feeBalance.get_user_fee(address=alice.contract_address, assetID_=AssetID.USDC).call()
-    bob_total_fees_after = await feeBalance.get_user_fee(address=bob.contract_address, assetID_=AssetID.USDC).call()
-
-    assert holdingBalance_after.result.amount == holdingBalance.result.amount - \
-        position_value_closed3.result.res - position_value_closed4.result.res
-    assert alice_curr_balance_after.result.res == (
-        alice_curr_balance.result.res + amount_returned3)
-    assert bob_curr_balance_after.result.res == (
-        bob_curr_balance.result.res + amount_returned4)
-    assert alice_total_fees_after.result.fee == alice_total_fees.result.fee
-    assert bob_total_fees_after.result.fee == bob_total_fees.result.fee
-    assert feeBalance_after.result.fee == feeBalance_curr.result.fee
-
-@pytest.mark.asyncio
-async def test_opening_full_stop_orders(adminAuth_factory):
-    _, adminAuth, fees, admin1, admin2, asset, trading, alice, bob, charlie, dave, fixed_math, holding, feeBalance, _, _ = adminAuth_factory
-
-    alice_balance = to64x61(100000)
-    bob_balance = to64x61(100000)
-
-    await admin1_signer.send_transaction(admin1, alice.contract_address, 'set_balance', [AssetID.USDC, alice_balance])
-    await admin2_signer.send_transaction(admin2, bob.contract_address, 'set_balance', [AssetID.USDC, bob_balance])
-
-    alice_curr_balance_before = await alice.get_balance(AssetID.USDC).call()
-    bob_curr_balance_before = await bob.get_balance(AssetID.USDC).call()
-
-    ####### Opening of Orders #######
-    size = to64x61(1)
-    marketID_1 = BTC_USD_ID
-
-    order_id_1 = str_to_felt("ds32kjksdldsf")
-    assetID_1 = AssetID.BTC
-    collateralID_1 = AssetID.USDC
-    price1 = to64x61(5000)
-    stopPrice1 = to64x61(6000)
-    orderType1 = 2
-    position1 = to64x61(1)
-    direction1 = 0
-    closeOrder1 = 0
-    parentOrder1 = 0
-    leverage1 = to64x61(1)
-    liquidatorAddress1 = 0
-
-    order_id_2 = str_to_felt("34kj1hkhadsf")
-    assetID_2 = AssetID.BTC
-    collateralID_2 = AssetID.USDC
-    price2 = to64x61(5000)
-    stopPrice2 = to64x61(4000)
-    orderType2 = 2
-    position2 = to64x61(1)
-    direction2 = 1
-    closeOrder2 = 0
-    parentOrder2 = 0
-    leverage2 = to64x61(1)
-    liquidatorAddress2 = 0
-
-    execution_price1 = to64x61(5000)
-
-    hash_computed1 = hash_order(order_id_1, assetID_1, collateralID_1,
-                                price1, stopPrice1, orderType1, position1, direction1, closeOrder1, leverage1)
-    hash_computed2 = hash_order(order_id_2, assetID_2, collateralID_2,
-                                price2, stopPrice2, orderType2, position2, direction2, closeOrder2, leverage2)
-
-    signed_message1 = alice_signer.sign(hash_computed1)
-    signed_message2 = bob_signer.sign(hash_computed2)
-
-    amount1 = await fixed_math.Math64x61_mul(execution_price1, size).call()
-    fees1 = await fixed_math.Math64x61_mul(amount1.result.res, maker_trading_fees).call()
-    total_amount1 = amount1.result.res + fees1.result.res
-
-    amount2 = await fixed_math.Math64x61_mul(execution_price1, size).call()
-    fees2 = await fixed_math.Math64x61_mul(amount2.result.res, taker_trading_fees).call()
-    total_amount2 = amount2.result.res + fees2.result.res
-
-    holdingBalance_before = await holding.balance(asset_id_=AssetID.USDC).call()
-    feeBalance_before = await feeBalance.get_total_fee(assetID_=AssetID.USDC).call()
-    alice_total_fees_before = await feeBalance.get_user_fee(address=alice.contract_address, assetID_=AssetID.USDC).call()
-    bob_total_fees_before = await feeBalance.get_user_fee(address=bob.contract_address, assetID_=AssetID.USDC).call()
-
-    res = await dave_signer.send_transaction(dave, trading.contract_address, "execute_batch", [
-        size,
-        execution_price1,
-        marketID_1,
-        2,
-        alice.contract_address, signed_message1[0], signed_message1[
-            1], order_id_1, assetID_1, collateralID_1, price1, stopPrice1, orderType1, position1, direction1, closeOrder1, leverage1, liquidatorAddress1, 0,
-        bob.contract_address, signed_message2[0], signed_message2[
-            1], order_id_2, assetID_1, collateralID_2, price2, stopPrice2, orderType2, position2, direction2, closeOrder2, leverage2, liquidatorAddress2, 1,
-    ])
-
-    orderState1 = await alice.get_position_data(market_id_=marketID_1, direction_=direction1).call()
-    res1 = list(orderState1.result.res)
-    print("Stop order 1", from64x61(res1[0]), from64x61(res1[1]), from64x61(res1[2]), from64x61(res1[3]), from64x61(res1[4]))
-
-    assert res1 == [
-        execution_price1,
-        to64x61(1),
-        to64x61(5000),
-        to64x61(0),
-        leverage1
-    ]
-
-    orderState2 = await bob.get_position_data(market_id_=marketID_1, direction_=direction2).call()
-    res2 = list(orderState2.result.res)
-
-    print("Stop order 2", from64x61(res2[0]), from64x61(res2[1]), from64x61(res2[2]), from64x61(res2[3]), from64x61(res2[4]))
-    assert res2 == [
-        execution_price1,
-        to64x61(1),
-        to64x61(5000),
-        to64x61(0),
-        leverage2
-    ]
-
-    alice_curr_balance = await alice.get_balance(AssetID.USDC).call()
-    bob_curr_balance = await bob.get_balance(AssetID.USDC).call()
-    holdingBalance = await holding.balance(asset_id_=AssetID.USDC).call()
-    feeBalance_curr = await feeBalance.get_total_fee(assetID_=AssetID.USDC).call()
-    alice_total_fees = await feeBalance.get_user_fee(address=alice.contract_address, assetID_=AssetID.USDC).call()
-    bob_total_fees = await feeBalance.get_user_fee(address=bob.contract_address, assetID_=AssetID.USDC).call()
-
-    print("Fee balance got: ", feeBalance_curr.result.fee)
-    print("Alice fee: ", alice_total_fees.result.fee)
-    print("Bob fee: ", bob_total_fees.result.fee)
-
-    assert from64x61(alice_curr_balance.result.res) == from64x61(alice_curr_balance_before.result.res - total_amount1)
-    assert from64x61(bob_curr_balance.result.res) == from64x61(bob_curr_balance_before.result.res - total_amount2)
-    assert holdingBalance.result.amount == holdingBalance_before.result.amount + \
-        amount1.result.res + amount2.result.res
-    # Commenting the below line because of 64x61 bug
-    #assert from64x61(alice_total_fees.result.fee) == from64x61(alice_total_fees_before.result.fee) + from64x61(fees1.result.res)
-    assert from64x61(bob_total_fees.result.fee) == from64x61(bob_total_fees_before.result.fee + fees2.result.res)
-    #assert from64x61(feeBalance_curr.result.fee) == from64x61(feeBalance_before.result.fee + fees1.result.res + fees2.result.res)
->>>>>>> 89fa2381
-
-    liquidity_fund_balance = await get_fund_balance(fund=liquidity, asset_id=USDC_ID)
+
+    liquidity_fund_balance = await get_fund_balance(fund=liquidity, asset_id=AssetID.USDC_ID)
     liquidity_fund_balance_python = await get_fund_balance_python(executor=executor, fund=fund_mapping["liquidity_fund"], asset_id=str_to_felt("USDC"))
     assert liquidity_fund_balance_python == pytest.approx(
         liquidity_fund_balance, abs=1e-6)
 
-<<<<<<< HEAD
-    fee_balance_balance = await get_fund_balance(fund=fee_balance, asset_id=USDC_ID)
+    fee_balance_balance = await get_fund_balance(fund=fee_balance, asset_id=AssetID.USDC_ID)
     fee_balance_python = await get_fund_balance_python(executor=executor, fund=fund_mapping["fee_balance"], asset_id=str_to_felt("USDC"))
     assert fee_balance_python == pytest.approx(
         fee_balance_balance, abs=1e-6)
 
-    insurance_balance = await get_fund_balance(fund=insurance, asset_id=USDC_ID)
+    insurance_balance = await get_fund_balance(fund=insurance, asset_id=AssetID.USDC_ID)
     insurance_balance_python = await get_fund_balance_python(executor=executor, fund=fund_mapping["insurance_fund"], asset_id=str_to_felt("USDC"))
     assert insurance_balance_python == pytest.approx(
         insurance_balance, abs=1e-6)
@@ -2035,499 +465,6 @@
     #     quantity_locked_1 = to64x61(1)
     #     market_id_1 = BTC_USD_ID
     #     oracle_price_1 = to64x61(1000)
-=======
-@pytest.mark.asyncio
-async def test_opening_and_closing_orders_with_leverage_partial_open_and_close(adminAuth_factory):
-    _, adminAuth, fees, admin1, admin2, asset, trading, alice, bob, charlie, dave, fixed_math, holding, feeBalance, _, _ = adminAuth_factory
-
-    alice_balance = to64x61(100000)
-    bob_balance = to64x61(100000)
-
-    await admin1_signer.send_transaction(admin1, alice.contract_address, 'set_balance', [AssetID.USDC, alice_balance])
-    await admin2_signer.send_transaction(admin2, bob.contract_address, 'set_balance', [AssetID.USDC, bob_balance])
-
-    alice_curr_balance_before = await alice.get_balance(AssetID.USDC).call()
-    bob_curr_balance_before = await bob.get_balance(AssetID.USDC).call()
-
-    ####### Open order partially #######
-    size1 = to64x61(5)
-    marketID_1 = BTC_USD_ID
-
-    order_id_1 = str_to_felt("gf8oiahkjhxcv")
-    assetID_1 = AssetID.BTC
-    collateralID_1 = AssetID.USDC
-    price1 = to64x61(5000)
-    stopPrice1 = 0
-    orderType1 = 0
-    position1 = to64x61(10)
-    direction1 = 1
-    closeOrder1 = 0
-    parentOrder1 = 0
-    leverage1 = to64x61(10)
-    liquidatorAddress1 = 0
-
-    order_id_2 = str_to_felt("324kjhkldfs832")
-    assetID_2 = AssetID.BTC
-    collateralID_2 = AssetID.USDC
-    price2 = to64x61(5000)
-    stopPrice2 = 0
-    orderType2 = 0
-    position2 = to64x61(5)
-    direction2 = 0
-    closeOrder2 = 0
-    parentOrder2 = 0
-    leverage2 = to64x61(1)
-    liquidatorAddress2 = 0
-
-    execution_price1 = to64x61(5000)
-
-    hash_computed1 = hash_order(order_id_1, assetID_1, collateralID_1,
-                                price1, stopPrice1, orderType1, position1, direction1, closeOrder1, leverage1)
-    hash_computed2 = hash_order(order_id_2, assetID_2, collateralID_2,
-                                price2, stopPrice2, orderType2, position2, direction2, closeOrder2, leverage2)
-
-    signed_message1 = alice_signer.sign(hash_computed1)
-    signed_message2 = bob_signer.sign(hash_computed2)
-
-    order_executed_user1 = to64x61(min(from64x61(size1), from64x61(position1)))
-    order_executed_user2 = to64x61(min(from64x61(size1), from64x61(position1)))
-
-    size_without_leverage1 = await fixed_math.Math64x61_div(order_executed_user1, leverage1).call()
-    amount1 = await fixed_math.Math64x61_mul(execution_price1, size_without_leverage1.result.res).call()
-    amount_for_fee1 = await fixed_math.Math64x61_mul(execution_price1, order_executed_user1).call()
-    fees1 = await fixed_math.Math64x61_mul(amount_for_fee1.result.res, taker_trading_fees).call()
-    total_amount1 = amount1.result.res + fees1.result.res
-
-    size_without_leverage2 = await fixed_math.Math64x61_div(order_executed_user2, leverage2).call()
-    amount2 = await fixed_math.Math64x61_mul(execution_price1, size_without_leverage2.result.res).call()
-    amount_for_fee2 = await fixed_math.Math64x61_mul(execution_price1, order_executed_user2).call()
-    fees2 = await fixed_math.Math64x61_mul(amount_for_fee2.result.res, maker_trading_fees).call()
-    total_amount2 = amount2.result.res + fees2.result.res
-
-    holdingBalance_before = await holding.balance(asset_id_=AssetID.USDC).call()
-    feeBalance_before = await feeBalance.get_total_fee(assetID_=AssetID.USDC).call()
-    alice_total_fees_before = await feeBalance.get_user_fee(address=alice.contract_address, assetID_=AssetID.USDC).call()
-    bob_total_fees_before = await feeBalance.get_user_fee(address=bob.contract_address, assetID_=AssetID.USDC).call()
-
-    res = await dave_signer.send_transaction(dave, trading.contract_address, "execute_batch", [
-        size1,
-        execution_price1,
-        marketID_1,
-        2,
-        alice.contract_address, signed_message1[0], signed_message1[
-            1], order_id_1, assetID_1, collateralID_1, price1, stopPrice1, orderType1, position1, direction1, closeOrder1, leverage1, liquidatorAddress1, 1, 
-        bob.contract_address, signed_message2[0], signed_message2[
-            1], order_id_2, assetID_1, collateralID_2, price2, stopPrice2, orderType2, position2, direction2, closeOrder2, leverage2, liquidatorAddress2, 0,
-    ])
-
-    orderState1 = await alice.get_position_data(market_id_=marketID_1, direction_=direction1).call()
-    res1 = list(orderState1.result.res)
-
-    assert res1 == [
-        execution_price1,
-        to64x61(5),
-        to64x61(2500),
-        to64x61(22500),
-        leverage1
-    ]
-
-    orderState2 = await bob.get_position_data(market_id_=marketID_1, direction_=direction2).call()
-    res2 = list(orderState2.result.res)
-
-    assert res2 == [
-        execution_price1,
-        to64x61(5),
-        to64x61(25000),
-        to64x61(0),
-        leverage2
-    ]
-
-    alice_curr_balance = await alice.get_balance(AssetID.USDC).call()
-    bob_curr_balance = await bob.get_balance(AssetID.USDC).call()
-    holdingBalance = await holding.balance(asset_id_=AssetID.USDC).call()
-    feeBalance_curr = await feeBalance.get_total_fee(assetID_=AssetID.USDC).call()
-    alice_total_fees = await feeBalance.get_user_fee(address=alice.contract_address, assetID_=AssetID.USDC).call()
-    bob_total_fees = await feeBalance.get_user_fee(address=bob.contract_address, assetID_=AssetID.USDC).call()
-
-    print("Alice balance before trade:", from64x61(
-        alice_curr_balance_before.result.res))
-    print("Alice balance after trade:", from64x61(
-        alice_curr_balance.result.res))
-    print("Bob balance before trade:", from64x61(
-        bob_curr_balance_before.result.res))
-    print("Bob balance after trade:", from64x61(bob_curr_balance.result.res))
-
-    assert from64x61(alice_curr_balance.result.res) == from64x61(alice_curr_balance_before.result.res - total_amount1)
-    assert from64x61(bob_curr_balance.result.res) == from64x61(bob_curr_balance_before.result.res - total_amount2)
-    assert from64x61(holdingBalance.result.amount) == from64x61(holdingBalance_before.result.amount + amount_for_fee1.result.res + amount_for_fee2.result.res)
-    assert from64x61(alice_total_fees.result.fee) == from64x61(alice_total_fees_before.result.fee + fees1.result.res)
-    # Commenting the below line because of 64x61 bug
-    #assert from64x61(bob_total_fees.result.fee) == from64x61(bob_total_fees_before.result.fee + fees2.result.res)
-    #assert from64x61(feeBalance_curr.result.fee) == from64x61(feeBalance_before.result.fee + fees1.result.res + fees2.result.res)
-
-    #### Close order partially ########
-    size2 = to64x61(2.5)
-    marketID_2 = BTC_USD_ID
-
-    order_id_3 = str_to_felt("35hsarfg")
-    assetID_3 = AssetID.BTC
-    collateralID_3 = AssetID.USDC
-    price3 = to64x61(6000)
-    stopPrice3 = 0
-    orderType3 = 0
-    position3 = to64x61(10)
-    direction3 = 0
-    closeOrder3 = 1
-    parentOrder3 = order_id_1
-    leverage3 = to64x61(10)
-    liquidatorAddress3 = 0
-
-    order_id_4 = str_to_felt("t3242sfhzad334")
-    assetID_4 = AssetID.BTC
-    collateralID_4 = AssetID.USDC
-    price4 = to64x61(6000)
-    stopPrice4 = 0
-    orderType4 = 0
-    position4 = to64x61(5)
-    direction4 = 1
-    closeOrder4 = 1
-    parentOrder4 = order_id_2
-    leverage4 = to64x61(1)
-    liquidatorAddress4 = 0
-
-    execution_price2 = to64x61(6000)
-
-    hash_computed3 = hash_order(order_id_3, assetID_3, collateralID_3, price3, stopPrice3,
-                                orderType3, position3, direction3, closeOrder3, leverage3)
-    hash_computed4 = hash_order(order_id_4, assetID_4, collateralID_4, price4, stopPrice4,
-                                orderType4, position4, direction4, closeOrder4, leverage4)
-
-    print("bob hash: ", hash_computed4)
-    signed_message3 = alice_signer.sign(hash_computed3)
-    signed_message4 = bob_signer.sign(hash_computed4)
-
-    order_executed_user3 = to64x61(from64x61(min(size2, position1)))
-    order_executed_user4 = to64x61(from64x61(min(size2, position2)))
-
-    diff1 = execution_price2 - execution_price1
-
-    pnl3 = await fixed_math.Math64x61_mul(diff1, order_executed_user1).call()
-    fraction_closed3 = await fixed_math.Math64x61_div(order_executed_user3, order_executed_user1).call()
-    pnl_closed3 = await fixed_math.Math64x61_mul(pnl3.result.res, fraction_closed3.result.res).call()
-    margin_returned3 = await fixed_math.Math64x61_mul(amount1.result.res, fraction_closed3.result.res).call()
-    amount_returned3 = to64x61(
-        from64x61(pnl_closed3.result.res) + from64x61(margin_returned3.result.res))
-    position_value_closed3 = await fixed_math.Math64x61_mul(execution_price2, order_executed_user3).call()
-
-    print("alice difference is: ", from64x61(diff1))
-    print("amount to be returned to alice is: ", from64x61(amount_returned3))
-    print("margin returned of alice is: ",
-          from64x61(margin_returned3.result.res))
-    print("fraction closed of alice is: ",
-          from64x61(fraction_closed3.result.res))
-    print("pnl of alice is:", from64x61(pnl3.result.res))
-    print("posiiton value of alice is: ", from64x61(
-        position_value_closed3.result.res))
-
-    diff2 = execution_price1 - execution_price2
-
-    adjusted_price4 = execution_price1 + diff2
-    pnl4 = await fixed_math.Math64x61_mul(diff2, order_executed_user1).call()
-    fraction_closed4 = await fixed_math.Math64x61_div(order_executed_user4, order_executed_user1).call()
-    pnl_closed4 = await fixed_math.Math64x61_mul(pnl4.result.res, fraction_closed4.result.res).call()
-    margin_returned4 = await fixed_math.Math64x61_mul(amount2.result.res, fraction_closed4.result.res).call()
-    amount_returned4 = to64x61(
-        from64x61(pnl_closed4.result.res) + from64x61(margin_returned4.result.res))
-    position_value_closed4 = await fixed_math.Math64x61_mul(adjusted_price4, order_executed_user4).call()
-
-    print("bob difference is: ", from64x61(diff2))
-    print("amount to be returned to bob is: ", from64x61(amount_returned4))
-    print("amount to be returned to bob is: ", amount_returned4)
-    print("margin returned of bob is: ", from64x61(margin_returned4.result.res))
-    print("fraction closed of bob is: ", from64x61(fraction_closed4.result.res))
-    print("pnl of bob is:", from64x61(pnl4.result.res))
-    print("posiiton value of bob is: ", from64x61(
-        position_value_closed4.result.res))
-
-    res = await dave_signer.send_transaction(dave, trading.contract_address, "execute_batch", [
-        size2,
-        execution_price2,
-        marketID_2,
-        2,
-        alice.contract_address, signed_message3[0], signed_message3[
-            1], order_id_3, assetID_3, collateralID_3, price3, stopPrice3, orderType3, position3, direction3, closeOrder3, leverage3, liquidatorAddress3, 1, 
-        bob.contract_address, signed_message4[0], signed_message4[
-            1], order_id_4, assetID_4, collateralID_4, price4, stopPrice4, orderType4, position4, direction4, closeOrder4, leverage4, liquidatorAddress4, 0,
-    ])
-
-    orderState3 = await alice.get_position_data(market_id_=marketID_1, direction_=direction1).call()
-    res3 = list(orderState3.result.res)
-
-    assert res3 == [
-        execution_price1,
-        to64x61(2.5),
-        to64x61(1250),
-        to64x61(11250),
-        leverage3
-    ]
-
-    orderState4 = await bob.get_position_data(market_id_=marketID_1, direction_=direction2).call()
-    res4 = list(orderState4.result.res)
-
-    assert res4 == [
-        execution_price1,
-        to64x61(2.5),
-        to64x61(12500),
-        to64x61(0),
-        leverage4
-    ]
-
-    alice_curr_balance_after = await alice.get_balance(collateralID_3).call()
-    bob_curr_balance_after = await bob.get_balance(collateralID_4).call()
-    holdingBalance_after = await holding.balance(asset_id_=AssetID.USDC).call()
-    feeBalance_after = await feeBalance.get_total_fee(assetID_=AssetID.USDC).call()
-    alice_total_fees_after = await feeBalance.get_user_fee(address=alice.contract_address, assetID_=AssetID.USDC).call()
-    bob_total_fees_after = await feeBalance.get_user_fee(address=bob.contract_address, assetID_=AssetID.USDC).call()
-
-    print("Alice balance before:", from64x61(alice_curr_balance.result.res))
-    print("Alice balance after:", from64x61(
-        alice_curr_balance_after.result.res))
-    print("Bob balance before:", from64x61(bob_curr_balance.result.res))
-    print("Bob balance after:", from64x61(bob_curr_balance_after.result.res))
-    print("Position value close 3", from64x61(
-        position_value_closed3.result.res))
-    print("Position value close 4", from64x61(
-        position_value_closed4.result.res))
-    print("Holding balance before", from64x61(holdingBalance.result.amount))
-    print("Holding balance after", from64x61(
-        holdingBalance_after.result.amount))
-    print("Holding balance comaparison", from64x61(holdingBalance_after.result.amount -
-          position_value_closed3.result.res - position_value_closed4.result.res),  from64x61(holdingBalance.result.amount))
-
-    assert from64x61(holdingBalance_after.result.amount) == from64x61(holdingBalance.result.amount - position_value_closed3.result.res - position_value_closed4.result.res)
-    assert from64x61(alice_curr_balance_after.result.res) == from64x61(alice_curr_balance.result.res + amount_returned3)
-    assert from64x61(bob_curr_balance_after.result.res) == from64x61(bob_curr_balance.result.res + amount_returned4)
-    assert from64x61(alice_total_fees_after.result.fee) == from64x61(alice_total_fees.result.fee)
-    assert from64x61(bob_total_fees_after.result.fee) == from64x61(bob_total_fees.result.fee)
-    assert from64x61(feeBalance_after.result.fee) == from64x61(feeBalance_curr.result.fee)
-
-    # ####### Open order partially for the second time #######
-    alice_curr_balance_before = await alice.get_balance(AssetID.USDC).call()
-    bob_curr_balance_before = await bob.get_balance(AssetID.USDC).call()
-
-    size = to64x61(2.5)
-    marketID_1 = BTC_USD_ID
-
-    order_id_1 = str_to_felt("yt56kjhxcv")
-    assetID_1 = AssetID.BTC
-    collateralID_1 = AssetID.USDC
-    price1 = to64x61(5000)
-    stopPrice1 = 0
-    orderType1 = 0
-    position1 = to64x61(7.5)
-    direction1 = 1
-    closeOrder1 = 0
-    parentOrder1 = 0
-    leverage1 = to64x61(10)
-    liquidatorAddress1 = 0
-
-    order_id_2 = str_to_felt("324kjh65fghdfs832")
-    assetID_2 = AssetID.BTC
-    collateralID_2 = AssetID.USDC
-    price2 = to64x61(5000)
-    stopPrice2 = 0
-    orderType2 = 0
-    position2 = to64x61(5.7)
-    direction2 = 0
-    closeOrder2 = 0
-    parentOrder2 = 0
-    leverage2 = to64x61(1)
-    liquidatorAddress2 = 0
-
-    execution_price1 = to64x61(5000)
-
-    hash_computed1 = hash_order(order_id_1, assetID_1, collateralID_1,
-                                price1, stopPrice1, orderType1, position1, direction1, closeOrder1, leverage1)
-    hash_computed2 = hash_order(order_id_2, assetID_2, collateralID_2,
-                                price2, stopPrice2, orderType2, position2, direction2, closeOrder2, leverage2)
-
-    signed_message1 = alice_signer.sign(hash_computed1)
-    signed_message2 = bob_signer.sign(hash_computed2)
-
-    size_by_leverage1 = await fixed_math.Math64x61_div(size, leverage1).call()
-    amount1 = await fixed_math.Math64x61_mul(execution_price1, size_by_leverage1.result.res).call()
-    amount_for_fee1 = await fixed_math.Math64x61_mul(execution_price1, size).call()
-    fees1 = await fixed_math.Math64x61_mul(amount_for_fee1.result.res, taker_trading_fees).call()
-    total_amount1 = amount1.result.res + fees1.result.res
-
-    size_by_leverage2 = await fixed_math.Math64x61_div(size, leverage2).call()
-    amount2 = await fixed_math.Math64x61_mul(execution_price1, size_by_leverage2.result.res).call()
-    amount_for_fee2 = await fixed_math.Math64x61_mul(execution_price1, size).call()
-    fees2 = await fixed_math.Math64x61_mul(amount_for_fee2.result.res, maker_trading_fees).call()
-    total_amount2 = amount2.result.res + fees2.result.res
-
-    holdingBalance_before = await holding.balance(asset_id_=AssetID.USDC).call()
-    feeBalance_before = await feeBalance.get_total_fee(assetID_=AssetID.USDC).call()
-    alice_total_fees_before = await feeBalance.get_user_fee(address=alice.contract_address, assetID_=AssetID.USDC).call()
-    bob_total_fees_before = await feeBalance.get_user_fee(address=bob.contract_address, assetID_=AssetID.USDC).call()
-
-    res = await dave_signer.send_transaction(dave, trading.contract_address, "execute_batch", [
-        size,
-        execution_price1,
-        marketID_1,
-        2,
-        alice.contract_address, signed_message1[0], signed_message1[
-            1], order_id_1, assetID_1, collateralID_1, price1, stopPrice1, orderType1, position1, direction1, closeOrder1, leverage1, liquidatorAddress1, 1, 
-        bob.contract_address, signed_message2[0], signed_message2[
-            1], order_id_2, assetID_1, collateralID_2, price2, stopPrice2, orderType2, position2, direction2, closeOrder2, leverage2, liquidatorAddress2, 0, 
-    ])
-
-    orderState1 = await alice.get_position_data(market_id_=marketID_1, direction_=direction1).call()
-    res1 = list(orderState1.result.res)
-   
-    orderState2 = await bob.get_position_data(market_id_=marketID_1, direction_=direction2).call()
-    res2 = list(orderState2.result.res)
-    
-    assert res1 == [
-        execution_price1,
-        to64x61(5),
-        to64x61(2500),
-        to64x61(22500),
-        leverage1
-    ]
-
-    assert res2 == [
-        execution_price1,
-        to64x61(5),
-        to64x61(25000),
-        to64x61(0),
-        leverage2
-    ]
-
-    alice_curr_balance = await alice.get_balance(AssetID.USDC).call()
-    bob_curr_balance = await bob.get_balance(AssetID.USDC).call()
-    holdingBalance = await holding.balance(asset_id_=AssetID.USDC).call()
-    feeBalance_curr = await feeBalance.get_total_fee(assetID_=AssetID.USDC).call()
-    alice_total_fees = await feeBalance.get_user_fee(address=alice.contract_address, assetID_=AssetID.USDC).call()
-    bob_total_fees = await feeBalance.get_user_fee(address=bob.contract_address, assetID_=AssetID.USDC).call()
-
-    assert from64x61(alice_curr_balance.result.res) == from64x61(alice_curr_balance_before.result.res - total_amount1)
-    assert from64x61(bob_curr_balance.result.res) == from64x61(bob_curr_balance_before.result.res - total_amount2)
-    assert from64x61(holdingBalance.result.amount) == from64x61(holdingBalance_before.result.amount + amount_for_fee1.result.res + amount_for_fee2.result.res)
-    assert from64x61(alice_total_fees.result.fee) == from64x61(alice_total_fees_before.result.fee + fees1.result.res)
-    # Commenting the below line because of 64x61 bug
-    #assert from64x61(bob_total_fees.result.fee) == from64x61(bob_total_fees_before.result.fee + fees2.result.res)
-    #assert from64x61(feeBalance_curr.result.fee) == from64x61(feeBalance_before.result.fee + fees1.result.res + fees2.result.res)
-
-@pytest.mark.asyncio
-async def test_opening_multiple_markets(adminAuth_factory):
-    _, adminAuth, fees, admin1, admin2, asset, trading, alice, bob, charlie, dave, fixed_math, holding, feeBalance, _, _ = adminAuth_factory
-
-    alice_curr_balance_before = await alice.get_balance(AssetID.USDC).call()
-    bob_curr_balance_before = await bob.get_balance(AssetID.USDC).call()
-
-    ####### Opening of Orders #######
-    size1 = to64x61(2)
-    marketID_1 = ETH_USD_ID
-
-    order_id_1 = str_to_felt("i21dsgsfsdf8453")
-    assetID_1 = AssetID.ETH
-    collateralID_1 = AssetID.USDC
-    price1 = to64x61(1500)
-    stopPrice1 = 0
-    orderType1 = 0
-    position1 = to64x61(2)
-    direction1 = 0
-    closeOrder1 = 0
-    parentOrder1 = 0
-    leverage1 = to64x61(2)
-    liquidatorAddress1 = 0
-
-    order_id_2 = str_to_felt("jdsio3kllcx")
-    assetID_2 = AssetID.ETH
-    collateralID_2 = AssetID.USDC
-    price2 = to64x61(1500)
-    stopPrice2 = 0
-    orderType2 = 0
-    position2 = to64x61(2)
-    direction2 = 1
-    closeOrder2 = 0
-    parentOrder2 = 0
-    leverage2 = to64x61(2)
-    liquidatorAddress2 = 0
-
-    execution_price1 = to64x61(1500)
-
-    hash_computed1 = hash_order(order_id_1, assetID_1, collateralID_1,
-                                price1, stopPrice1, orderType1, position1, direction1, closeOrder1, leverage1)
-    hash_computed2 = hash_order(order_id_2, assetID_2, collateralID_2,
-                                price2, stopPrice2, orderType2, position2, direction2, closeOrder2, leverage2)
-
-    signed_message1 = alice_signer.sign(hash_computed1)
-    signed_message2 = bob_signer.sign(hash_computed2)
-
-    size_without_leverage1 = await fixed_math.Math64x61_div(size1, leverage1).call()
-    amount1 = await fixed_math.Math64x61_mul(execution_price1, size_without_leverage1.result.res).call()
-    amount_for_fee1 = await fixed_math.Math64x61_mul(execution_price1, size1).call()
-    fees1 = await fixed_math.Math64x61_mul(amount_for_fee1.result.res, taker_trading_fees).call()
-    total_amount1 = amount1.result.res + fees1.result.res
-
-    size_without_leverage2 = await fixed_math.Math64x61_div(size1, leverage2).call()
-    amount2 = await fixed_math.Math64x61_mul(execution_price1, size_without_leverage2.result.res).call()
-    amount_for_fee2 = await fixed_math.Math64x61_mul(execution_price1, size1).call()
-    fees2 = await fixed_math.Math64x61_mul(amount_for_fee2.result.res, maker_trading_fees).call()
-    total_amount2 = amount2.result.res + fees2.result.res
-
-    holdingBalance_before = await holding.balance(asset_id_=AssetID.USDC).call()
-    feeBalance_before = await feeBalance.get_total_fee(assetID_=AssetID.USDC).call()
-    alice_total_fees_before = await feeBalance.get_user_fee(address=alice.contract_address, assetID_=AssetID.USDC).call()
-    bob_total_fees_before = await feeBalance.get_user_fee(address=bob.contract_address, assetID_=AssetID.USDC).call()
-
-    res = await dave_signer.send_transaction(dave, trading.contract_address, "execute_batch", [
-        size1,
-        execution_price1,
-        marketID_1,
-        2,
-        alice.contract_address, signed_message1[0], signed_message1[
-            1], order_id_1, assetID_1, collateralID_1, price1, stopPrice1, orderType1, position1, direction1, closeOrder1, leverage1, liquidatorAddress1, 1,
-        bob.contract_address, signed_message2[0], signed_message2[
-            1], order_id_2, assetID_1, collateralID_2, price2, stopPrice2, orderType2, position2, direction2, closeOrder2, leverage2, liquidatorAddress2, 0, 
-    ])
-
-    orderState1 = await alice.get_position_data(market_id_=marketID_1, direction_=direction1).call()
-    res1 = list(orderState1.result.res)
-
-    assert res1 == [
-        execution_price1,
-        to64x61(2),
-        to64x61(1500),
-        to64x61(1500),
-        leverage1
-    ]
-
-    orderState2 = await bob.get_position_data(market_id_=marketID_1, direction_=direction2).call()
-    res2 = list(orderState2.result.res)
-
-    assert res2 == [
-        execution_price1,
-        to64x61(2),
-        to64x61(1500),
-        to64x61(1500),
-        leverage2
-    ]
-
-    alice_curr_balance = await alice.get_balance(AssetID.USDC).call()
-    bob_curr_balance = await bob.get_balance(AssetID.USDC).call()
-    holdingBalance = await holding.balance(asset_id_=AssetID.USDC).call()
-    feeBalance_curr = await feeBalance.get_total_fee(assetID_=AssetID.USDC).call()
-    alice_total_fees = await feeBalance.get_user_fee(address=alice.contract_address, assetID_=AssetID.USDC).call()
-    bob_total_fees = await feeBalance.get_user_fee(address=bob.contract_address, assetID_=AssetID.USDC).call()
-
-    assert from64x61(alice_curr_balance.result.res) == from64x61(alice_curr_balance_before.result.res - total_amount1)
-    assert from64x61(bob_curr_balance.result.res) == from64x61(bob_curr_balance_before.result.res - total_amount2)
-    assert from64x61(holdingBalance.result.amount) == from64x61(holdingBalance_before.result.amount + amount_for_fee1.result.res + amount_for_fee2.result.res)
-    assert from64x61(alice_total_fees.result.fee) == from64x61(alice_total_fees_before.result.fee + fees1.result.res)
->>>>>>> 89fa2381
 
     #     # Generate orders
     #     alice_long = alice_test.create_order(
@@ -2780,7 +717,6 @@
     # async def test_revert_if_market_untradable(adminAuth_factory):
     #     _, adminAuth, fees, admin1, admin2, asset, trading, alice, bob, charlie, dave, eduard, fixed_math, holding, feeBalance, _, alice_test, bob_test, charlie_test, eduard_test, python_executor = adminAuth_factory
 
-<<<<<<< HEAD
     #     # Set sufficient balance for alice and bob
     #     alice_balance = to64x61(10000)
     #     bob_balance = to64x61(10000)
@@ -2802,10 +738,6 @@
 
     #     # Collate orders
     #     orders = [*list(alice_long.values()), *list(bob_short.values())]
-=======
-    alice_curr_balance = await alice.get_balance(AssetID.USDC).call()
-    bob_curr_balance = await bob.get_balance(AssetID.USDC).call()
->>>>>>> 89fa2381
 
     #     # Check for the error
     #     await execute_batch_reverted(zkx_node_signer=dave_signer, zkx_node=dave, trading=trading, quantity_locked=quantity_locked_1, market_id=market_id_1, oracle_price=oracle_price_1, order_list_len=2, order_list=orders, error_message=f"Trading: Market is not tradable")
@@ -2833,19 +765,11 @@
     #     bob_short = bob_test.create_order(market_id=market_id_1, quantity=to64x61(
     #         1), direction=order_direction["short"], side=order_side["taker"])
 
-<<<<<<< HEAD
     #     # Collate orders
     #     orders = [*list(alice_long.values()), *list(bob_short.values())]
 
     #     # Check for the error
     #     await execute_batch_reverted(zkx_node_signer=dave_signer, zkx_node=dave, trading=trading, quantity_locked=quantity_locked_1, market_id=market_id_1, oracle_price=oracle_price_1, order_list_len=2, order_list=orders, error_message=f"Trading: Leverage must be >= 1- {alice.contract_address}")
-=======
-    await admin1_signer.send_transaction(admin1, alice.contract_address, 'set_balance', [AssetID.USDC, alice_balance])
-    await admin2_signer.send_transaction(admin2, bob.contract_address, 'set_balance', [AssetID.USDC, bob_balance])
-
-    alice_curr_balance = await alice.get_balance(AssetID.USDC).call()
-    bob_curr_balance = await bob.get_balance(AssetID.USDC).call()
->>>>>>> 89fa2381
 
     # @pytest.mark.asyncio
     # async def test_revert_if_unregistered_user(adminAuth_factory):
@@ -2873,7 +797,6 @@
     #     # Collate orders
     #     orders = [*list(alice_long.values()), *list(eduard_short.values())]
 
-<<<<<<< HEAD
     #     # Check for the error
     #     await execute_batch_reverted(zkx_node_signer=dave_signer, zkx_node=dave, trading=trading, quantity_locked=quantity_locked_1, market_id=market_id_1, oracle_price=oracle_price_1, order_list_len=2, order_list=orders, error_message=f"Trading: Leverage must be >= 1- {alice.contract_address}")
 
@@ -2881,199 +804,19 @@
 @pytest.mark.asyncio
 async def test_opening_and_closing_full_orders(adminAuth_factory):
     _, adminAuth, fees, admin1, admin2, asset, trading, alice, bob, charlie, dave, eduard, fixed_math, holding, fee_balance, _, alice_test, bob_test, charlie_test, eduard_test, python_executor, liquidity, insurance = adminAuth_factory
-=======
-    ####### Opening of Orders #######
-    size = to64x61(1)
-    marketID_1 = BTC_USD_ID
-
-    order_id_1 = str_to_felt("343uosawhdft")
-    assetID_1 = AssetID.BTC
-    collateralID_1 = AssetID.USDC
-    price1 = to64x61(200)
-    stopPrice1 = 0
-    orderType1 = 0
-    position1 = to64x61(1)
-    direction1 = 1
-    closeOrder1 = 0
-    parentOrder1 = 0
-    leverage1 = to64x61(10)
-    liquidatorAddress1 = 0
-
-    order_id_2 = str_to_felt("dfsdsw34fds")
-    assetID_2 = AssetID.BTC
-    collateralID_2 = AssetID.USDC
-    price2 = to64x61(200)
-    stopPrice2 = 0
-    orderType2 = 0
-    position2 = to64x61(1)
-    direction2 = 0
-    closeOrder2 = 0
-    parentOrder2 = 0
-    leverage2 = to64x61(1)
-    liquidatorAddress2 = 0
-
-    execution_price1 = to64x61(200)
-
-    hash_computed1 = hash_order(order_id_1, assetID_1, collateralID_1,
-                                price1, stopPrice1, orderType1, position1, direction1, closeOrder1, leverage1)
-    hash_computed2 = hash_order(order_id_2, assetID_2, collateralID_2,
-                                price2, stopPrice2, orderType2, position2, direction2, closeOrder2, leverage2)
-
-    signed_message1 = alice_signer.sign(hash_computed1)
-    signed_message2 = bob_signer.sign(hash_computed2)
-
-    res = await dave_signer.send_transaction(dave, trading.contract_address, "execute_batch", [
-        size,
-        execution_price1,
-        marketID_1,
-        2,
-        alice.contract_address, signed_message1[0], signed_message1[
-            1], order_id_1, assetID_1, collateralID_1, price1, stopPrice1, orderType1, position1, direction1, closeOrder1, leverage1, liquidatorAddress1, 0,
-        bob.contract_address, signed_message2[0], signed_message2[
-            1], order_id_2, assetID_1, collateralID_2, price2, stopPrice2, orderType2, position2, direction2, closeOrder2, leverage2, liquidatorAddress2, 1,
-    ])
-
-    BTC_market_price = await marketPrices.get_market_price(BTC_USD_ID).call()
-    print("BTC price is ",from64x61(BTC_market_price.result.market_price.price))
-
-    ETH_market_price = await marketPrices.get_market_price(ETH_USD_ID).call()
-    print("ETH price before is ",from64x61(ETH_market_price.result.market_price.price))
-
-    print("timestamp for BTC is: ", BTC_market_price.result.market_price.timestamp)
-    print("timestamp for ETH before is: ", ETH_market_price.result.market_price.timestamp)
-    print("current timestamp is:", timestamp)
-
-    await admin1_signer.send_transaction(admin1, marketPrices.contract_address, "update_market_price", [ETH_USD_ID, to64x61(1500)])
-
-    ETH_market_price = await marketPrices.get_market_price(ETH_USD_ID).call()
-    print("ETH price after is ",from64x61(ETH_market_price.result.market_price.price))
-    print("timestamp for ETH after is: ", ETH_market_price.result.market_price.timestamp)
-
-    #### Opening Of new Order ########
-    size2 = to64x61(1)
-    marketID_2 = BTC_USD_ID
-
-    order_id_3 = str_to_felt("rlbruidd")
-    assetID_3 = AssetID.BTC
-    collateralID_3 = AssetID.USDC
-    price3 = to64x61(100)
-    stopPrice3 = 0
-    orderType3 = 0
-    position3 = to64x61(1)
-    direction3 = 1
-    closeOrder3 = 0
-    parentOrder3 = 0
-    leverage3 = to64x61(10)
-    liquidatorAddress3 = 0
-
-    order_id_4 = str_to_felt("tew43d34")
-    assetID_4 = AssetID.BTC
-    collateralID_4 = AssetID.USDC
-    price4 = to64x61(100)
-    stopPrice4 = 0
-    orderType4 = 0
-    position4 = to64x61(1)
-    direction4 = 0
-    closeOrder4 = 0
-    parentOrder4 = 0
-    leverage4 = to64x61(1)
-    liquidatorAddress4 = 0
-
-    execution_price2 = to64x61(100)
-
-    hash_computed3 = hash_order(order_id_3, assetID_3, collateralID_3,
-                                price3, stopPrice3, orderType3, position3, direction3, closeOrder3, leverage3)
-    hash_computed4 = hash_order(order_id_4, assetID_4, collateralID_4,
-                                price4, stopPrice4, orderType4, position4, direction4, closeOrder4, leverage4)
-
-    signed_message3 = alice_signer.sign(hash_computed3)
-    signed_message4 = bob_signer.sign(hash_computed4)
-
-    await assert_revert(dave_signer.send_transaction(dave, trading.contract_address, "execute_batch", [
-        size2,
-        execution_price2,
-        marketID_2,
-        2,
-        alice.contract_address, signed_message3[0], signed_message3[
-            1], order_id_3, assetID_3, collateralID_3, price3, stopPrice3, orderType3, position3, direction3, closeOrder3, leverage3, liquidatorAddress3, 0,
-        bob.contract_address, signed_message4[0], signed_message4[
-            1], order_id_4, assetID_4, collateralID_4, price4, stopPrice4, orderType4, position4, direction4, closeOrder4, leverage4, liquidatorAddress4, 1,
-    ]), reverted_with="Liquidate: Position doesn't satisfy maintanence margin")
-
-@pytest.mark.asyncio
-async def test_check_for_collision(adminAuth_factory):
-    _, adminAuth, fees, admin1, admin2, asset, trading, alice, bob, charlie, dave, fixed_math, holding, feeBalance, _, _ = adminAuth_factory
-
-    charlie_balance = to64x61(10000)
-    bob_balance = to64x61(5000)
-    await admin1_signer.send_transaction(admin1, charlie.contract_address, 'set_balance', [AssetID.USDC, charlie_balance])
-    await admin2_signer.send_transaction(admin2, bob.contract_address, 'set_balance', [AssetID.USDC, bob_balance])
-
-    ####### Open order partially #######
-    size1 = to64x61(3)
-    marketID_1 = BTC_USD_ID
-
-    order_id_1 = str_to_felt("fdswq23ji3i4u2")
-    assetID_1 = AssetID.BTC
-    collateralID_1 = AssetID.USDC
-    price1 = to64x61(250)
-    stopPrice1 = 0
-    orderType1 = 0
-    position1 = to64x61(10)
-    direction1 = 1
-    closeOrder1 = 0
-    parentOrder1 = 0
-    leverage1 = to64x61(2)
-    liquidatorAddress1 = 0
-
-    order_id_2 = str_to_felt("93jfkdslasfvdsz")
-    assetID_2 = AssetID.BTC
-    collateralID_2 = AssetID.USDC
-    price2 = to64x61(250)
-    stopPrice2 = 0
-    orderType2 = 0
-    position2 = to64x61(5)
-    direction2 = 0
-    closeOrder2 = 0
-    parentOrder2 = 0
-    leverage2 = to64x61(1)
-    liquidatorAddress2 = 0
-
-    execution_price1 = to64x61(250)
-
-    hash_computed1 = hash_order(order_id_1, assetID_1, collateralID_1,
-                                price1, stopPrice1, orderType1, position1, direction1, closeOrder1, leverage1)
-    hash_computed2 = hash_order(order_id_2, assetID_2, collateralID_2,
-                                price2, stopPrice2, orderType2, position2, direction2, closeOrder2, leverage2)
-
-    signed_message1 = charlie_signer.sign(hash_computed1)
-    signed_message2 = bob_signer.sign(hash_computed2)
-
-    res = await dave_signer.send_transaction(dave, trading.contract_address, "execute_batch", [
-        size1,
-        execution_price1,
-        marketID_1,
-        2,
-        charlie.contract_address, signed_message1[0], signed_message1[
-            1], order_id_1, assetID_1, collateralID_1, price1, stopPrice1, orderType1, position1, direction1, closeOrder1, leverage1, liquidatorAddress1, 1, 
-        bob.contract_address, signed_message2[0], signed_message2[
-            1], order_id_2, assetID_1, collateralID_2, price2, stopPrice2, orderType2, position2, direction2, closeOrder2, leverage2, liquidatorAddress2, 0,
-    ])
->>>>>>> 89fa2381
 
     ############################################
     # Sufficient balance for users
     alice_balance = to64x61(10000)
     bob_balance = to64x61(10000)
 
-<<<<<<< HEAD
     # Set balance in Starknet
-    await set_balance(admin_signer=admin1_signer, admin=admin1, user=alice, asset_id=USDC_ID, new_balance=alice_balance)
-    await set_balance(admin_signer=admin1_signer, admin=admin1, user=bob, asset_id=USDC_ID, new_balance=bob_balance)
+    await set_balance(admin_signer=admin1_signer, admin=admin1, user=alice, asset_id=AssetID.USDC, new_balance=alice_balance)
+    await set_balance(admin_signer=admin1_signer, admin=admin1, user=bob, asset_id=AssetID.USDC, new_balance=bob_balance)
 
     # Set balance in python script
     alice_test.set_balance(new_balance=alice_balance,
-                           asset_id=str_to_felt("USDC"))
+                           asset_id=AssetID.USDC)
     bob_test.set_balance(new_balance=bob_balance, asset_id=str_to_felt("USDC"))
 
     # Batch params for OPEN orders in Starknet
@@ -3083,7 +826,7 @@
 
     # Batch params for OPEn orders in python script
     quantity_locked_2 = 3
-    market_id_2 = str_to_felt("BTC-USDC")
+    market_id_2 = BTC_USD_ID
     oracle_price_2 = 1000
 
     # Generate orders in Starknet
@@ -5235,56 +2978,4 @@
 #             1], order_id_1, assetID_1, collateralID_1, price1, stopPrice1, orderType1, position1, direction1, closeOrder1, leverage1, liquidatorAddress1, 1,
 #         bob.contract_address, signed_message2[0], signed_message2[
 #             1], order_id_2, assetID_1, collateralID_2, price2, stopPrice2, orderType2, position2, direction2, closeOrder2, leverage2, liquidatorAddress2, 0,
-#     ]), reverted_with="AccountManager: Hash mismatch")
-=======
-    ####### Open order partially #######
-    size1 = to64x61(1)
-    marketID_1 = BTC_USD_ID
-
-    order_id_1 = str_to_felt("fdswq23ji3i4u2")
-    assetID_1 = AssetID.BTC
-    collateralID_1 = AssetID.USDC
-    price1 = to64x61(250)
-    stopPrice1 = 0
-    orderType1 = 0
-    position1 = to64x61(4)
-    direction1 = 1
-    closeOrder1 = 0
-    parentOrder1 = 0
-    leverage1 = to64x61(5)
-    liquidatorAddress1 = 0
-
-    order_id_2 = str_to_felt("93jfkdslasfvdsz")
-    assetID_2 = AssetID.BTC
-    collateralID_2 = AssetID.USDC
-    price2 = to64x61(250)
-    stopPrice2 = 0
-    orderType2 = 0
-    position2 = to64x61(5)
-    direction2 = 0
-    closeOrder2 = 0
-    parentOrder2 = 0
-    leverage2 = to64x61(1)
-    liquidatorAddress2 = 0
-
-    execution_price1 = to64x61(250)
-
-    hash_computed1 = hash_order(order_id_1, assetID_1, collateralID_1,
-                                price1, stopPrice1, orderType1, position1, direction1, closeOrder1, leverage1)
-    hash_computed2 = hash_order(order_id_2, assetID_2, collateralID_2,
-                                price2, stopPrice2, orderType2, position2, direction2, closeOrder2, leverage2)
-
-    signed_message1 = charlie_signer.sign(hash_computed1)
-    signed_message2 = bob_signer.sign(hash_computed2)
-
-    await assert_revert(dave_signer.send_transaction(dave, trading.contract_address, "execute_batch", [
-        size1,
-        execution_price1,
-        marketID_1,
-        2,
-        charlie.contract_address, signed_message1[0], signed_message1[
-            1], order_id_1, assetID_1, collateralID_1, price1, stopPrice1, orderType1, position1, direction1, closeOrder1, leverage1, liquidatorAddress1, 1, 
-        bob.contract_address, signed_message2[0], signed_message2[
-            1], order_id_2, assetID_1, collateralID_2, price2, stopPrice2, orderType2, position2, direction2, closeOrder2, leverage2, liquidatorAddress2, 0,
-    ]), reverted_with="AccountManager: Hash mismatch")
->>>>>>> 89fa2381
+#     ]), reverted_with="AccountManager: Hash mismatch")