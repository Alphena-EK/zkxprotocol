from copyreg import constructor
import pytest
import asyncio
import time
from starkware.starknet.testing.starknet import Starknet
from starkware.starkware_utils.error_handling import StarkException
from starkware.starknet.definitions.error_codes import StarknetErrorCode
from starkware.cairo.lang.version import __version__ as STARKNET_VERSION
from starkware.starknet.business_logic.state.state import BlockInfo
from starkware.starknet.business_logic.execution.objects import OrderedEvent
from starkware.starknet.public.abi import get_selector_from_name

from utils import ContractIndex, ManagerAction, Signer, str_to_felt, from64x61, to64x61, assert_revert, PRIME, PRIME_HALF, assert_event_emitted
from utils_trading import User, order_direction, order_side, order_types, order_time_in_force, side, OrderExecutor, fund_mapping, set_balance, execute_and_compare, compare_fund_balances, compare_user_balances, compare_user_positions, check_batch_status
from utils_asset import AssetID, build_asset_properties
from utils_markets import MarketProperties
from helpers import StarknetService, ContractType, AccountFactory
from dummy_addresses import L1_dummy_address


admin1_signer = Signer(123456789987654321)
admin2_signer = Signer(123456789987654322)
alice_signer = Signer(123456789987654323)
bob_signer = Signer(123456789987654324)
charlie_signer = Signer(123456789987654325)
dave_signer = Signer(123456789987654326)
eduard_signer = Signer(123456789987654327)
felix_signer = Signer(123456789987654328)
gary_signer = Signer(123456789987654329)


maker_trading_fees = to64x61(0.0002 * 0.97)
taker_trading_fees = to64x61(0.0005 * 0.97)

BTC_USD_ID = str_to_felt("gecn2j0cm45sz")
BTC_UST_ID = str_to_felt("gecn2j0c12rtzxcmsz")
ETH_USD_ID = str_to_felt("k84azmn47vsj8az")
TSLA_USD_ID = str_to_felt("2jfk20ckwlmzaksc")
UST_USDC_ID = str_to_felt("2jfk20wert12lmzaksc")

timestamp = int(time.time())
timestamp1 = int(time.time()) + 61


@pytest.fixture(scope='module')
def event_loop():
    return asyncio.new_event_loop()


@pytest.fixture(scope='module')
async def trading_test_initializer(starknet_service: StarknetService):

    # Deploy infrastructure (Part 1)
    admin1 = await starknet_service.deploy(ContractType.Account, [
        admin1_signer.public_key
    ])
    admin2 = await starknet_service.deploy(ContractType.Account, [
        admin2_signer.public_key
    ])
    adminAuth = await starknet_service.deploy(ContractType.AdminAuth, [admin1.contract_address, admin2.contract_address])
    registry = await starknet_service.deploy(ContractType.AuthorizedRegistry, [adminAuth.contract_address])
    account_registry = await starknet_service.deploy(ContractType.AccountRegistry, [registry.contract_address, 1])
    fees = await starknet_service.deploy(ContractType.TradingFees, [registry.contract_address, 1])
    asset = await starknet_service.deploy(ContractType.Asset, [registry.contract_address, 1])

    python_executor = OrderExecutor()
    # Deploy user accounts
    account_factory = AccountFactory(
        starknet_service,
        L1_dummy_address,
        registry.contract_address,
        1
    )
    alice = await account_factory.deploy_ZKX_account(alice_signer.public_key)
    print("alice", hex(alice.contract_address))
    alice_test = User(123456789987654323, alice.contract_address)

    bob = await account_factory.deploy_ZKX_account(bob_signer.public_key)
    print("bob", hex(bob.contract_address))
    bob_test = User(123456789987654324, bob.contract_address)

    charlie = await account_factory.deploy_ZKX_account(charlie_signer.public_key)
    print("charlie", hex(charlie.contract_address))
    charlie_test = User(123456789987654325, charlie.contract_address)

    dave = await account_factory.deploy_account(dave_signer.public_key)
    print("dave", hex(dave.contract_address))

    eduard = await account_factory.deploy_ZKX_account(eduard_signer.public_key)
    eduard_test = User(123456789987654327, eduard.contract_address)

    felix = await account_factory.deploy_ZKX_account(felix_signer.public_key)
    print("felix", hex(felix.contract_address))
    felix_test = User(123456789987654328, felix.contract_address)

    gary = await account_factory.deploy_ZKX_account(gary_signer.public_key)
    print("gary", hex(gary.contract_address))
    gary_test = User(123456789987654329, gary.contract_address)

    starknet_service.starknet.state.state.block_info = BlockInfo(
        block_number=1,
        block_timestamp=timestamp,
        gas_price=starknet_service.starknet.state.state.block_info.gas_price,
        sequencer_address=starknet_service.starknet.state.state.block_info.sequencer_address,
        starknet_version=STARKNET_VERSION
    )

    # Deploy infrastructure (Part 2)
    fixed_math = await starknet_service.deploy(ContractType.Math_64x61, [])
    holding = await starknet_service.deploy(ContractType.Holding, [registry.contract_address, 1])
    feeBalance = await starknet_service.deploy(ContractType.FeeBalance, [registry.contract_address, 1])
    market = await starknet_service.deploy(ContractType.Markets, [registry.contract_address, 1])
    liquidity = await starknet_service.deploy(ContractType.LiquidityFund, [registry.contract_address, 1])
    insurance = await starknet_service.deploy(ContractType.InsuranceFund, [registry.contract_address, 1])
    emergency = await starknet_service.deploy(ContractType.EmergencyFund, [registry.contract_address, 1])
    trading = await starknet_service.deploy(ContractType.Trading, [registry.contract_address, 1])
    feeDiscount = await starknet_service.deploy(ContractType.FeeDiscount, [registry.contract_address, 1])
    marketPrices = await starknet_service.deploy(ContractType.MarketPrices, [registry.contract_address, 1])
    liquidate = await starknet_service.deploy(ContractType.Liquidate, [registry.contract_address, 1])
    hightide = await starknet_service.deploy(ContractType.HighTide, [registry.contract_address, 1])
    trading_stats = await starknet_service.deploy(ContractType.TradingStats, [registry.contract_address, 1])
    user_stats = await starknet_service.deploy(ContractType.UserStats, [registry.contract_address, 1])

    # Give necessary rights to admin1
    await admin1_signer.send_transaction(admin1, adminAuth.contract_address, 'update_admin_mapping', [admin1.contract_address, ManagerAction.ManageAssets, True])
    await admin1_signer.send_transaction(admin1, adminAuth.contract_address, 'update_admin_mapping', [admin1.contract_address, ManagerAction.ManageMarkets, True])
    await admin1_signer.send_transaction(admin1, adminAuth.contract_address, 'update_admin_mapping', [admin1.contract_address, ManagerAction.ManageAuthRegistry, True])
    await admin1_signer.send_transaction(admin1, adminAuth.contract_address, 'update_admin_mapping', [admin1.contract_address, ManagerAction.ManageFeeDetails, True])
    await admin1_signer.send_transaction(admin1, adminAuth.contract_address, 'update_admin_mapping', [admin1.contract_address, ManagerAction.ManageFunds, True])
    await admin1_signer.send_transaction(admin1, adminAuth.contract_address, 'update_admin_mapping', [admin1.contract_address, ManagerAction.ManageCollateralPrices, True])

    # spoof admin1 as account_deployer so that it can update account registry
    await admin1_signer.send_transaction(admin1, registry.contract_address, 'update_contract_registry', [ContractIndex.AccountDeployer, 1, admin1.contract_address])

    # add user accounts to account registry
    await admin1_signer.send_transaction(admin1, account_registry.contract_address, 'add_to_account_registry', [admin1.contract_address])
    await admin1_signer.send_transaction(admin1, account_registry.contract_address, 'add_to_account_registry', [admin2.contract_address])
    await admin1_signer.send_transaction(admin1, account_registry.contract_address, 'add_to_account_registry', [alice.contract_address])
    await admin1_signer.send_transaction(admin1, account_registry.contract_address, 'add_to_account_registry', [bob.contract_address])
    await admin1_signer.send_transaction(admin1, account_registry.contract_address, 'add_to_account_registry', [charlie.contract_address])
    await admin1_signer.send_transaction(admin1, account_registry.contract_address, 'add_to_account_registry', [felix.contract_address])
    await admin1_signer.send_transaction(admin1, account_registry.contract_address, 'add_to_account_registry', [gary.contract_address])

    # Update contract addresses in registry
    await admin1_signer.send_transaction(admin1, registry.contract_address, 'update_contract_registry', [ContractIndex.Asset, 1, asset.contract_address])
    await admin1_signer.send_transaction(admin1, registry.contract_address, 'update_contract_registry', [ContractIndex.Market, 1, market.contract_address])
    await admin1_signer.send_transaction(admin1, registry.contract_address, 'update_contract_registry', [ContractIndex.FeeDiscount, 1, feeDiscount.contract_address])
    await admin1_signer.send_transaction(admin1, registry.contract_address, 'update_contract_registry', [ContractIndex.TradingFees, 1, fees.contract_address])
    await admin1_signer.send_transaction(admin1, registry.contract_address, 'update_contract_registry', [ContractIndex.Trading, 1, trading.contract_address])
    await admin1_signer.send_transaction(admin1, registry.contract_address, 'update_contract_registry', [ContractIndex.FeeBalance, 1, feeBalance.contract_address])
    await admin1_signer.send_transaction(admin1, registry.contract_address, 'update_contract_registry', [ContractIndex.Holding, 1, holding.contract_address])
    await admin1_signer.send_transaction(admin1, registry.contract_address, 'update_contract_registry', [ContractIndex.EmergencyFund, 1, emergency.contract_address])
    await admin1_signer.send_transaction(admin1, registry.contract_address, 'update_contract_registry', [ContractIndex.LiquidityFund, 1, liquidity.contract_address])
    await admin1_signer.send_transaction(admin1, registry.contract_address, 'update_contract_registry', [ContractIndex.InsuranceFund, 1, insurance.contract_address])
    await admin1_signer.send_transaction(admin1, registry.contract_address, 'update_contract_registry', [ContractIndex.Liquidate, 1, liquidate.contract_address])
    await admin1_signer.send_transaction(admin1, registry.contract_address, 'update_contract_registry', [ContractIndex.AccountRegistry, 1, account_registry.contract_address])
    await admin1_signer.send_transaction(admin1, registry.contract_address, 'update_contract_registry', [ContractIndex.MarketPrices, 1, marketPrices.contract_address])
    await admin1_signer.send_transaction(admin1, registry.contract_address, 'update_contract_registry', [ContractIndex.Hightide, 1, hightide.contract_address])
    await admin1_signer.send_transaction(admin1, registry.contract_address, 'update_contract_registry', [ContractIndex.TradingStats, 1, trading_stats.contract_address])
    await admin1_signer.send_transaction(admin1, registry.contract_address, 'update_contract_registry', [ContractIndex.UserStats, 1, user_stats.contract_address])

    # Add base fee and discount in Trading Fee contract
    base_fee_maker1 = to64x61(0.0002)
    base_fee_taker1 = to64x61(0.0005)
    await admin1_signer.send_transaction(admin1, fees.contract_address, 'update_base_fees', [1, 0, base_fee_maker1, base_fee_taker1])
    base_fee_maker2 = to64x61(0.00015)
    base_fee_taker2 = to64x61(0.0004)
    await admin1_signer.send_transaction(admin1, fees.contract_address, 'update_base_fees', [2, 1000, base_fee_maker2, base_fee_taker2])
    base_fee_maker3 = to64x61(0.0001)
    base_fee_taker3 = to64x61(0.00035)
    await admin1_signer.send_transaction(admin1, fees.contract_address, 'update_base_fees', [3, 5000, base_fee_maker3, base_fee_taker3])
    discount1 = to64x61(0.03)
    await admin1_signer.send_transaction(admin1, fees.contract_address, 'update_discount', [1, 0, discount1])
    discount2 = to64x61(0.05)
    await admin1_signer.send_transaction(admin1, fees.contract_address, 'update_discount', [2, 1000, discount2])
    discount3 = to64x61(0.1)
    await admin1_signer.send_transaction(admin1, fees.contract_address, 'update_discount', [3, 5000, discount3])

    # Add assets
    BTC_properties = build_asset_properties(
        id=AssetID.BTC,
        asset_version=1,
        short_name=str_to_felt("BTC"),
        is_tradable=True,
        is_collateral=False,
        token_decimal=8
    )
    await admin1_signer.send_transaction(admin1, asset.contract_address, 'add_asset', BTC_properties)

    ETH_properties = build_asset_properties(
        id=AssetID.ETH,
        asset_version=1,
        short_name=str_to_felt("ETH"),
        is_tradable=True,
        is_collateral=False,
        token_decimal=18
    )
    await admin1_signer.send_transaction(admin1, asset.contract_address, 'add_asset', ETH_properties)

    USDC_properties = build_asset_properties(
        id=AssetID.USDC,
        asset_version=1,
        short_name=str_to_felt("USDC"),
        is_tradable=False,
        is_collateral=True,
        token_decimal=6
    )
    await admin1_signer.send_transaction(admin1, asset.contract_address, 'add_asset', USDC_properties)

    UST_properties = build_asset_properties(
        id=AssetID.UST,
        asset_version=1,
        short_name=str_to_felt("UST"),
        is_tradable=True,
        is_collateral=True,
        token_decimal=6
    )
    await admin1_signer.send_transaction(admin1, asset.contract_address, 'add_asset', UST_properties)

    DOGE_properties = build_asset_properties(
        id=AssetID.DOGE,
        asset_version=1,
        short_name=str_to_felt("DOGE"),
        is_tradable=False,
        is_collateral=False,
        token_decimal=8
    )
    await admin1_signer.send_transaction(admin1, asset.contract_address, 'add_asset', DOGE_properties)

    TESLA_properties = build_asset_properties(
        id=AssetID.TSLA,
        asset_version=1,
        short_name=str_to_felt("TESLA"),
        is_tradable=True,
        is_collateral=False,
        token_decimal=8
    )
    await admin1_signer.send_transaction(admin1, asset.contract_address, 'add_asset', TESLA_properties)

    # Add markets
    BTC_USD_properties = MarketProperties(
        id=BTC_USD_ID,
        asset=AssetID.BTC,
        asset_collateral=AssetID.USDC,
        is_tradable=True,
        is_archived=False,
        ttl=60,
        tick_size=1,
        step_size=1,
        minimum_order_size=to64x61(0.0001),
        minimum_leverage=to64x61(1),
        maximum_leverage=to64x61(10),
        currently_allowed_leverage=to64x61(10),
        maintenance_margin_fraction=1,
        initial_margin_fraction=1,
        incremental_initial_margin_fraction=1,
        incremental_position_size=100,
        baseline_position_size=1000,
        maximum_position_size=10000
    )
    await admin1_signer.send_transaction(admin1, market.contract_address, 'add_market', BTC_USD_properties.to_params_list())

    BTC_UST_properties = MarketProperties(
        id=BTC_UST_ID,
        asset=AssetID.BTC,
        asset_collateral=AssetID.UST,
        is_tradable=True,
        is_archived=False,
        ttl=60,
        tick_size=1,
        step_size=1,
        minimum_order_size=to64x61(0.0001),
        minimum_leverage=to64x61(1),
        maximum_leverage=to64x61(5),
        currently_allowed_leverage=to64x61(3),
        maintenance_margin_fraction=1,
        initial_margin_fraction=1,
        incremental_initial_margin_fraction=1,
        incremental_position_size=100,
        baseline_position_size=1000,
        maximum_position_size=10000
    )
    await admin1_signer.send_transaction(admin1, market.contract_address, 'add_market', BTC_UST_properties.to_params_list())

    ETH_USD_properties = MarketProperties(
        id=ETH_USD_ID,
        asset=AssetID.ETH,
        asset_collateral=AssetID.USDC,
        is_tradable=True,
        is_archived=False,
        ttl=60,
        tick_size=1,
        step_size=1,
        minimum_order_size=10,
        minimum_leverage=to64x61(1),
        maximum_leverage=to64x61(10),
        currently_allowed_leverage=to64x61(3),
        maintenance_margin_fraction=1,
        initial_margin_fraction=1,
        incremental_initial_margin_fraction=1,
        incremental_position_size=100,
        baseline_position_size=1000,
        maximum_position_size=10000
    )
    await admin1_signer.send_transaction(admin1, market.contract_address, 'add_market', ETH_USD_properties.to_params_list())

    TSLA_USD_properties = MarketProperties(
        id=TSLA_USD_ID,
        asset=AssetID.TSLA,
        asset_collateral=AssetID.USDC,
        is_tradable=False,
        is_archived=False,
        ttl=60,
        tick_size=1,
        step_size=1,
        minimum_order_size=10,
        minimum_leverage=to64x61(1),
        maximum_leverage=to64x61(5),
        currently_allowed_leverage=to64x61(3),
        maintenance_margin_fraction=1,
        initial_margin_fraction=1,
        incremental_initial_margin_fraction=1,
        incremental_position_size=100,
        baseline_position_size=1000,
        maximum_position_size=10000
    )
    await admin1_signer.send_transaction(admin1, market.contract_address, 'add_market', TSLA_USD_properties.to_params_list())

    UST_USDC_properties = MarketProperties(
        id=UST_USDC_ID,
        asset=AssetID.UST,
        asset_collateral=AssetID.USDC,
        is_tradable=True,
        is_archived=False,
        ttl=60,
        tick_size=1,
        step_size=1,
        minimum_order_size=10,
        minimum_leverage=to64x61(1),
        maximum_leverage=to64x61(5),
        currently_allowed_leverage=to64x61(3),
        maintenance_margin_fraction=1,
        initial_margin_fraction=1,
        incremental_initial_margin_fraction=1,
        incremental_position_size=100,
        baseline_position_size=1000,
        maximum_position_size=10000
    )
    await admin1_signer.send_transaction(admin1, market.contract_address, 'add_market', UST_USDC_properties.to_params_list())

    # Fund the Holding contract
    python_executor.set_fund_balance(
        fund=fund_mapping["holding_fund"], asset_id=AssetID.USDC, new_balance=1000000)
    python_executor.set_fund_balance(
        fund=fund_mapping["holding_fund"], asset_id=AssetID.UST, new_balance=1000000)
    await admin1_signer.send_transaction(admin1, holding.contract_address, 'fund', [AssetID.USDC, to64x61(1000000)])
    await admin1_signer.send_transaction(admin1, holding.contract_address, 'fund', [AssetID.UST, to64x61(1000000)])

    # Fund the Liquidity fund contract
    python_executor.set_fund_balance(
        fund=fund_mapping["liquidity_fund"], asset_id=AssetID.USDC, new_balance=1000000)
    python_executor.set_fund_balance(
        fund=fund_mapping["liquidity_fund"], asset_id=AssetID.UST, new_balance=1000000)
    await admin1_signer.send_transaction(admin1, liquidity.contract_address, 'fund', [AssetID.USDC, to64x61(1000000)])
    await admin1_signer.send_transaction(admin1, liquidity.contract_address, 'fund', [AssetID.UST, to64x61(1000000)])

    print("Trading contract:", hex(trading.contract_address))
    print("liquidate contract:", hex(liquidate.contract_address))
    print("Market:", hex(market.contract_address))
    print("Market Prices:", hex(marketPrices.contract_address))
    print("Auth Registry", hex(registry.contract_address))
    return starknet_service.starknet, python_executor, admin1, admin2, alice, bob, charlie, dave, eduard, felix, gary, alice_test, bob_test, charlie_test, eduard_test, felix_test, gary_test, adminAuth, fees, asset, trading, marketPrices, fixed_math, holding, feeBalance, liquidity, insurance, trading_stats


def assert_events_emitted_from_all_calls(tx_exec_info, events):
    """Assert events are fired with correct data."""
    for event in events:
        order, from_address, name, data = event
        event_obj = OrderedEvent(
            order=order,
            keys=[get_selector_from_name(name)],
            data=data,
        )

        base = tx_exec_info.call_info.internal_calls[0]
        if event_obj in base.events and from_address == base.contract_address:
            return

        try:
            internal_calls = base.internal_calls
            for base2 in internal_calls:
                if event_obj in base2.events and from_address == base2.contract_address:
                    return
        except IndexError:
            pass

        raise BaseException("Event not fired or not fired correctly")


@pytest.mark.asyncio
async def test_for_risk_while_opening_order(trading_test_initializer):
    starknet_service, python_executor, admin1, _, _, _, _, _, _, felix, gary, _, _, _, _, felix_test, gary_test, _, _, _, trading, _, _, holding, fee_balance, liquidity, insurance, trading_stats = trading_test_initializer

    ###################
    ### Open orders ##
    ###################
    # List of users
    users = [felix, gary]
    users_test = [felix_test, gary_test]

    # Sufficient balance for users
    felix_balance = 100
    gary_balance = 100
    balance_array = [felix_balance, gary_balance]

    # Batch params for OPEN orders
    quantity_locked_1 = 1
    market_id_1 = BTC_USD_ID
    asset_id_1 = AssetID.USDC
    oracle_price_1 = 200

    # Set balance in Starknet & Python
    await set_balance(admin_signer=admin1_signer, admin=admin1, users=users, users_test=users_test, balance_array=balance_array, asset_id=asset_id_1)

    # Create orders
    orders_1 = [{
        "quantity": 1,
        "price": 200,
        "order_type": order_types["limit"],
        "leverage": 10
    }, {
        "quantity": 1,
        "price": 200,
        "leverage": 3,
        "direction": order_direction["short"],
    }]

    # execute order
    (batch_id_1, _, info) = await execute_and_compare(zkx_node_signer=admin1_signer, zkx_node=admin1, executor=python_executor, orders=orders_1, users_test=users_test, quantity_locked=quantity_locked_1, market_id=market_id_1, oracle_price=oracle_price_1, trading=trading, is_reverted=0, error_code=0, timestamp=timestamp)

<<<<<<< HEAD
    await check_batch_status(batch_id=batch_id_1, trading=trading, is_executed=1)
=======
    # assert_event_emitted(
    #     info,
    #     from_address=trading.contract_address,
    #     name="trade_execution",
    #     data=[
    #         to64x61(quantity_locked_1),
    #         to64x61(200),
    #         1
    #     ]
    # )
>>>>>>> 29aa8391

    # check balances
    await compare_user_balances(users=users, user_tests=users_test, asset_id=asset_id_1)
    await compare_fund_balances(executor=python_executor, holding=holding, liquidity=liquidity, fee_balance=fee_balance, insurance=insurance, asset_id=asset_id_1)
    await compare_user_positions(users=users, users_test=users_test, market_id=market_id_1)

    starknet_service.state.state.block_info = BlockInfo(
        block_number=1, block_timestamp=timestamp1, gas_price=starknet_service.state.state.block_info.gas_price,
        sequencer_address=starknet_service.state.state.block_info.sequencer_address,
        starknet_version=STARKNET_VERSION
    )

    ###################
    ### Open orders ##
    ###################
    # List of users
    users = [felix, gary]
    users_test = [felix_test, gary_test]

    # Sufficient balance for users
    felix_balance = 40
    gary_balance = 100
    balance_array = [felix_balance, gary_balance]

    # Batch params for OPEN orders
    quantity_locked_2 = 1
    market_id_2 = BTC_USD_ID
    asset_id_2 = AssetID.USDC
    oracle_price_2 = 40

    # Set balance in Starknet & Python
    await set_balance(admin_signer=admin1_signer, admin=admin1, users=users, users_test=users_test, balance_array=balance_array, asset_id=asset_id_2)

    # Create orders
    orders_2 = [{
        "quantity": 1,
        "price": 40,
        "order_type": order_types["limit"],
        "leverage": 10
    }, {
        "quantity": 1,
        "price": 40,
        "leverage": 3,
        "direction": order_direction["short"],
    }]

    # execute order
    await execute_and_compare(zkx_node_signer=admin1_signer, zkx_node=admin1, executor=python_executor, orders=orders_2, users_test=users_test, quantity_locked=quantity_locked_2, market_id=market_id_2, oracle_price=oracle_price_2, trading=trading, is_reverted=0, error_code=0, timestamp=timestamp1)

    # check balances
    await compare_user_balances(users=users, user_tests=users_test, asset_id=asset_id_2)
    await compare_fund_balances(executor=python_executor, holding=holding, liquidity=liquidity, fee_balance=fee_balance, insurance=insurance, asset_id=asset_id_2)
    await compare_user_positions(users=users, users_test=users_test, market_id=market_id_2)

    ###################
    ### Open orders ##
    ###################
    # List of users
    users = [felix, gary]
    users_test = [felix_test, gary_test]

    # Sufficient balance for users
    felix_balance = 40
    gary_balance = 40
    balance_array = [felix_balance, gary_balance]

    # Batch params for OPEN orders
    quantity_locked_3 = 1
    market_id_3 = BTC_USD_ID
    asset_id_3 = AssetID.USDC
    oracle_price_3 = 40

    # Set balance in Starknet & Python
    await set_balance(admin_signer=admin1_signer, admin=admin1, users=users, users_test=users_test, balance_array=balance_array, asset_id=asset_id_3)

    # Create orders
    orders_3 = [{
        "quantity": 1,
        "price": 40,
        "order_type": order_types["limit"],
        "leverage": 10
    }, {
        "quantity": 1,
        "price": 40,
        "leverage": 3,
        "direction": order_direction["short"],
    }]

    # execute order
    await execute_and_compare(zkx_node_signer=admin1_signer, zkx_node=admin1, executor=python_executor, orders=orders_3, users_test=users_test, quantity_locked=quantity_locked_3, market_id=market_id_3, oracle_price=oracle_price_3, trading=trading, is_reverted=1, error_code="1101:", error_at_index=0, param_2=market_id_3, timestamp=timestamp1)

    # open_interest_response = await trading_stats.get_open_interest(BTC_USD_ID).call()
    # assert open_interest_response.result.res == to64x61(2)


@pytest.mark.asyncio
async def test_revert_balance_low_user_1(trading_test_initializer):
    _, python_executor, admin1, _, alice, bob, _, _, _, _, _, alice_test, bob_test, _, _, _, _, _, _, _, trading, _, _, _, _, _, _, _ = trading_test_initializer

    ###################
    ### Open orders ##
    ###################
    # List of users
    users = [alice, bob]
    users_test = [alice_test, bob_test]

    # Insufficient balance for users
    alice_balance = 100
    bob_balance = 10000
    balance_array = [alice_balance, bob_balance]

    # Batch params for OPEN orders
    quantity_locked_1 = 1
    market_id_1 = BTC_USD_ID
    asset_id_1 = AssetID.USDC
    oracle_price_1 = 1000

    # Set balance in Starknet & Python
    await set_balance(admin_signer=admin1_signer, admin=admin1, users=users, users_test=users_test, balance_array=balance_array, asset_id=asset_id_1)

    # Create orders
    orders_1 = [{
        "quantity": 1,
        "order_type": order_types["limit"]
    }, {
        "quantity": 1,
        "direction": order_direction["short"],
    }]

    error_at_index = 0
    # execute order
    await execute_and_compare(zkx_node_signer=admin1_signer, zkx_node=admin1, executor=python_executor, orders=orders_1, users_test=users_test, quantity_locked=quantity_locked_1, market_id=market_id_1, oracle_price=oracle_price_1, trading=trading, is_reverted=1, error_code=f"0501:", error_at_index=error_at_index, param_2=to64x61(-900))


@pytest.mark.asyncio
async def test_revert_balance_low_user_2(trading_test_initializer):
    _, python_executor, admin1, _, alice, bob, _, _, _, _, _, alice_test, bob_test, _, _, _, _, _, _, _, trading, _, _, _, _, _, _, _ = trading_test_initializer

    ###################
    ### Open orders ##
    ###################
    # List of users
    users = [alice, bob]
    users_test = [alice_test, bob_test]

    # Insufficient balance for users
    alice_balance = 10000
    bob_balance = 100
    balance_array = [alice_balance, bob_balance]

    # Batch params for OPEN orders
    quantity_locked_1 = 1
    market_id_1 = BTC_USD_ID
    asset_id_1 = AssetID.USDC
    oracle_price_1 = 1000

    # Set balance in Starknet & Python
    await set_balance(admin_signer=admin1_signer, admin=admin1, users=users, users_test=users_test, balance_array=balance_array, asset_id=asset_id_1)

    # Create orders
    orders_1 = [{
        "quantity": 1,
        "order_type": order_types["limit"]
    }, {
        "quantity": 1,
        "direction": order_direction["short"],
    }]

    error_at_index = 1
    # execute order
    await execute_and_compare(zkx_node_signer=admin1_signer, zkx_node=admin1, executor=python_executor, orders=orders_1, users_test=users_test, quantity_locked=quantity_locked_1, market_id=market_id_1, oracle_price=oracle_price_1, trading=trading, is_reverted=1, error_code=f"0501:", error_at_index=error_at_index, param_2=to64x61(-900))


@pytest.mark.asyncio
async def test_revert_if_leverage_more_than_allowed_user_1(trading_test_initializer):
    _, python_executor, admin1, _, alice, bob, _, _, _, _, _, alice_test, bob_test, _, _, _, _, _, _, _, trading, _, _, _, _, _, _, _ = trading_test_initializer
    ###################
    ### Open orders ##
    ###################
    # List of users
    users = [alice, bob]
    users_test = [alice_test, bob_test]

    # Sufficient balance for users
    alice_balance = 10000
    bob_balance = 10000
    balance_array = [alice_balance, bob_balance]

    # Batch params for OPEN orders
    quantity_locked_1 = 1
    market_id_1 = BTC_USD_ID
    asset_id_1 = AssetID.USDC
    oracle_price_1 = 1000

    # Set balance in Starknet & Python
    await set_balance(admin_signer=admin1_signer, admin=admin1, users=users, users_test=users_test, balance_array=balance_array, asset_id=asset_id_1)

    # Create orders
    orders_1 = [{
        "quantity": 1,
        "leverage": 10.1,
        "order_type": order_types["limit"]
    }, {
        "quantity": 1,
        "direction": order_direction["short"],
    }]

    error_at_index = 0
    # execute order
    await execute_and_compare(zkx_node_signer=admin1_signer, zkx_node=admin1, executor=python_executor, orders=orders_1, users_test=users_test, quantity_locked=quantity_locked_1, market_id=market_id_1, oracle_price=oracle_price_1, trading=trading, is_reverted=1, error_code=f"0502:", error_at_index=error_at_index, param_2=to64x61(10.1))


@pytest.mark.asyncio
async def test_revert_if_leverage_more_than_allowed_user_2(trading_test_initializer):
    _, python_executor, admin1, _, alice, bob, _, _, _, _, _, alice_test, bob_test, _, _, _, _, _, _, _, trading, _, _, _, _, _, _, _ = trading_test_initializer
    ###################
    ### Open orders ##
    ###################
    # List of users
    users = [alice, bob]
    users_test = [alice_test, bob_test]

    # Sufficient balance for users
    alice_balance = 10000
    bob_balance = 10000
    balance_array = [alice_balance, bob_balance]

    # Batch params for OPEN orders
    quantity_locked_1 = 1
    market_id_1 = BTC_USD_ID
    asset_id_1 = AssetID.USDC
    oracle_price_1 = 1000

    # Set balance in Starknet & Python
    await set_balance(admin_signer=admin1_signer, admin=admin1, users=users, users_test=users_test, balance_array=balance_array, asset_id=asset_id_1)

    # Create orders
    orders_1 = [{
        "quantity": 1,
        "order_type": order_types["limit"]
    }, {
        "quantity": 1,
        "direction": order_direction["short"],
        "leverage": 10.001,
    }]

    error_at_index = 1
    # execute order
    await execute_and_compare(zkx_node_signer=admin1_signer, zkx_node=admin1, executor=python_executor, orders=orders_1, users_test=users_test, quantity_locked=quantity_locked_1, market_id=market_id_1, oracle_price=oracle_price_1, trading=trading, is_reverted=1, error_code=f"0502:", error_at_index=error_at_index, param_2=to64x61(10.001))


@pytest.mark.asyncio
async def test_revert_if_leverage_below_1(trading_test_initializer):
    _, python_executor, admin1, _, alice, bob, _, _, _, _, _, alice_test, bob_test, _, _, _, _, _, _, _, trading, _, _, _, _, _, _, _ = trading_test_initializer
    ###################
    ### Open orders ##
    ###################
    # List of users
    users = [alice, bob]
    users_test = [alice_test, bob_test]

    # Sufficient balance for users
    alice_balance = 10000
    bob_balance = 10000
    balance_array = [alice_balance, bob_balance]

    # Batch params for OPEN orders
    quantity_locked_1 = 1
    market_id_1 = BTC_USD_ID
    asset_id_1 = AssetID.USDC
    oracle_price_1 = 1000

    # Set balance in Starknet & Python
    await set_balance(admin_signer=admin1_signer, admin=admin1, users=users, users_test=users_test, balance_array=balance_array, asset_id=asset_id_1)

    # Create orders
    orders_1 = [{
        "quantity": 1,
        "leverage": 0.9,
        "order_type": order_types["limit"]
    }, {
        "quantity": 1,
        "direction": order_direction["short"],
    }]

    error_at_index = 0
    # execute order
    await execute_and_compare(zkx_node_signer=admin1_signer, zkx_node=admin1, executor=python_executor, orders=orders_1, users_test=users_test, quantity_locked=quantity_locked_1, market_id=market_id_1, oracle_price=oracle_price_1, trading=trading, is_reverted=1, error_code=f"0503:", error_at_index=error_at_index, param_2=to64x61(0.9))


@pytest.mark.asyncio
async def test_revert_if_wrong_market_passed(trading_test_initializer):
    _, python_executor, admin1, _, alice, bob, _, _, _, _, _, alice_test, bob_test, _, _, _, _, _, _, _, trading, _, _, _, _, _, _, _ = trading_test_initializer
    ###################
    ### Open orders ##
    ###################
    # List of users
    users = [alice, bob]
    users_test = [alice_test, bob_test]

    # Sufficient balance for users
    alice_balance = 10000
    bob_balance = 10000
    balance_array = [alice_balance, bob_balance]

    # Batch params for OPEN orders
    quantity_locked_1 = 1
    market_id_1 = BTC_USD_ID
    asset_id_1 = AssetID.USDC
    oracle_price_1 = 1000

    # Set balance in Starknet & Python
    await set_balance(admin_signer=admin1_signer, admin=admin1, users=users, users_test=users_test, balance_array=balance_array, asset_id=asset_id_1)

    # Create orders
    orders_1 = [{
        "quantity": 1,
        "market_id": ETH_USD_ID,
        "order_type": order_types["limit"]
    }, {
        "quantity": 1,
        "direction": order_direction["short"],
    }]

    error_at_index = 0
    # execute order
    await execute_and_compare(zkx_node_signer=admin1_signer, zkx_node=admin1, executor=python_executor, orders=orders_1, users_test=users_test, quantity_locked=quantity_locked_1, market_id=market_id_1, oracle_price=oracle_price_1, trading=trading, is_reverted=1, error_code=f"0504:", error_at_index=error_at_index, param_2=ETH_USD_ID)


@pytest.mark.asyncio
async def test_revert_if_quantity_low_user_1(trading_test_initializer):
    _, python_executor, admin1, _, alice, bob, _, _, _, _, _, alice_test, bob_test, _, _, _, _, _, _, _, trading, _, _, _, _, _, _, _ = trading_test_initializer
    ###################
    ### Open orders ##
    ###################
    # List of users
    users = [alice, bob]
    users_test = [alice_test, bob_test]

    # Sufficient balance for users
    alice_balance = 10000
    bob_balance = 10000
    balance_array = [alice_balance, bob_balance]

    # Batch params for OPEN orders
    quantity_locked_1 = 0.00001
    market_id_1 = BTC_USD_ID
    asset_id_1 = AssetID.USDC
    oracle_price_1 = 1000

    # Set balance in Starknet & Python
    await set_balance(admin_signer=admin1_signer, admin=admin1, users=users, users_test=users_test, balance_array=balance_array, asset_id=asset_id_1)

    # Create orders
    orders_1 = [{
        "quantity": 0.00001,
        "order_type": order_types["limit"]
    }, {
        "quantity": 0.00001,
        "direction": order_direction["short"],
    }]

    error_at_index = 0
    # execute order
    await execute_and_compare(zkx_node_signer=admin1_signer, zkx_node=admin1, executor=python_executor, orders=orders_1, users_test=users_test, quantity_locked=quantity_locked_1, market_id=market_id_1, oracle_price=oracle_price_1, trading=trading, is_reverted=1, error_code=f"0505:", error_at_index=error_at_index, param_2=to64x61(0.00001))


@pytest.mark.asyncio
async def test_revert_if_quantity_low_user_2(trading_test_initializer):
    _, python_executor, admin1, _, alice, bob, _, _, _, _, _, alice_test, bob_test, _, _, _, _, _, _, _, trading, _, _, _, _, _, _, _ = trading_test_initializer
    ###################
    ### Open orders ##
    ###################
    # List of users
    users = [alice, bob]
    users_test = [alice_test, bob_test]

    # Sufficient balance for users
    alice_balance = 10000
    bob_balance = 10000
    balance_array = [alice_balance, bob_balance]

    # Batch params for OPEN orders
    quantity_locked_1 = 0.00001
    market_id_1 = BTC_USD_ID
    asset_id_1 = AssetID.USDC
    oracle_price_1 = 1000

    # Set balance in Starknet & Python
    await set_balance(admin_signer=admin1_signer, admin=admin1, users=users, users_test=users_test, balance_array=balance_array, asset_id=asset_id_1)

    # Create orders
    orders_1 = [{
        "quantity": 1,
        "order_type": order_types["limit"]
    }, {
        "quantity": 0.00001,
        "direction": order_direction["short"],
    }]

    error_at_index = 1
    # execute order
    await execute_and_compare(zkx_node_signer=admin1_signer, zkx_node=admin1, executor=python_executor, orders=orders_1, users_test=users_test, quantity_locked=quantity_locked_1, market_id=market_id_1, oracle_price=oracle_price_1, trading=trading, is_reverted=1, error_code=f"0505:", error_at_index=error_at_index, param_2=to64x61(0.00001))


@pytest.mark.asyncio
async def test_revert_if_invalid_slippage_1(trading_test_initializer):
    _, python_executor, admin1, _, alice, bob, _, _, _, _, _, alice_test, bob_test, _, _, _, _, _, _, _, trading, _, _, _, _, _, _, _ = trading_test_initializer
    ###################
    ### Open orders ##
    ###################
    # List of users
    users = [alice, bob]
    users_test = [alice_test, bob_test]

    # Sufficient balance for users
    alice_balance = 10000
    bob_balance = 10000
    balance_array = [alice_balance, bob_balance]

    # Batch params for OPEN orders
    quantity_locked_1 = 1
    market_id_1 = BTC_USD_ID
    asset_id_1 = AssetID.USDC
    oracle_price_1 = 1000

    # Set balance in Starknet & Python
    await set_balance(admin_signer=admin1_signer, admin=admin1, users=users, users_test=users_test, balance_array=balance_array, asset_id=asset_id_1)

    # Create orders
    orders_1 = [{
        "quantity": 1,
        "order_type": order_types["limit"],
        "price": 1000
    }, {
        "quantity": 1,
        "direction": order_direction["short"],
        "slippage": 16
    }]

    error_at_index = 1
    # execute order
    await execute_and_compare(zkx_node_signer=admin1_signer, zkx_node=admin1, executor=python_executor, orders=orders_1, users_test=users_test, quantity_locked=quantity_locked_1, market_id=market_id_1, oracle_price=oracle_price_1, trading=trading, is_reverted=1, error_code=f"0521:", error_at_index=error_at_index, param_2=to64x61(16))


@pytest.mark.asyncio
async def test_revert_if_invalid_slippage_2(trading_test_initializer):
    _, python_executor, admin1, _, alice, bob, _, _, _, _, _, alice_test, bob_test, _, _, _, _, _, _, _, trading, _, _, _, _, _, _, _ = trading_test_initializer
    ###################
    ### Open orders ##
    ###################
    # List of users
    users = [alice, bob]
    users_test = [alice_test, bob_test]

    # Sufficient balance for users
    alice_balance = 10000
    bob_balance = 10000
    balance_array = [alice_balance, bob_balance]

    # Batch params for OPEN orders
    quantity_locked_1 = 1
    market_id_1 = BTC_USD_ID
    asset_id_1 = AssetID.USDC
    oracle_price_1 = 1000

    # Set balance in Starknet & Python
    await set_balance(admin_signer=admin1_signer, admin=admin1, users=users, users_test=users_test, balance_array=balance_array, asset_id=asset_id_1)

    # Create orders
    orders_1 = [{
        "quantity": 1,
        "order_type": order_types["limit"],
        "price": 1000
    }, {
        "quantity": 1,
        "direction": order_direction["short"],
        "slippage": 0
    }]

    error_at_index = 1
    # execute order
    await execute_and_compare(zkx_node_signer=admin1_signer, zkx_node=admin1, executor=python_executor, orders=orders_1, users_test=users_test, quantity_locked=quantity_locked_1, market_id=market_id_1, oracle_price=oracle_price_1, trading=trading, is_reverted=1, error_code=f"0521:", error_at_index=error_at_index, param_2=to64x61(0))


@pytest.mark.asyncio
async def test_revert_if_market_order_slippage_error(trading_test_initializer):
    _, python_executor, admin1, _, alice, bob, _, _, _, _, _, alice_test, bob_test, _, _, _, _, _, _, _, trading, _, _, _, _, _, _, _ = trading_test_initializer
    ###################
    ### Open orders ##
    ###################
    # List of users
    users = [alice, bob]
    users_test = [alice_test, bob_test]

    # Sufficient balance for users
    alice_balance = 10000
    bob_balance = 10000
    balance_array = [alice_balance, bob_balance]

    # Batch params for OPEN orders
    quantity_locked_1 = 1
    market_id_1 = BTC_USD_ID
    asset_id_1 = AssetID.USDC
    oracle_price_1 = 1000

    # Set balance in Starknet & Python
    await set_balance(admin_signer=admin1_signer, admin=admin1, users=users, users_test=users_test, balance_array=balance_array, asset_id=asset_id_1)

    # Create orders
    orders_1 = [{
        "quantity": 1,
        "order_type": order_types["limit"],
        "price": 1010.01
    }, {
        "quantity": 1,
        "direction": order_direction["short"],
        "slippage": 1
    }]

    error_at_index = 1
    # execute order
    await execute_and_compare(zkx_node_signer=admin1_signer, zkx_node=admin1, executor=python_executor, orders=orders_1, users_test=users_test, quantity_locked=quantity_locked_1, market_id=market_id_1, oracle_price=oracle_price_1, trading=trading, is_reverted=1, error_code=f"0506:", error_at_index=error_at_index, param_2=to64x61(1010.01))


@pytest.mark.asyncio
async def test_revert_if_limit_order_bad_short_limit_price(trading_test_initializer):
    _, python_executor, admin1, _, alice, bob, _, _, _, _, _, alice_test, bob_test, _, _, _, _, _, _, _, trading, _, _, _, _, _, _, _ = trading_test_initializer
    ###################
    ### Open orders ##
    ###################
    # List of users
    users = [alice, bob]
    users_test = [alice_test, bob_test]

    # Sufficient balance for users
    alice_balance = 10000
    bob_balance = 10000
    balance_array = [alice_balance, bob_balance]

    # Batch params for OPEN orders
    quantity_locked_1 = 1
    market_id_1 = BTC_USD_ID
    asset_id_1 = AssetID.USDC
    oracle_price_1 = 1000

    # Set balance in Starknet & Python
    await set_balance(admin_signer=admin1_signer, admin=admin1, users=users, users_test=users_test, balance_array=balance_array, asset_id=asset_id_1)

    # Create orders
    orders_1 = [{
        "quantity": 1,
        "order_type": order_types["limit"],
        "price": 1010.01
    }, {
        "quantity": 1,
        "direction": order_direction["short"],
        "order_type": order_types["limit"],
        "price": 1010.02
    }]

    error_at_index = 1
    # execute order
    await execute_and_compare(zkx_node_signer=admin1_signer, zkx_node=admin1, executor=python_executor, orders=orders_1, users_test=users_test, quantity_locked=quantity_locked_1, market_id=market_id_1, oracle_price=oracle_price_1, trading=trading, is_reverted=1, error_code=f"0507:", error_at_index=error_at_index, param_2=to64x61(1010.01))


@pytest.mark.asyncio
async def test_revert_if_limit_order_bad_long_limit_price(trading_test_initializer):
    _, python_executor, admin1, _, alice, bob, _, _, _, _, _, alice_test, bob_test, _, _, _, _, _, _, _, trading, _, _, _, _, _, _, _ = trading_test_initializer
    ###################
    ### Open orders ##
    ###################
    # List of users
    users = [alice, bob]
    users_test = [alice_test, bob_test]

    # Sufficient balance for users
    alice_balance = 10000
    bob_balance = 10000
    balance_array = [alice_balance, bob_balance]

    # Batch params for OPEN orders
    quantity_locked_1 = 1
    market_id_1 = BTC_USD_ID
    asset_id_1 = AssetID.USDC
    oracle_price_1 = 1000

    # Set balance in Starknet & Python
    await set_balance(admin_signer=admin1_signer, admin=admin1, users=users, users_test=users_test, balance_array=balance_array, asset_id=asset_id_1)

    # Create orders
    orders_1 = [{
        "quantity": 1,
        "order_type": order_types["limit"],
        "direction": order_direction["short"],
        "price": 1010.01
    }, {
        "quantity": 1,
        "order_type": order_types["limit"],
        "price": 1010.00
    }]

    error_at_index = 1
    # execute order
    await execute_and_compare(zkx_node_signer=admin1_signer, zkx_node=admin1, executor=python_executor, orders=orders_1, users_test=users_test, quantity_locked=quantity_locked_1, market_id=market_id_1, oracle_price=oracle_price_1, trading=trading, is_reverted=1, error_code=f"0508:", error_at_index=error_at_index, param_2=to64x61(1010.01))


@pytest.mark.asyncio
async def test_revert_if_market_untradable(trading_test_initializer):
    _, python_executor, admin1, _, alice, bob, _, _, _, _, _, alice_test, bob_test, _, _, _, _, _, _, _, trading, _, _, _, _, _, _, _ = trading_test_initializer
    ###################
    ### Open orders ##
    ###################
    # List of users
    users = [alice, bob]
    users_test = [alice_test, bob_test]

    # Sufficient balance for users
    alice_balance = 10000
    bob_balance = 10000
    balance_array = [alice_balance, bob_balance]

    # Batch params for OPEN orders
    quantity_locked_1 = 1
    market_id_1 = TSLA_USD_ID
    asset_id_1 = AssetID.USDC
    oracle_price_1 = 1000

    # Set balance in Starknet & Python
    await set_balance(admin_signer=admin1_signer, admin=admin1, users=users, users_test=users_test, balance_array=balance_array, asset_id=asset_id_1)

    # Create orders
    orders_1 = [{
        "quantity": 1,
        "market_id": TSLA_USD_ID,
        "order_type": order_types["limit"]
    }, {
        "quantity": 0.00001,
        "market_id": TSLA_USD_ID,
        "direction": order_direction["short"],
    }]

    error_at_index = 0
    # execute order
    await execute_and_compare(zkx_node_signer=admin1_signer, zkx_node=admin1, executor=python_executor, orders=orders_1, users_test=users_test, quantity_locked=quantity_locked_1, market_id=market_id_1, oracle_price=oracle_price_1, trading=trading, is_reverted=1, error_code=f"0509:", param_2=TSLA_USD_ID)


@pytest.mark.asyncio
async def test_revert_if_unregistered_user(trading_test_initializer):
    _, python_executor, admin1, _, alice, _, _, _, eduard, _, _, alice_test, _, _, eduard_test, _, _, _, _, _, trading, _, _, _, _, _, _, _ = trading_test_initializer

    ###################
    ### Open orders ##
    ###################
    # List of users
    users = [eduard, alice]
    users_test = [eduard_test, alice_test]

    # Sufficient balance for users
    alice_balance = 10000
    eduard_balance = 10000
    balance_array = [eduard_balance, alice_balance]

    # Batch params for OPEN orders
    quantity_locked_1 = 1
    market_id_1 = BTC_USD_ID
    asset_id_1 = AssetID.USDC
    oracle_price_1 = 1000

    # Set balance in Starknet & Python
    await set_balance(admin_signer=admin1_signer, admin=admin1, users=users, users_test=users_test, balance_array=balance_array, asset_id=asset_id_1)

    # Create orders
    orders_1 = [{
        "quantity": 1,
        "order_type": order_types["limit"]
    }, {
        "quantity": 1,
        "direction": order_direction["short"],
    }]

    error_at_index = 0
    signed_address = eduard.contract_address - \
        PRIME if eduard.contract_address > PRIME_HALF else eduard.contract_address
    # execute order
    await execute_and_compare(zkx_node_signer=admin1_signer, zkx_node=admin1, executor=python_executor, orders=orders_1, users_test=users_test, quantity_locked=quantity_locked_1, market_id=market_id_1, oracle_price=oracle_price_1, trading=trading, is_reverted=1, error_code=f"0510:", error_at_index=error_at_index, param_2=signed_address)


@pytest.mark.asyncio
async def test_revert_if_taker_direction_wrong(trading_test_initializer):
    _, python_executor, admin1, _, alice, bob, _, _, _, _, _, alice_test, bob_test, _, _, _, _, _, _, _, trading, _, _, _, _, _, _, _ = trading_test_initializer

    ###################
    ### Open orders ##
    ###################
    # List of users
    users = [alice, bob]
    users_test = [alice_test, bob_test]

    # Insufficient balance for users
    alice_balance = 10000
    bob_balance = 10000
    balance_array = [alice_balance, bob_balance]

    # Batch params for OPEN orders
    quantity_locked_1 = 1
    market_id_1 = BTC_USD_ID
    asset_id_1 = AssetID.USDC
    oracle_price_1 = 1000

    # Set balance in Starknet & Python
    await set_balance(admin_signer=admin1_signer, admin=admin1, users=users, users_test=users_test, balance_array=balance_array, asset_id=asset_id_1)

    # Create orders
    orders_1 = [{
        "quantity": 1,
        "order_type": order_types["limit"]
    }, {
        "quantity": 1,
        "direction": order_direction["long"]
    }]

    error_at_index = 1
    # execute order
    await execute_and_compare(zkx_node_signer=admin1_signer, zkx_node=admin1, executor=python_executor, orders=orders_1, users_test=users_test, quantity_locked=quantity_locked_1, market_id=market_id_1, oracle_price=oracle_price_1, trading=trading, is_reverted=1, error_code=f"0511:", error_at_index=error_at_index, param_2=order_direction["long"])


@pytest.mark.asyncio
async def test_revert_if_maker_direction_wrong(trading_test_initializer):
    _, python_executor, admin1, _, alice, bob, charlie, _, _, _, _, alice_test, bob_test, charlie_test, _, _, _, _, _, _, trading, _, _, _, _, _, _, _ = trading_test_initializer

    ###################
    ### Open orders ##
    ###################
    # List of users
    users = [alice, bob, charlie]
    users_test = [alice_test, bob_test, charlie_test]

    # Insufficient balance for users
    alice_balance = 10000
    bob_balance = 10000
    charlie_balance = 10000
    balance_array = [alice_balance, bob_balance, charlie_balance]

    # Batch params for OPEN orders
    quantity_locked_1 = 2
    market_id_1 = BTC_USD_ID
    asset_id_1 = AssetID.USDC
    oracle_price_1 = 1000

    # Set balance in Starknet & Python
    await set_balance(admin_signer=admin1_signer, admin=admin1, users=users, users_test=users_test, balance_array=balance_array, asset_id=asset_id_1)

    # Create orders
    orders_1 = [{
        "quantity": 1,
        "order_type": order_types["limit"]
    }, {
        "quantity": 1,
        "direction": order_direction["short"],
        "order_type": order_types["limit"]
    }, {
        "quantity": 2,
        "direction": order_direction["short"],
    }]

    error_at_index = 1
    # execute order
    await execute_and_compare(zkx_node_signer=admin1_signer, zkx_node=admin1, executor=python_executor, orders=orders_1, users_test=users_test, quantity_locked=quantity_locked_1, market_id=market_id_1, oracle_price=oracle_price_1, trading=trading, is_reverted=1, error_code=f"0512:", error_at_index=error_at_index, param_2=order_direction["short"])


@pytest.mark.asyncio
async def test_revert_if_invalid_batch_extra_taker_orders(trading_test_initializer):
    _, python_executor, admin1, _, alice, bob, charlie, _, _, _, _, alice_test, bob_test, charlie_test, _, _, _, _, _, _, trading, _, _, _, _, _, _, _ = trading_test_initializer
    ###################
    ### Open orders ##
    ###################
    # List of users
    users = [alice, bob, charlie]
    users_test = [alice_test, bob_test, charlie_test]

    # Insufficient balance for users
    alice_balance = 10000
    bob_balance = 10000
    charlie_balance = 10000
    balance_array = [alice_balance, bob_balance, charlie_balance]

    # Batch params for OPEN orders
    quantity_locked_1 = 1
    market_id_1 = BTC_USD_ID
    asset_id_1 = AssetID.USDC
    oracle_price_1 = 1000

    # Set balance in Starknet & Python
    await set_balance(admin_signer=admin1_signer, admin=admin1, users=users, users_test=users_test, balance_array=balance_array, asset_id=asset_id_1)

    # Create orders
    orders_1 = [{
        "quantity": 1,
        "order_type": order_types["limit"]
    }, {
        "quantity": 1,
        "direction": order_direction["short"],
    }, {
        "quantity": 1,
        "direction": order_direction["short"],
    }]

    error_at_index = 1
    # execute order
    await execute_and_compare(zkx_node_signer=admin1_signer, zkx_node=admin1, executor=python_executor, orders=orders_1, users_test=users_test, quantity_locked=quantity_locked_1, market_id=market_id_1, oracle_price=oracle_price_1, trading=trading, is_reverted=1, error_code=f"0512:", error_at_index=error_at_index, param_2=order_direction["short"])


@pytest.mark.asyncio
async def test_revert_if_taker_post_only_order(trading_test_initializer):
    _, python_executor, admin1, _, alice, bob, _, _, _, _, _, alice_test, bob_test, _, _, _, _, _, _, _, trading, _, _, _, _, _, _, _ = trading_test_initializer

    ###################
    ### Open orders ##
    ###################
    # List of users
    users = [alice, bob]
    users_test = [alice_test, bob_test]

    # Insufficient balance for users
    alice_balance = 10000
    bob_balance = 10000
    balance_array = [alice_balance, bob_balance]

    # Batch params for OPEN orders
    quantity_locked_1 = 1
    market_id_1 = BTC_USD_ID
    asset_id_1 = AssetID.USDC
    oracle_price_1 = 1000

    # Set balance in Starknet & Python
    await set_balance(admin_signer=admin1_signer, admin=admin1, users=users, users_test=users_test, balance_array=balance_array, asset_id=asset_id_1)

    # Create orders
    orders_1 = [{
        "quantity": 1,
        "order_type": order_types["limit"]
    }, {
        "quantity": 1,
        "direction": order_direction["short"],
        "post_only": 1
    }]

    error_at_index = 1
    # execute order
    await execute_and_compare(zkx_node_signer=admin1_signer, zkx_node=admin1, executor=python_executor, orders=orders_1, users_test=users_test, quantity_locked=quantity_locked_1, market_id=market_id_1, oracle_price=oracle_price_1, trading=trading, is_reverted=1, error_code=f"0515:", error_at_index=error_at_index, param_2=error_at_index)


@pytest.mark.asyncio
async def test_revert_if_taker_fk_partial_order(trading_test_initializer):
    _, python_executor, admin1, _, alice, bob, _, _, _, _, _, alice_test, bob_test, _, _, _, _, _, _, _, trading, _, _, _, _, _, _, _ = trading_test_initializer

    ###################
    ### Open orders ##
    ###################
    # List of users
    users = [alice, bob]
    users_test = [alice_test, bob_test]

    # Insufficient balance for users
    alice_balance = 10000
    bob_balance = 10000
    balance_array = [alice_balance, bob_balance]

    # Batch params for OPEN orders
    quantity_locked_1 = 1
    market_id_1 = BTC_USD_ID
    asset_id_1 = AssetID.USDC
    oracle_price_1 = 1000

    # Set balance in Starknet & Python
    await set_balance(admin_signer=admin1_signer, admin=admin1, users=users, users_test=users_test, balance_array=balance_array, asset_id=asset_id_1)

    # Create orders
    orders_1 = [{
        "quantity": 1,
        "order_type": order_types["limit"],
    }, {
        "quantity": 2,
        "direction": order_direction["short"],
        "time_in_force": order_time_in_force["fill_or_kill"]
    }]

    error_at_index = 1
    # execute order
    await execute_and_compare(zkx_node_signer=admin1_signer, zkx_node=admin1, executor=python_executor, orders=orders_1, users_test=users_test, quantity_locked=quantity_locked_1, market_id=market_id_1, oracle_price=oracle_price_1, trading=trading, is_reverted=1, error_code=f"0516:", error_at_index=error_at_index, param_2=to64x61(1))


@pytest.mark.asyncio
async def test_revert_if_maker_order_is_market(trading_test_initializer):
    _, python_executor, admin1, _, alice, bob, _, _, _, _, _, alice_test, bob_test, _, _, _, _, _, _, _, trading, _, _, _, _, _, _, _ = trading_test_initializer

    ###################
    ### Open orders ##
    ###################
    # List of users
    users = [alice, bob]
    users_test = [alice_test, bob_test]

    # Insufficient balance for users
    alice_balance = 10000
    bob_balance = 10000
    balance_array = [alice_balance, bob_balance]

    # Batch params for OPEN orders
    quantity_locked_1 = 1
    market_id_1 = BTC_USD_ID
    asset_id_1 = AssetID.USDC
    oracle_price_1 = 1000

    # Set balance in Starknet & Python
    await set_balance(admin_signer=admin1_signer, admin=admin1, users=users, users_test=users_test, balance_array=balance_array, asset_id=asset_id_1)

    # Create orders
    orders_1 = [{
        "quantity": 1,
        "order_type": order_types["market"],
    }, {
        "quantity": 2,
        "direction": order_direction["short"],
    }]

    error_at_index = 0
    # execute order
    await execute_and_compare(zkx_node_signer=admin1_signer, zkx_node=admin1, executor=python_executor, orders=orders_1, users_test=users_test, quantity_locked=quantity_locked_1, market_id=market_id_1, oracle_price=oracle_price_1, trading=trading, is_reverted=1, error_code=f"0518:", error_at_index=error_at_index, param_2=error_at_index)


@pytest.mark.asyncio
async def test_opening_and_closing_full_orders(trading_test_initializer):
    starknet_service, python_executor, admin1, _, alice, bob, _, _, _, _, _, alice_test, bob_test, _, _, _, _, _, _, _, trading, _, _, holding, fee_balance, liquidity, insurance, trading_stats = trading_test_initializer

    starknet_service.state.state.block_info = BlockInfo(
        block_number=1, block_timestamp=timestamp1, gas_price=starknet_service.state.state.block_info.gas_price,
        sequencer_address=starknet_service.state.state.block_info.sequencer_address,
        starknet_version=STARKNET_VERSION
    )

    ###################
    ### Open orders ##
    ###################
    # List of users
    users = [alice, bob]
    users_test = [alice_test, bob_test]

    # Sufficient balance for users
    alice_balance = 10000
    bob_balance = 10000
    balance_array = [alice_balance, bob_balance]

    # Batch params for OPEN orders
    quantity_locked_1 = 3
    market_id_1 = BTC_USD_ID
    asset_id_1 = AssetID.USDC
    oracle_price_1 = 1000

    # Set balance in Starknet & Python
    await set_balance(admin_signer=admin1_signer, admin=admin1, users=users, users_test=users_test, balance_array=balance_array, asset_id=asset_id_1)

    # Create orders
    orders_1 = [{
        "quantity": 3,
        "order_type": order_types["limit"]
    }, {
        "quantity": 3,
        "direction": order_direction["short"],
    }]

    # execute order
    (batch_id_1, _, info) = await execute_and_compare(zkx_node_signer=admin1_signer, zkx_node=admin1, executor=python_executor, orders=orders_1, users_test=users_test, quantity_locked=quantity_locked_1, market_id=market_id_1, oracle_price=oracle_price_1, trading=trading, timestamp=timestamp1, is_reverted=0, error_code=0)
    await check_batch_status(batch_id=batch_id_1, trading=trading, is_executed=1)

<<<<<<< HEAD
=======
    # assert_event_emitted(
    #     info,
    #     from_address=trading.contract_address,
    #     name="trade_execution",
    #     data=[
    #         to64x61(quantity_locked_1),
    #         to64x61(1000),
    #         1
    #     ]
    # )

>>>>>>> 29aa8391
    # check balances
    await compare_user_balances(users=users, user_tests=users_test, asset_id=asset_id_1)
    await compare_fund_balances(executor=python_executor, holding=holding, liquidity=liquidity, fee_balance=fee_balance, insurance=insurance, asset_id=asset_id_1)
    await compare_user_positions(users=users, users_test=users_test, market_id=market_id_1)

    # open_interest_response = await trading_stats.get_open_interest(BTC_USD_ID).call()
    # assert open_interest_response.result.res == to64x61(5)

    ###################
    ### Close orders ##
    ###################
    # Batch params for OPEN orders
    quantity_locked_2 = 3
    oracle_price_2 = 1000

    # Create orders
    orders_2 = [{
        "quantity": 3,
        "side": side["sell"],
        "order_type": order_types["limit"]
    }, {
        "quantity": 3,
        "direction": order_direction["short"],
        "side": side["sell"],
    }]

    # execute order
    (batch_id_2, _, execution_info) = await execute_and_compare(zkx_node_signer=admin1_signer, zkx_node=admin1, executor=python_executor, orders=orders_2, users_test=users_test, quantity_locked=quantity_locked_2, market_id=market_id_1, oracle_price=oracle_price_2, trading=trading, timestamp=timestamp, is_reverted=0, error_code=0)
    await check_batch_status(batch_id=batch_id_2, trading=trading, is_executed=1)

    # check balances
    await compare_user_balances(users=users, user_tests=users_test, asset_id=asset_id_1)
    await compare_fund_balances(executor=python_executor, holding=holding, liquidity=liquidity, fee_balance=fee_balance, insurance=insurance, asset_id=asset_id_1)
    await compare_user_positions(users=users, users_test=users_test, market_id=market_id_1)

    # open_interest_response = await trading_stats.get_open_interest(BTC_USD_ID).call()
    # assert open_interest_response.result.res == to64x61(2)


@pytest.mark.asyncio
async def test_opening_partial_orders(trading_test_initializer):
    _, python_executor, admin1, _, alice, bob, charlie, _, _, _, _, alice_test, bob_test, charlie_test, _, _, _, _, _, _, trading, _, _, holding, fee_balance, liquidity, insurance, trading_stats = trading_test_initializer

    ###################
    ### Open orders ##
    ###################
    # List of users
    users = [alice, bob]
    users_test = [alice_test, bob_test]

    # Sufficient balance for users
    alice_balance = 5781.341239
    bob_balance = 9823.4731
    balance_array = [alice_balance, bob_balance]

    # Batch params for OPEN orders
    quantity_locked_1 = 0.81
    market_id_1 = BTC_USD_ID
    asset_id_1 = AssetID.USDC
    oracle_price_1 = 1013.41

    # Set balance in Starknet & Python
    await set_balance(admin_signer=admin1_signer, admin=admin1, users=users, users_test=users_test, balance_array=balance_array, asset_id=asset_id_1)

    # Create orders
    orders_1 = [{
        "quantity": 2,
        "leverage": 1,
        "order_type": order_types["limit"]
    }, {
        "quantity": 0.81,
        "leverage": 1,
        "direction": order_direction["short"],
    }]

    # execute order
    (batch_id_1, complete_orders_1, _) = await execute_and_compare(zkx_node_signer=admin1_signer, zkx_node=admin1, executor=python_executor, orders=orders_1, users_test=users_test, quantity_locked=quantity_locked_1, market_id=market_id_1, oracle_price=oracle_price_1, trading=trading, timestamp=timestamp1, is_reverted=0, error_code=0)
    await check_batch_status(batch_id=batch_id_1, trading=trading, is_executed=1)

    # check balances
    await compare_user_balances(users=users, user_tests=users_test, asset_id=asset_id_1)
    await compare_fund_balances(executor=python_executor, holding=holding, liquidity=liquidity, fee_balance=fee_balance, insurance=insurance, asset_id=asset_id_1)
    await compare_user_positions(users=users, users_test=users_test, market_id=market_id_1)

    ##########################
    ### Open orders Partial ##
    ##########################
    # Batch params for OPEN orders
    quantity_locked_2 = 1.19
    oracle_price_2 = 1002.87

    # Create orders
    orders_2 = [{
        "order_id": complete_orders_1[0]["order_id"]
    }, {
        "quantity": 1.19,
        "direction": order_direction["short"],
    }]

    # execute order
    (batch_id_2, _, _) = await execute_and_compare(zkx_node_signer=admin1_signer, zkx_node=admin1, executor=python_executor, orders=orders_2, users_test=users_test, quantity_locked=quantity_locked_2, market_id=market_id_1, oracle_price=oracle_price_2, trading=trading, timestamp=timestamp1, is_reverted=0, error_code=0)
    await check_batch_status(batch_id=batch_id_2, trading=trading, is_executed=1)

    # check balances
    await compare_user_balances(users=users, user_tests=users_test, asset_id=asset_id_1)
    await compare_fund_balances(executor=python_executor, holding=holding, liquidity=liquidity, fee_balance=fee_balance, insurance=insurance, asset_id=asset_id_1)
    await compare_user_positions(users=users, users_test=users_test, market_id=market_id_1)

    open_interest_response = await trading_stats.get_open_interest(BTC_USD_ID).call()
    assert pytest.approx(
        from64x61(open_interest_response.result.res), abs=1e-6) == 4


@ pytest.mark.asyncio
async def test_closing_partial_orders(trading_test_initializer):
    _, python_executor, admin1, _, alice, bob, charlie, _, _, _, _, alice_test, bob_test, charlie_test, _, _, _, _, _, _, trading, _, _, holding, fee_balance, liquidity, insurance, trading_stats = trading_test_initializer

    ##############################
    ### Close orders partially ###
    ##############################
    # List of users
    users = [alice, bob]
    users_test = [alice_test, bob_test]

    # Sufficient balance for users
    alice_balance = 10000
    bob_balance = 10000
    balance_array = [alice_balance, bob_balance]

    # Batch params for OPEN orders
    quantity_locked_1 = 0.343
    market_id_1 = BTC_USD_ID
    asset_id_1 = AssetID.USDC
    oracle_price_1 = 1013.41

    # Set balance in Starknet & Python
    await set_balance(admin_signer=admin1_signer, admin=admin1, users=users, users_test=users_test, balance_array=balance_array, asset_id=asset_id_1)

    # Create orders
    orders_1 = [{
        "quantity": 2,
        "side": side["sell"],
        "order_type": order_types["limit"]
    }, {
        "quantity": 0.343,
        "direction": order_direction["long"],
    }]

    # execute order
    (_, complete_orders_1, _) = await execute_and_compare(zkx_node_signer=admin1_signer, zkx_node=admin1, executor=python_executor, orders=orders_1, users_test=users_test, quantity_locked=quantity_locked_1, market_id=market_id_1, oracle_price=oracle_price_1, trading=trading, timestamp=timestamp1, is_reverted=0, error_code=0)

    # check balances
    await compare_user_balances(users=users, user_tests=users_test, asset_id=asset_id_1)
    await compare_fund_balances(executor=python_executor, holding=holding, liquidity=liquidity, fee_balance=fee_balance, insurance=insurance, asset_id=asset_id_1)
    await compare_user_positions(users=users, users_test=users_test, market_id=market_id_1)

    open_interest_response = await trading_stats.get_open_interest(BTC_USD_ID).call()
    assert pytest.approx(
        from64x61(open_interest_response.result.res), abs=1e-6) == 4

    ###############################
    ### Close orders partially ###
    ##############################
    # Batch params for OPEN orders
    quantity_locked_2 = 1.656
    oracle_price_2 = 1002.87

    # Create orders
    orders_2 = [{
        "order_id": complete_orders_1[0]["order_id"]
    }, {
        "quantity": 1.9,
        "direction": order_direction["long"],
    }]

    # execute order
    (_, complete_orders_1, info) = await execute_and_compare(zkx_node_signer=admin1_signer, zkx_node=admin1, executor=python_executor, orders=orders_2, users_test=users_test, quantity_locked=quantity_locked_2, market_id=market_id_1, oracle_price=oracle_price_2, trading=trading, timestamp=timestamp1, is_reverted=0, error_code=0)

<<<<<<< HEAD
=======
    # assert_event_emitted(
    #     info,
    #     from_address=trading.contract_address,
    #     name="trade_execution",
    #     data=[
    #         to64x61(quantity_locked_2),
    #         to64x61(1000),
    #         1
    #     ]
    # )

>>>>>>> 29aa8391
    # check balances
    await compare_user_balances(users=users, user_tests=users_test, asset_id=asset_id_1)
    await compare_fund_balances(executor=python_executor, holding=holding, liquidity=liquidity, fee_balance=fee_balance, insurance=insurance, asset_id=asset_id_1)
    await compare_user_positions(users=users, users_test=users_test, market_id=market_id_1)

    open_interest_response = await trading_stats.get_open_interest(BTC_USD_ID).call()
    assert pytest.approx(
        from64x61(open_interest_response.result.res), abs=1e-6) == 4


@ pytest.mark.asyncio
async def test_opening_and_closing_full_orders_different_market(trading_test_initializer):
    _, python_executor, admin1, _, alice, bob, charlie, _, _, _, _, alice_test, bob_test, charlie_test, _, _, _, _, _, _, trading, _, _, holding, fee_balance, liquidity, insurance, trading_stats = trading_test_initializer

    ###################
    ### Open orders ##
    ###################
    # List of users
    users = [alice, bob]
    users_test = [alice_test, bob_test]

    # Sufficient balance for users
    alice_balance = 5000.3428549
    bob_balance = 5000.98429831
    balance_array = [alice_balance, bob_balance]

    # Batch params for OPEN orders
    quantity_locked_1 = 4.5
    market_id_1 = ETH_USD_ID
    asset_id_1 = AssetID.USDC
    oracle_price_1 = 123.45

    # Set balance in Starknet & Python
    await set_balance(admin_signer=admin1_signer, admin=admin1, users=users, users_test=users_test, balance_array=balance_array, asset_id=asset_id_1)

    # Create orders
    orders_1 = [{
        "market_id": ETH_USD_ID,
        "quantity": 4.5,
        "price": 120.2,
        "order_type": order_types["limit"]
    }, {
        "market_id": ETH_USD_ID,
        "quantity": 4.5,
        "price": 120.2,
        "direction": order_direction["short"],
    }]

    # execute order
    complete_orders_1 = await execute_and_compare(zkx_node_signer=admin1_signer, zkx_node=admin1, executor=python_executor, orders=orders_1, users_test=users_test, quantity_locked=quantity_locked_1, market_id=market_id_1, oracle_price=oracle_price_1, trading=trading, timestamp=timestamp1, is_reverted=0, error_code=0)

    # check balances
    await compare_user_balances(users=users, user_tests=users_test, asset_id=asset_id_1)
    await compare_fund_balances(executor=python_executor, holding=holding, liquidity=liquidity, fee_balance=fee_balance, insurance=insurance, asset_id=asset_id_1)
    await compare_user_positions(users=users, users_test=users_test, market_id=market_id_1)

    open_interest_response = await trading_stats.get_open_interest(ETH_USD_ID).call()
    assert from64x61(open_interest_response.result.res) == 4.5

    ###################
    ### Close orders ##
    ###################
    # Batch params for OPEN orders
    quantity_locked_2 = 1.523
    oracle_price_2 = 130.87

    # Create orders
    orders_2 = [{
        "market_id": ETH_USD_ID,
        "quantity": 4.5,
        "price": 130.2,
        "side": side["sell"],
        "order_type": order_types["limit"]
    }, {
        "market_id": ETH_USD_ID,
        "quantity": 4.5,
        "price": 130.2,
        "direction": order_direction["short"],
        "side": side["sell"],
    }]

    # execute order
    complete_orders_1 = await execute_and_compare(zkx_node_signer=admin1_signer, zkx_node=admin1, executor=python_executor, orders=orders_2, users_test=users_test, quantity_locked=quantity_locked_2, market_id=market_id_1, oracle_price=oracle_price_2, trading=trading, timestamp=timestamp1, is_reverted=0, error_code=0)

    # check balances
    await compare_user_balances(users=users, user_tests=users_test, asset_id=asset_id_1)
    await compare_fund_balances(executor=python_executor, holding=holding, liquidity=liquidity, fee_balance=fee_balance, insurance=insurance, asset_id=asset_id_1)
    await compare_user_positions(users=users, users_test=users_test, market_id=market_id_1)

    open_interest_response = await trading_stats.get_open_interest(ETH_USD_ID).call()
    assert pytest.approx(
        from64x61(open_interest_response.result.res), abs=1e-6) == 2.977


@ pytest.mark.asyncio
async def test_placing_order_directly(trading_test_initializer):
    _, _, admin1, _, alice, bob, _, dave, _, _, _, alice_test, bob_test, _, _, _, _, _, _, _, _, _, _, _, _, _, _, _ = trading_test_initializer

    ###################
    ### Open orders ##
    ###################
    # List of users
    users = [alice, bob]
    users_test = [alice_test, bob_test]

    # Sufficient balance for users
    alice_balance = 2321.3428549
    bob_balance = 4535.98429831
    balance_array = [alice_balance, bob_balance]

    # Batch params for OPEN orders
    quantity_locked_1 = 4.5
    market_id_1 = ETH_USD_ID
    asset_id_1 = AssetID.USDC
    oracle_price_1 = 123.45

    # Set balance in Starknet & Python
    await set_balance(admin_signer=admin1_signer, admin=admin1, users=users, users_test=users_test, balance_array=balance_array, asset_id=asset_id_1)

    # Create orders
    params = [
        # order_id
        36913743897347031862778619449,
        # market_id
        556715728833533465056602594347606394,
        # direction
        2,
        # price
        300220759799622926336,
        # quantity
        10376293541461622784,
        # leverage
        2305843009213693952,
        # slippage
        11529215046068469760,
        # order_type
        2,
        # time_in_force
        1,
        # post_only
        0,
        # side
        2,
        # liquidator_address
        0,
        # signature
        2022636113203008365857965845582934391243391428823771186281133992973234911008, 3145510324462252454033893057773896499982168619823607300721129275918411551641,
        # size
        10376293541461622784,
        # execution_price
        300220759799622926336,
        # margin_amount
        150110379899811463168,
        # borrowed_amount
        150110379899811463168,
        # market_id
        556715728833533465056602594347606394,
        # collateral_id
        AssetID.USDC,
        # pnl
        0,
        # side,
        1,
        # margin lock update anount
        0
    ]

    await assert_revert(
        dave_signer.send_transaction(
            dave, alice.contract_address, "execute_order", params),
        "0002: 36913743897347031862778619449 556715728833533465056602594347606394"
    )


@ pytest.mark.asyncio
async def test_closing_more_than_parent_size_should_pass(trading_test_initializer):
    _, python_executor, admin1, _, alice, bob, _, _, _, _, _, alice_test, bob_test, _, _, _, _, _, _, _, trading, _, _, holding, fee_balance, liquidity, insurance, _ = trading_test_initializer

    ###################
    ### Open orders ##
    ###################
    # List of users
    users = [alice, bob]
    users_test = [alice_test, bob_test]

    # Sufficient balance for users
    alice_balance = 10000
    bob_balance = 10000
    balance_array = [alice_balance, bob_balance]

    # Batch params for OPEN orders
    quantity_locked_1 = 3
    market_id_1 = BTC_USD_ID
    asset_id_1 = AssetID.USDC
    oracle_price_1 = 1000

    # Set balance in Starknet & Python
    await set_balance(admin_signer=admin1_signer, admin=admin1, users=users, users_test=users_test, balance_array=balance_array, asset_id=asset_id_1)

    # Create orders
    orders_1 = [{
        "quantity": 3,
        "order_type": order_types["limit"]
    }, {
        "quantity": 3,
        "direction": order_direction["short"],
    }]

    # execute order
    (batch_id_1, _, _) = await execute_and_compare(zkx_node_signer=admin1_signer, zkx_node=admin1, executor=python_executor, orders=orders_1, users_test=users_test, quantity_locked=quantity_locked_1, market_id=market_id_1, oracle_price=oracle_price_1, trading=trading, timestamp=timestamp1, is_reverted=0, error_code=0)
    await check_batch_status(batch_id=batch_id_1, trading=trading, is_executed=1)

    # check balances
    await compare_user_balances(users=users, user_tests=users_test, asset_id=asset_id_1)
    await compare_fund_balances(executor=python_executor, holding=holding, liquidity=liquidity, fee_balance=fee_balance, insurance=insurance, asset_id=asset_id_1)
    await compare_user_positions(users=users, users_test=users_test, market_id=market_id_1)

    ###################
    ### Close orders ##
    ###################
    # Batch params for OPEN orders
    quantity_locked_2 = 4
    oracle_price_2 = 1000

    # Create orders
    orders_2 = [{
        "quantity": 4,
        "side": side["sell"],
        "order_type": order_types["limit"]
    }, {
        "quantity": 4,
        "direction": order_direction["short"],
        "side": side["sell"],
    }]

    error_at_index = 0
    # execute order
    await execute_and_compare(zkx_node_signer=admin1_signer, zkx_node=admin1, executor=python_executor, orders=orders_2, users_test=users_test, quantity_locked=quantity_locked_2, market_id=market_id_1, oracle_price=oracle_price_2, trading=trading, timestamp=timestamp1, is_reverted=0)


@ pytest.mark.asyncio
async def test_invalid_liquidation(trading_test_initializer):
    _, python_executor, admin1, _, alice, bob, _, _, _, _, _, alice_test, bob_test, _, _, _, _, _, _, _, trading, _, _, holding, fee_balance, liquidity, insurance, _ = trading_test_initializer

    ###################
    ### Open orders ##
    ###################
    # List of users
    users = [alice, bob]
    users_test = [alice_test, bob_test]

    # Sufficient balance for users
    alice_balance = 100000
    bob_balance = 100000
    balance_array = [alice_balance, bob_balance]

    # Batch params for OPEN orders
    quantity_locked_1 = 3
    market_id_1 = BTC_USD_ID
    asset_id_1 = AssetID.USDC
    oracle_price_1 = 1000

    # Set balance in Starknet & Python
    await set_balance(admin_signer=admin1_signer, admin=admin1, users=users, users_test=users_test, balance_array=balance_array, asset_id=asset_id_1)

    # Create orders
    orders_1 = [{
        "quantity": 3,
        "order_type": order_types["limit"],
        "leverage": 3
    }, {
        "quantity": 3,
        "direction": order_direction["short"],
        "leverage": 3
    }]

    # execute order
    (batch_id_1, _, _) = await execute_and_compare(zkx_node_signer=admin1_signer, zkx_node=admin1, executor=python_executor, orders=orders_1, users_test=users_test, quantity_locked=quantity_locked_1, market_id=market_id_1, oracle_price=oracle_price_1, trading=trading, timestamp=timestamp1, is_reverted=0, error_code=0)
    await check_batch_status(batch_id=batch_id_1, trading=trading, is_executed=1)

    # check balances
    await compare_user_balances(users=users, user_tests=users_test, asset_id=asset_id_1)
    await compare_fund_balances(executor=python_executor, holding=holding, liquidity=liquidity, fee_balance=fee_balance, insurance=insurance, asset_id=asset_id_1)
    await compare_user_positions(users=users, users_test=users_test, market_id=market_id_1)

    ###################
    ### Close orders ##
    ###################
    # Batch params for OPEN orders
    quantity_locked_2 = 3
    oracle_price_2 = 1500

    # Create orders
    orders_2 = [{
        "quantity": 3,
        "price": 1500,
        "side": side["sell"],
        "order_type": order_types["limit"],
    }, {
        "quantity": 3,
        "price": 1500,
        "direction": order_direction["short"],
        "side": side["sell"],
        "order_type": order_types["liquidation"]
    }]

    error_at_index = 1
    # execute order
    await execute_and_compare(zkx_node_signer=admin1_signer, zkx_node=admin1, executor=python_executor, orders=orders_2, users_test=users_test, quantity_locked=quantity_locked_2, market_id=market_id_1, oracle_price=oracle_price_2, trading=trading, timestamp=timestamp1, is_reverted=1, error_code="0004:", error_at_index=error_at_index, param_2=market_id_1)


@ pytest.mark.asyncio
async def test_invalid_deleverage(trading_test_initializer):
    _, python_executor, admin1, _, alice, bob, charlie, _, _, _, _, alice_test, bob_test, charlie_test, _, _, _, _, _, _, trading, _, _, holding, fee_balance, liquidity, insurance, _ = trading_test_initializer

    ###################
    ### Open orders ##
    ###################
    # List of users
    users = [alice, bob]
    users_test = [alice_test, bob_test]

    # Sufficient balance for users
    alice_balance = 100000
    bob_balance = 100000
    balance_array = [alice_balance, bob_balance]

    # Batch params for OPEN orders
    quantity_locked_1 = 3
    market_id_1 = BTC_USD_ID
    asset_id_1 = AssetID.USDC
    oracle_price_1 = 1000

    # Set balance in Starknet & Python
    await set_balance(admin_signer=admin1_signer, admin=admin1, users=users, users_test=users_test, balance_array=balance_array, asset_id=asset_id_1)

    # Create orders
    orders_1 = [{
        "quantity": 3,
        "order_type": order_types["limit"],
        "leverage": 3
    }, {
        "quantity": 3,
        "direction": order_direction["short"],
        "leverage": 3
    }]

    # execute order
    (batch_id_1, _, _) = await execute_and_compare(zkx_node_signer=admin1_signer, zkx_node=admin1, executor=python_executor, orders=orders_1, users_test=users_test, quantity_locked=quantity_locked_1, market_id=market_id_1, oracle_price=oracle_price_1, trading=trading, timestamp=timestamp1, is_reverted=0, error_code=0)
    await check_batch_status(batch_id=batch_id_1, trading=trading, is_executed=1)

    # check balances
    await compare_user_balances(users=users, user_tests=users_test, asset_id=asset_id_1)
    await compare_fund_balances(executor=python_executor, holding=holding, liquidity=liquidity, fee_balance=fee_balance, insurance=insurance, asset_id=asset_id_1)
    await compare_user_positions(users=users, users_test=users_test, market_id=market_id_1)

    ###################
    ### Close orders ##
    ###################
    # Batch params for OPEN orders
    quantity_locked_2 = 3
    oracle_price_2 = 1500

    # Create orders
    orders_2 = [{
        "quantity": 3,
        "price": 1500,
        "side": side["sell"],
        "order_type": order_types["limit"],
    }, {
        "quantity": 3,
        "price": 1500,
        "direction": order_direction["short"],
        "side": side["sell"],
        "order_type": order_types["deleverage"]
    }]

    error_at_index = 1
    # execute order
    await execute_and_compare(zkx_node_signer=admin1_signer, zkx_node=admin1, executor=python_executor, orders=orders_2, users_test=users_test, quantity_locked=quantity_locked_2, market_id=market_id_1, oracle_price=oracle_price_2, trading=trading, timestamp=timestamp1, is_reverted=1, error_code="0004:", error_at_index=error_at_index, param_2=market_id_1)


@ pytest.mark.asyncio
async def test_opening_partial_orders_multiple(trading_test_initializer):
    _, python_executor, admin1, _, alice, bob, charlie, _, _, _, _, alice_test, bob_test, charlie_test, _, _, _, _, _, _, trading, _, _, holding, fee_balance, liquidity, insurance, trading_stats = trading_test_initializer

    ###################
    ### Open orders ##
    ###################
    # List of users
    users = [alice, bob]
    users_test = [alice_test, bob_test]

    # Sufficient balance for users
    alice_balance = 50000
    bob_balance = 50000
    balance_array = [alice_balance, bob_balance]

    # Batch params for OPEN orders
    quantity_locked_1 = 1
    market_id_1 = BTC_USD_ID
    asset_id_1 = AssetID.USDC
    oracle_price_1 = 1000

    # Set balance in Starknet & Python
    await set_balance(admin_signer=admin1_signer, admin=admin1, users=users, users_test=users_test, balance_array=balance_array, asset_id=asset_id_1)

    # Create orders
    orders_1 = [{
        "quantity": 2,
        "order_type": order_types["limit"]
    }, {
        "quantity": 1,
        "direction": order_direction["short"],
    }]

    # execute order
    (batch_id_1, complete_orders_1, _) = await execute_and_compare(zkx_node_signer=admin1_signer, zkx_node=admin1, executor=python_executor, orders=orders_1, users_test=users_test, quantity_locked=quantity_locked_1, market_id=market_id_1, oracle_price=oracle_price_1, trading=trading, timestamp=timestamp1, is_reverted=0, error_code=0)
    await check_batch_status(batch_id=batch_id_1, trading=trading, is_executed=1)

    # check balances
    await compare_user_balances(users=users, user_tests=users_test, asset_id=asset_id_1)
    await compare_fund_balances(executor=python_executor, holding=holding, liquidity=liquidity, fee_balance=fee_balance, insurance=insurance, asset_id=asset_id_1)
    await compare_user_positions(users=users, users_test=users_test, market_id=market_id_1)

    ##########################
    ### Open orders Partial ##
    ##########################
    ###################
    ### Open orders ##
    ###################
    # List of users
    users = [alice, bob, charlie]
    users_test = [alice_test, bob_test, charlie_test]

    # Sufficient balance for users
    alice_balance = 50000
    bob_balance = 50000
    charlie_balance = 50000
    balance_array = [alice_balance, bob_balance, charlie_balance]

    # Batch params for OPEN orders
    quantity_locked_2 = 2
    market_id_2 = BTC_USD_ID
    asset_id_2 = AssetID.USDC
    oracle_price_2 = 1000

    # Set balance in Starknet & Python
    await set_balance(admin_signer=admin1_signer, admin=admin1, users=users, users_test=users_test, balance_array=balance_array, asset_id=asset_id_1)

    # Create orders
    orders_2 = [{
        "order_id": complete_orders_1[0]["order_id"]
    }, {
        "quantity": 1,
        "order_type": order_types["limit"]
    },   {
        "quantity": 2,
        "direction": order_direction["short"],
    }]

    # execute order
    (batch_id_2, _, _) = await execute_and_compare(zkx_node_signer=admin1_signer, zkx_node=admin1, executor=python_executor, orders=orders_2, users_test=users_test, quantity_locked=quantity_locked_2, market_id=market_id_2, oracle_price=oracle_price_2, trading=trading, timestamp=timestamp1, is_reverted=0, error_code=0)
    await check_batch_status(batch_id=batch_id_2, trading=trading, is_executed=1)

    # check balances
    await compare_user_balances(users=users, user_tests=users_test, asset_id=asset_id_2)
    await compare_fund_balances(executor=python_executor, holding=holding, liquidity=liquidity, fee_balance=fee_balance, insurance=insurance, asset_id=asset_id_2)
    await compare_user_positions(users=users, users_test=users_test, market_id=market_id_2)


@ pytest.mark.asyncio
async def test_revert_if_parent_position_is_empty(trading_test_initializer):
    _, python_executor, admin1, _, alice, bob, _, _, _, _, _, alice_test, bob_test, _, _, _, _, _, _, _, trading, _, _, _, _, _, _, _ = trading_test_initializer

    ###################
    ### Open orders ##
    ###################
    # List of users
    users = [alice, bob]
    users_test = [alice_test, bob_test]

    # Insufficient balance for users
    alice_balance = 10000
    bob_balance = 10000
    balance_array = [alice_balance, bob_balance]

    # Batch params for OPEN orders
    quantity_locked_1 = 1
    market_id_1 = BTC_USD_ID
    asset_id_1 = AssetID.USDC
    oracle_price_1 = 1000

    # Set balance in Starknet & Python
    await set_balance(admin_signer=admin1_signer, admin=admin1, users=users, users_test=users_test, balance_array=balance_array, asset_id=asset_id_1)

    # Create orders
    orders_1 = [{
        "quantity": 1,
        "order_type": order_types["limit"],
        "direction": order_direction["short"],
        "side": side["sell"]
    }, {
        "quantity": 2,
        "direction": order_direction["short"],
        "time_in_force": order_time_in_force["fill_or_kill"]

    }]

    error_at_index = 0
    # execute order
    await execute_and_compare(zkx_node_signer=admin1_signer, zkx_node=admin1, executor=python_executor, orders=orders_1, users_test=users_test, quantity_locked=quantity_locked_1, market_id=market_id_1, oracle_price=oracle_price_1, trading=trading, timestamp=timestamp1, is_reverted=1, error_code=f"0517:", error_at_index=error_at_index, param_2=0)


@ pytest.mark.asyncio
async def test_opening_and_closing_full_orders_new_collateral(trading_test_initializer):
    starknet_service, python_executor, admin1, _, alice, bob, _, _, _, _, _, alice_test, bob_test, _, _, _, _, _, _, _, trading, _, _, holding, fee_balance, liquidity, insurance, trading_stats = trading_test_initializer

    ###################
    ### Open orders ##
    ###################
    # List of users
    users = [alice, bob]
    users_test = [alice_test, bob_test]

    # Sufficient balance for users
    alice_balance = 10000
    bob_balance = 10000
    balance_array = [alice_balance, bob_balance]

    # Batch params for OPEN orders
    quantity_locked_1 = 3
    market_id_1 = BTC_UST_ID
    asset_id_1 = AssetID.UST
    oracle_price_1 = 1000

    # Set balance in Starknet & Python
    await set_balance(admin_signer=admin1_signer, admin=admin1, users=users, users_test=users_test, balance_array=balance_array, asset_id=asset_id_1)

    # Create orders
    orders_1 = [{
        "quantity": 3,
        "market_id": BTC_UST_ID,
        "order_type": order_types["limit"]
    }, {
        "quantity": 3,
        "market_id": BTC_UST_ID,
        "direction": order_direction["short"],
    }]

    # execute order
    (batch_id_1, _, _) = await execute_and_compare(zkx_node_signer=admin1_signer, zkx_node=admin1, executor=python_executor, orders=orders_1, users_test=users_test, quantity_locked=quantity_locked_1, market_id=market_id_1, oracle_price=oracle_price_1, trading=trading, timestamp=timestamp1, is_reverted=0, error_code=0)
    await check_batch_status(batch_id=batch_id_1, trading=trading, is_executed=1)

    # check balances
    await compare_user_balances(users=users, user_tests=users_test, asset_id=asset_id_1)
    await compare_fund_balances(executor=python_executor, holding=holding, liquidity=liquidity, fee_balance=fee_balance, insurance=insurance, asset_id=asset_id_1)
    await compare_user_positions(users=users, users_test=users_test, market_id=market_id_1)

    alice_collaterals = await alice.return_array_collaterals().call()
    alice_collaterals_parsed = alice_collaterals.result.array_list
    assert alice_collaterals_parsed[0].assetID == AssetID.USDC
    assert alice_collaterals_parsed[1].assetID == AssetID.UST

    bob_collaterals = await bob.return_array_collaterals().call()
    bob_collaterals_parsed = bob_collaterals.result.array_list
    assert bob_collaterals_parsed[0].assetID == AssetID.USDC
    assert bob_collaterals_parsed[1].assetID == AssetID.UST

    alice_positions = await alice.get_positions().call()
    alice_positions_parsed = alice_positions.result.positions_array
    assert len(alice_positions_parsed) == 3

    bob_positions = await bob.get_positions().call()
    bob_positions_parsed = bob_positions.result.positions_array
    assert len(bob_positions_parsed) == 4


@pytest.mark.asyncio
async def test_executing_0_size_orders(trading_test_initializer):
    _, python_executor, admin1, _, alice, bob, charlie, _, _, _, _, alice_test, bob_test, charlie_test, _, _, _, _, _, _, trading, _, _, holding, fee_balance, liquidity, insurance, trading_stats = trading_test_initializer
    ###################
    ### Open orders ##
    ###################
    # List of users
    users = [alice, bob, charlie]
    users_test = [alice_test, bob_test, charlie_test]

    # Insufficient balance for users
    alice_balance = 100000
    bob_balance = 100000
    charlie_balance = 100000
    balance_array = [alice_balance, bob_balance, charlie_balance]

    # Batch params for OPEN orders
    quantity_locked_1 = 1
    market_id_1 = BTC_USD_ID
    asset_id_1 = AssetID.USDC
    oracle_price_1 = 1000

    # Set balance in Starknet & Python
    await set_balance(admin_signer=admin1_signer, admin=admin1, users=users, users_test=users_test, balance_array=balance_array, asset_id=asset_id_1)

    # Create orders
    orders_1 = [{
        "quantity": 1,
        "order_type": order_types["limit"]
    }, {
        "quantity": 1,
        "order_type": order_types["limit"]
    }, {
        "quantity": 1,
        "direction": order_direction["short"],
    }]

    # execute order
    (_, complete_orders, exec_info) = await execute_and_compare(zkx_node_signer=admin1_signer, zkx_node=admin1, executor=python_executor, orders=orders_1, users_test=users_test, quantity_locked=quantity_locked_1, market_id=market_id_1, oracle_price=oracle_price_1, trading=trading, timestamp=timestamp1, is_reverted=0)
    print(exec_info)

    assert_events_emitted_from_all_calls(
        exec_info,
        [
            [5, bob.contract_address, 'trade', [
                complete_orders[1]["order_id"],
                market_id_1,
                1,
                0,
                2,
                2305843009213693952000,
                0,
                1,
                0
            ]
            ]
        ]
    )

    # check balances
    await compare_user_balances(users=users, user_tests=users_test, asset_id=asset_id_1)
    await compare_fund_balances(executor=python_executor, holding=holding, liquidity=liquidity, fee_balance=fee_balance, insurance=insurance, asset_id=asset_id_1)
    await compare_user_positions(users=users, users_test=users_test, market_id=market_id_1)<|MERGE_RESOLUTION|>--- conflicted
+++ resolved
@@ -438,9 +438,6 @@
     # execute order
     (batch_id_1, _, info) = await execute_and_compare(zkx_node_signer=admin1_signer, zkx_node=admin1, executor=python_executor, orders=orders_1, users_test=users_test, quantity_locked=quantity_locked_1, market_id=market_id_1, oracle_price=oracle_price_1, trading=trading, is_reverted=0, error_code=0, timestamp=timestamp)
 
-<<<<<<< HEAD
-    await check_batch_status(batch_id=batch_id_1, trading=trading, is_executed=1)
-=======
     # assert_event_emitted(
     #     info,
     #     from_address=trading.contract_address,
@@ -448,10 +445,9 @@
     #     data=[
     #         to64x61(quantity_locked_1),
     #         to64x61(200),
-    #         1
+    #         order_direction["short"]
     #     ]
     # )
->>>>>>> 29aa8391
 
     # check balances
     await compare_user_balances(users=users, user_tests=users_test, asset_id=asset_id_1)
@@ -543,8 +539,8 @@
     # execute order
     await execute_and_compare(zkx_node_signer=admin1_signer, zkx_node=admin1, executor=python_executor, orders=orders_3, users_test=users_test, quantity_locked=quantity_locked_3, market_id=market_id_3, oracle_price=oracle_price_3, trading=trading, is_reverted=1, error_code="1101:", error_at_index=0, param_2=market_id_3, timestamp=timestamp1)
 
-    # open_interest_response = await trading_stats.get_open_interest(BTC_USD_ID).call()
-    # assert open_interest_response.result.res == to64x61(2)
+    open_interest_response = await trading_stats.get_open_interest(BTC_USD_ID).call()
+    assert open_interest_response.result.res == to64x61(2)
 
 
 @pytest.mark.asyncio
@@ -1428,8 +1424,6 @@
     (batch_id_1, _, info) = await execute_and_compare(zkx_node_signer=admin1_signer, zkx_node=admin1, executor=python_executor, orders=orders_1, users_test=users_test, quantity_locked=quantity_locked_1, market_id=market_id_1, oracle_price=oracle_price_1, trading=trading, timestamp=timestamp1, is_reverted=0, error_code=0)
     await check_batch_status(batch_id=batch_id_1, trading=trading, is_executed=1)
 
-<<<<<<< HEAD
-=======
     # assert_event_emitted(
     #     info,
     #     from_address=trading.contract_address,
@@ -1441,14 +1435,13 @@
     #     ]
     # )
 
->>>>>>> 29aa8391
     # check balances
     await compare_user_balances(users=users, user_tests=users_test, asset_id=asset_id_1)
     await compare_fund_balances(executor=python_executor, holding=holding, liquidity=liquidity, fee_balance=fee_balance, insurance=insurance, asset_id=asset_id_1)
     await compare_user_positions(users=users, users_test=users_test, market_id=market_id_1)
 
-    # open_interest_response = await trading_stats.get_open_interest(BTC_USD_ID).call()
-    # assert open_interest_response.result.res == to64x61(5)
+    open_interest_response = await trading_stats.get_open_interest(BTC_USD_ID).call()
+    assert open_interest_response.result.res == to64x61(5)
 
     ###################
     ### Close orders ##
@@ -1477,8 +1470,8 @@
     await compare_fund_balances(executor=python_executor, holding=holding, liquidity=liquidity, fee_balance=fee_balance, insurance=insurance, asset_id=asset_id_1)
     await compare_user_positions(users=users, users_test=users_test, market_id=market_id_1)
 
-    # open_interest_response = await trading_stats.get_open_interest(BTC_USD_ID).call()
-    # assert open_interest_response.result.res == to64x61(2)
+    open_interest_response = await trading_stats.get_open_interest(BTC_USD_ID).call()
+    assert open_interest_response.result.res == to64x61(2)
 
 
 @pytest.mark.asyncio
@@ -1620,8 +1613,6 @@
     # execute order
     (_, complete_orders_1, info) = await execute_and_compare(zkx_node_signer=admin1_signer, zkx_node=admin1, executor=python_executor, orders=orders_2, users_test=users_test, quantity_locked=quantity_locked_2, market_id=market_id_1, oracle_price=oracle_price_2, trading=trading, timestamp=timestamp1, is_reverted=0, error_code=0)
 
-<<<<<<< HEAD
-=======
     # assert_event_emitted(
     #     info,
     #     from_address=trading.contract_address,
@@ -1633,7 +1624,6 @@
     #     ]
     # )
 
->>>>>>> 29aa8391
     # check balances
     await compare_user_balances(users=users, user_tests=users_test, asset_id=asset_id_1)
     await compare_fund_balances(executor=python_executor, holding=holding, liquidity=liquidity, fee_balance=fee_balance, insurance=insurance, asset_id=asset_id_1)
@@ -2253,23 +2243,23 @@
     (_, complete_orders, exec_info) = await execute_and_compare(zkx_node_signer=admin1_signer, zkx_node=admin1, executor=python_executor, orders=orders_1, users_test=users_test, quantity_locked=quantity_locked_1, market_id=market_id_1, oracle_price=oracle_price_1, trading=trading, timestamp=timestamp1, is_reverted=0)
     print(exec_info)
 
-    assert_events_emitted_from_all_calls(
-        exec_info,
-        [
-            [5, bob.contract_address, 'trade', [
-                complete_orders[1]["order_id"],
-                market_id_1,
-                1,
-                0,
-                2,
-                2305843009213693952000,
-                0,
-                1,
-                0
-            ]
-            ]
-        ]
-    )
+    # assert_events_emitted_from_all_calls(
+    #     exec_info,
+    #     [
+    #         [5, bob.contract_address, 'trade', [
+    #             complete_orders[1]["order_id"],
+    #             market_id_1,
+    #             1,
+    #             0,
+    #             2,
+    #             2305843009213693952000,
+    #             0,
+    #             1,
+    #             0
+    #         ]
+    #         ]
+    #     ]
+    # )
 
     # check balances
     await compare_user_balances(users=users, user_tests=users_test, asset_id=asset_id_1)
