from copyreg import constructor
import pytest
import asyncio
import time
from starkware.starknet.testing.starknet import Starknet
from starkware.starkware_utils.error_handling import StarkException
from starkware.starknet.definitions.error_codes import StarknetErrorCode
from starkware.cairo.lang.version import __version__ as STARKNET_VERSION
from starkware.starknet.business_logic.state.state import BlockInfo
from starkware.starknet.business_logic.execution.objects import OrderedEvent
from starkware.starknet.public.abi import get_selector_from_name

<<<<<<< HEAD
from utils import ContractIndex, ManagerAction, Signer, str_to_felt, from64x61, to64x61, assert_revert, PRIME, PRIME_HALF, assert_event_emitted
from utils_trading import User, order_direction, order_side, order_types, order_time_in_force, side, OrderExecutor, fund_mapping, set_balance, execute_and_compare, compare_fund_balances, compare_user_balances, compare_user_positions, compare_margin_info, check_batch_status
=======
from utils import ContractIndex, ManagerAction, Signer, str_to_felt, from64x61, to64x61, assert_revert, PRIME, PRIME_HALF, assert_event_with_custom_keys_emitted
from utils_trading import User, order_direction, order_side, order_types, order_time_in_force, side, OrderExecutor, fund_mapping, set_balance, execute_and_compare, compare_fund_balances, compare_user_balances, compare_user_positions, check_batch_status
>>>>>>> e3a4a0bf
from utils_asset import AssetID, build_asset_properties
from utils_markets import MarketProperties
from helpers import StarknetService, ContractType, AccountFactory
from dummy_addresses import L1_dummy_address


admin1_signer = Signer(123456789987654321)
admin2_signer = Signer(123456789987654322)
alice_signer = Signer(123456789987654323)
bob_signer = Signer(123456789987654324)
charlie_signer = Signer(123456789987654325)
dave_signer = Signer(123456789987654326)
eduard_signer = Signer(123456789987654327)
felix_signer = Signer(123456789987654328)
gary_signer = Signer(123456789987654329)


maker_trading_fees = to64x61(0.0002 * 0.97)
taker_trading_fees = to64x61(0.0005 * 0.97)

BTC_USD_ID = str_to_felt("gecn2j0cm45sz")
BTC_UST_ID = str_to_felt("gecn2j0c12rtzxcmsz")
ETH_USD_ID = str_to_felt("k84azmn47vsj8az")
TSLA_USD_ID = str_to_felt("2jfk20ckwlmzaksc")
UST_USDC_ID = str_to_felt("2jfk20wert12lmzaksc")

timestamp = int(time.time())
timestamp1 = int(time.time()) + 61


@pytest.fixture(scope='module')
def event_loop():
    return asyncio.new_event_loop()


@pytest.fixture(scope='module')
async def trading_test_initializer(starknet_service: StarknetService):

    # Deploy infrastructure (Part 1)
    admin1 = await starknet_service.deploy(ContractType.Account, [
        admin1_signer.public_key
    ])
    admin2 = await starknet_service.deploy(ContractType.Account, [
        admin2_signer.public_key
    ])
    adminAuth = await starknet_service.deploy(ContractType.AdminAuth, [admin1.contract_address, admin2.contract_address])
    registry = await starknet_service.deploy(ContractType.AuthorizedRegistry, [adminAuth.contract_address])
    account_registry = await starknet_service.deploy(ContractType.AccountRegistry, [registry.contract_address, 1])
    fees = await starknet_service.deploy(ContractType.TradingFees, [registry.contract_address, 1])
    asset = await starknet_service.deploy(ContractType.Asset, [registry.contract_address, 1])

    python_executor = OrderExecutor()
    # Deploy user accounts
    account_factory = AccountFactory(
        starknet_service,
        L1_dummy_address,
        registry.contract_address,
        1
    )
    alice = await account_factory.deploy_ZKX_account(alice_signer.public_key)
    print("alice", hex(alice.contract_address))
    alice_test = User(123456789987654323, alice.contract_address)

    bob = await account_factory.deploy_ZKX_account(bob_signer.public_key)
    print("bob", hex(bob.contract_address))
    bob_test = User(123456789987654324, bob.contract_address)

    charlie = await account_factory.deploy_ZKX_account(charlie_signer.public_key)
    print("charlie", hex(charlie.contract_address))
    charlie_test = User(123456789987654325, charlie.contract_address)

    dave = await account_factory.deploy_account(dave_signer.public_key)
    print("dave", hex(dave.contract_address))

    eduard = await account_factory.deploy_ZKX_account(eduard_signer.public_key)
    eduard_test = User(123456789987654327, eduard.contract_address)

    felix = await account_factory.deploy_ZKX_account(felix_signer.public_key)
    print("felix", hex(felix.contract_address))
    felix_test = User(123456789987654328, felix.contract_address)

    gary = await account_factory.deploy_ZKX_account(gary_signer.public_key)
    print("gary", hex(gary.contract_address))
    gary_test = User(123456789987654329, gary.contract_address)

    starknet_service.starknet.state.state.block_info = BlockInfo(
        block_number=1,
        block_timestamp=timestamp,
        gas_price=starknet_service.starknet.state.state.block_info.gas_price,
        sequencer_address=starknet_service.starknet.state.state.block_info.sequencer_address,
        starknet_version=STARKNET_VERSION
    )

    # Deploy infrastructure (Part 2)
    fixed_math = await starknet_service.deploy(ContractType.Math_64x61, [])
    holding = await starknet_service.deploy(ContractType.Holding, [registry.contract_address, 1])
    feeBalance = await starknet_service.deploy(ContractType.FeeBalance, [registry.contract_address, 1])
    market = await starknet_service.deploy(ContractType.Markets, [registry.contract_address, 1])
    liquidity = await starknet_service.deploy(ContractType.LiquidityFund, [registry.contract_address, 1])
    insurance = await starknet_service.deploy(ContractType.InsuranceFund, [registry.contract_address, 1])
    emergency = await starknet_service.deploy(ContractType.EmergencyFund, [registry.contract_address, 1])
    trading = await starknet_service.deploy(ContractType.Trading, [registry.contract_address, 1])
    feeDiscount = await starknet_service.deploy(ContractType.FeeDiscount, [registry.contract_address, 1])
    marketPrices = await starknet_service.deploy(ContractType.MarketPrices, [registry.contract_address, 1])
    liquidate = await starknet_service.deploy(ContractType.Liquidate, [registry.contract_address, 1])
    hightide = await starknet_service.deploy(ContractType.HighTide, [registry.contract_address, 1])
    trading_stats = await starknet_service.deploy(ContractType.TradingStats, [registry.contract_address, 1])
    user_stats = await starknet_service.deploy(ContractType.UserStats, [registry.contract_address, 1])

    # Give necessary rights to admin1
    await admin1_signer.send_transaction(admin1, adminAuth.contract_address, 'update_admin_mapping', [admin1.contract_address, ManagerAction.ManageAssets, True])
    await admin1_signer.send_transaction(admin1, adminAuth.contract_address, 'update_admin_mapping', [admin1.contract_address, ManagerAction.ManageMarkets, True])
    await admin1_signer.send_transaction(admin1, adminAuth.contract_address, 'update_admin_mapping', [admin1.contract_address, ManagerAction.ManageAuthRegistry, True])
    await admin1_signer.send_transaction(admin1, adminAuth.contract_address, 'update_admin_mapping', [admin1.contract_address, ManagerAction.ManageFeeDetails, True])
    await admin1_signer.send_transaction(admin1, adminAuth.contract_address, 'update_admin_mapping', [admin1.contract_address, ManagerAction.ManageFunds, True])
    await admin1_signer.send_transaction(admin1, adminAuth.contract_address, 'update_admin_mapping', [admin1.contract_address, ManagerAction.ManageCollateralPrices, True])

    # spoof admin1 as account_deployer so that it can update account registry
    await admin1_signer.send_transaction(admin1, registry.contract_address, 'update_contract_registry', [ContractIndex.AccountDeployer, 1, admin1.contract_address])

    # add user accounts to account registry
    await admin1_signer.send_transaction(admin1, account_registry.contract_address, 'add_to_account_registry', [admin1.contract_address])
    await admin1_signer.send_transaction(admin1, account_registry.contract_address, 'add_to_account_registry', [admin2.contract_address])
    await admin1_signer.send_transaction(admin1, account_registry.contract_address, 'add_to_account_registry', [alice.contract_address])
    await admin1_signer.send_transaction(admin1, account_registry.contract_address, 'add_to_account_registry', [bob.contract_address])
    await admin1_signer.send_transaction(admin1, account_registry.contract_address, 'add_to_account_registry', [charlie.contract_address])
    await admin1_signer.send_transaction(admin1, account_registry.contract_address, 'add_to_account_registry', [felix.contract_address])
    await admin1_signer.send_transaction(admin1, account_registry.contract_address, 'add_to_account_registry', [gary.contract_address])

    # Update contract addresses in registry
    await admin1_signer.send_transaction(admin1, registry.contract_address, 'update_contract_registry', [ContractIndex.Asset, 1, asset.contract_address])
    await admin1_signer.send_transaction(admin1, registry.contract_address, 'update_contract_registry', [ContractIndex.Market, 1, market.contract_address])
    await admin1_signer.send_transaction(admin1, registry.contract_address, 'update_contract_registry', [ContractIndex.FeeDiscount, 1, feeDiscount.contract_address])
    await admin1_signer.send_transaction(admin1, registry.contract_address, 'update_contract_registry', [ContractIndex.TradingFees, 1, fees.contract_address])
    await admin1_signer.send_transaction(admin1, registry.contract_address, 'update_contract_registry', [ContractIndex.Trading, 1, trading.contract_address])
    await admin1_signer.send_transaction(admin1, registry.contract_address, 'update_contract_registry', [ContractIndex.FeeBalance, 1, feeBalance.contract_address])
    await admin1_signer.send_transaction(admin1, registry.contract_address, 'update_contract_registry', [ContractIndex.Holding, 1, holding.contract_address])
    await admin1_signer.send_transaction(admin1, registry.contract_address, 'update_contract_registry', [ContractIndex.EmergencyFund, 1, emergency.contract_address])
    await admin1_signer.send_transaction(admin1, registry.contract_address, 'update_contract_registry', [ContractIndex.LiquidityFund, 1, liquidity.contract_address])
    await admin1_signer.send_transaction(admin1, registry.contract_address, 'update_contract_registry', [ContractIndex.InsuranceFund, 1, insurance.contract_address])
    await admin1_signer.send_transaction(admin1, registry.contract_address, 'update_contract_registry', [ContractIndex.Liquidate, 1, liquidate.contract_address])
    await admin1_signer.send_transaction(admin1, registry.contract_address, 'update_contract_registry', [ContractIndex.AccountRegistry, 1, account_registry.contract_address])
    await admin1_signer.send_transaction(admin1, registry.contract_address, 'update_contract_registry', [ContractIndex.MarketPrices, 1, marketPrices.contract_address])
    await admin1_signer.send_transaction(admin1, registry.contract_address, 'update_contract_registry', [ContractIndex.Hightide, 1, hightide.contract_address])
    await admin1_signer.send_transaction(admin1, registry.contract_address, 'update_contract_registry', [ContractIndex.TradingStats, 1, trading_stats.contract_address])
    await admin1_signer.send_transaction(admin1, registry.contract_address, 'update_contract_registry', [ContractIndex.UserStats, 1, user_stats.contract_address])

    # Add base fee and discount in Trading Fee contract
    base_fee_maker1 = to64x61(0.0002)
    base_fee_taker1 = to64x61(0.0005)
    await admin1_signer.send_transaction(admin1, fees.contract_address, 'update_base_fees', [1, 0, base_fee_maker1, base_fee_taker1])
    base_fee_maker2 = to64x61(0.00015)
    base_fee_taker2 = to64x61(0.0004)
    await admin1_signer.send_transaction(admin1, fees.contract_address, 'update_base_fees', [2, 1000, base_fee_maker2, base_fee_taker2])
    base_fee_maker3 = to64x61(0.0001)
    base_fee_taker3 = to64x61(0.00035)
    await admin1_signer.send_transaction(admin1, fees.contract_address, 'update_base_fees', [3, 5000, base_fee_maker3, base_fee_taker3])
    discount1 = to64x61(0.03)
    await admin1_signer.send_transaction(admin1, fees.contract_address, 'update_discount', [1, 0, discount1])
    discount2 = to64x61(0.05)
    await admin1_signer.send_transaction(admin1, fees.contract_address, 'update_discount', [2, 1000, discount2])
    discount3 = to64x61(0.1)
    await admin1_signer.send_transaction(admin1, fees.contract_address, 'update_discount', [3, 5000, discount3])

    # Add assets
    BTC_properties = build_asset_properties(
        id=AssetID.BTC,
        asset_version=1,
        short_name=str_to_felt("BTC"),
        is_tradable=True,
        is_collateral=False,
        token_decimal=8
    )
    await admin1_signer.send_transaction(admin1, asset.contract_address, 'add_asset', BTC_properties)

    ETH_properties = build_asset_properties(
        id=AssetID.ETH,
        asset_version=1,
        short_name=str_to_felt("ETH"),
        is_tradable=True,
        is_collateral=False,
        token_decimal=18
    )
    await admin1_signer.send_transaction(admin1, asset.contract_address, 'add_asset', ETH_properties)

    USDC_properties = build_asset_properties(
        id=AssetID.USDC,
        asset_version=1,
        short_name=str_to_felt("USDC"),
        is_tradable=False,
        is_collateral=True,
        token_decimal=6
    )
    await admin1_signer.send_transaction(admin1, asset.contract_address, 'add_asset', USDC_properties)

    UST_properties = build_asset_properties(
        id=AssetID.UST,
        asset_version=1,
        short_name=str_to_felt("UST"),
        is_tradable=True,
        is_collateral=True,
        token_decimal=6
    )
    await admin1_signer.send_transaction(admin1, asset.contract_address, 'add_asset', UST_properties)

    DOGE_properties = build_asset_properties(
        id=AssetID.DOGE,
        asset_version=1,
        short_name=str_to_felt("DOGE"),
        is_tradable=False,
        is_collateral=False,
        token_decimal=8
    )
    await admin1_signer.send_transaction(admin1, asset.contract_address, 'add_asset', DOGE_properties)

    TESLA_properties = build_asset_properties(
        id=AssetID.TSLA,
        asset_version=1,
        short_name=str_to_felt("TESLA"),
        is_tradable=True,
        is_collateral=False,
        token_decimal=8
    )
    await admin1_signer.send_transaction(admin1, asset.contract_address, 'add_asset', TESLA_properties)

    # Add markets
    BTC_USD_properties = MarketProperties(
        id=BTC_USD_ID,
        asset=AssetID.BTC,
        asset_collateral=AssetID.USDC,
        is_tradable=True,
        is_archived=False,
        ttl=60,
        tick_size=1,
        step_size=1,
        minimum_order_size=to64x61(0.0001),
        minimum_leverage=to64x61(1),
        maximum_leverage=to64x61(10),
        currently_allowed_leverage=to64x61(10),
        maintenance_margin_fraction=to64x61(0.075),
        initial_margin_fraction=1,
        incremental_initial_margin_fraction=1,
        incremental_position_size=100,
        baseline_position_size=1000,
        maximum_position_size=10000
    )
    await admin1_signer.send_transaction(admin1, market.contract_address, 'add_market', BTC_USD_properties.to_params_list())

    BTC_UST_properties = MarketProperties(
        id=BTC_UST_ID,
        asset=AssetID.BTC,
        asset_collateral=AssetID.UST,
        is_tradable=True,
        is_archived=False,
        ttl=60,
        tick_size=1,
        step_size=1,
        minimum_order_size=to64x61(0.0001),
        minimum_leverage=to64x61(1),
        maximum_leverage=to64x61(10),
        currently_allowed_leverage=to64x61(10),
        maintenance_margin_fraction=to64x61(0.075),
        initial_margin_fraction=1,
        incremental_initial_margin_fraction=1,
        incremental_position_size=100,
        baseline_position_size=1000,
        maximum_position_size=10000
    )
    await admin1_signer.send_transaction(admin1, market.contract_address, 'add_market', BTC_UST_properties.to_params_list())

    ETH_USD_properties = MarketProperties(
        id=ETH_USD_ID,
        asset=AssetID.ETH,
        asset_collateral=AssetID.USDC,
        is_tradable=True,
        is_archived=False,
        ttl=60,
        tick_size=1,
        step_size=1,
        minimum_order_size=to64x61(0.0001),
        minimum_leverage=to64x61(1),
        maximum_leverage=to64x61(10),
        currently_allowed_leverage=to64x61(10),
        maintenance_margin_fraction=to64x61(0.075),
        initial_margin_fraction=1,
        incremental_initial_margin_fraction=1,
        incremental_position_size=100,
        baseline_position_size=1000,
        maximum_position_size=10000
    )
    await admin1_signer.send_transaction(admin1, market.contract_address, 'add_market', ETH_USD_properties.to_params_list())

    TSLA_USD_properties = MarketProperties(
        id=TSLA_USD_ID,
        asset=AssetID.TSLA,
        asset_collateral=AssetID.USDC,
        is_tradable=False,
        is_archived=False,
        ttl=60,
        tick_size=1,
        step_size=1,
        minimum_order_size=10,
        minimum_leverage=to64x61(1),
        maximum_leverage=to64x61(5),
        currently_allowed_leverage=to64x61(3),
        maintenance_margin_fraction=to64x61(0.075),
        initial_margin_fraction=1,
        incremental_initial_margin_fraction=1,
        incremental_position_size=100,
        baseline_position_size=1000,
        maximum_position_size=10000
    )
    await admin1_signer.send_transaction(admin1, market.contract_address, 'add_market', TSLA_USD_properties.to_params_list())

    UST_USDC_properties = MarketProperties(
        id=UST_USDC_ID,
        asset=AssetID.UST,
        asset_collateral=AssetID.USDC,
        is_tradable=True,
        is_archived=False,
        ttl=60,
        tick_size=1,
        step_size=1,
        minimum_order_size=10,
        minimum_leverage=to64x61(1),
        maximum_leverage=to64x61(5),
        currently_allowed_leverage=to64x61(3),
        maintenance_margin_fraction=to64x61(0.075),
        initial_margin_fraction=1,
        incremental_initial_margin_fraction=1,
        incremental_position_size=100,
        baseline_position_size=1000,
        maximum_position_size=10000
    )
    await admin1_signer.send_transaction(admin1, market.contract_address, 'add_market', UST_USDC_properties.to_params_list())

    # Fund the Holding contract
    python_executor.set_fund_balance(
        fund=fund_mapping["holding_fund"], asset_id=AssetID.USDC, new_balance=1000000)
    python_executor.set_fund_balance(
        fund=fund_mapping["holding_fund"], asset_id=AssetID.UST, new_balance=1000000)
    await admin1_signer.send_transaction(admin1, holding.contract_address, 'fund', [AssetID.USDC, to64x61(1000000)])
    await admin1_signer.send_transaction(admin1, holding.contract_address, 'fund', [AssetID.UST, to64x61(1000000)])

    # Fund the Liquidity fund contract
    python_executor.set_fund_balance(
        fund=fund_mapping["liquidity_fund"], asset_id=AssetID.USDC, new_balance=1000000)
    python_executor.set_fund_balance(
        fund=fund_mapping["liquidity_fund"], asset_id=AssetID.UST, new_balance=1000000)
    await admin1_signer.send_transaction(admin1, liquidity.contract_address, 'fund', [AssetID.USDC, to64x61(1000000)])
    await admin1_signer.send_transaction(admin1, liquidity.contract_address, 'fund', [AssetID.UST, to64x61(1000000)])

    print("Trading contract:", hex(trading.contract_address))
    print("liquidate contract:", hex(liquidate.contract_address))
    print("Market:", hex(market.contract_address))
    print("Market Prices:", hex(marketPrices.contract_address))
    print("Auth Registry", hex(registry.contract_address))
    return starknet_service.starknet, python_executor, admin1, admin2, alice, bob, charlie, dave, eduard, felix, gary, alice_test, bob_test, charlie_test, eduard_test, felix_test, gary_test, adminAuth, fees, asset, trading, marketPrices, fixed_math, holding, feeBalance, liquidity, insurance, trading_stats

@pytest.mark.asyncio
async def test_for_risk_while_opening_order(trading_test_initializer):
    starknet_service, python_executor, admin1, _, _, _, _, _, _, felix, gary, _, _, _, _, felix_test, gary_test, _, _, _, trading, marketPrices, _, holding, fee_balance, liquidity, insurance, trading_stats = trading_test_initializer

    ###################
    ### Open orders ##
    ###################
    # List of users
    users = [felix, gary]
    users_test = [felix_test, gary_test]

    # Sufficient balance for users
    felix_balance = 100
    gary_balance = 100
    balance_array = [felix_balance, gary_balance]

    # Batch params for OPEN orders
    quantity_locked_1 = 1
    market_id_1 = BTC_USD_ID
    asset_id_1 = AssetID.USDC
    oracle_price_1 = 200

    # Set balance in Starknet & Python
    await set_balance(admin_signer=admin1_signer, admin=admin1, users=users, users_test=users_test, balance_array=balance_array, asset_id=asset_id_1)

    # Create orders
    orders_1 = [{
        "quantity": 1,
        "price": 200,
        "order_type": order_types["limit"],
        "leverage": 10
    }, {
        "quantity": 1,
        "price": 200,
        "leverage": 3,
        "direction": order_direction["short"],
    }]

    # execute order
    (batch_id_1, _, info) = await execute_and_compare(zkx_node_signer=admin1_signer, zkx_node=admin1, executor=python_executor, orders=orders_1, users_test=users_test, quantity_locked=quantity_locked_1, market_id=market_id_1, oracle_price=oracle_price_1, trading=trading, is_reverted=0, error_code=0, timestamp=timestamp)
<<<<<<< HEAD
    # assert_event_emitted(
    #     info,
    #     from_address=trading.contract_address,
    #     name="trade_execution",
    #     data=[
    #         to64x61(quantity_locked_1),
    #         to64x61(200),
    #         order_direction["short"]
    #     ]
    # )
=======

    assert_event_with_custom_keys_emitted(
        tx_exec_info = info,
        from_address = trading.contract_address,
        keys = [str_to_felt('trade_execution'), market_id_1],
        data = [to64x61(quantity_locked_1), to64x61(200), order_direction["short"]],
        order=6
    )
>>>>>>> e3a4a0bf

    # check balances
    await compare_user_balances(users=users, user_tests=users_test, asset_id=asset_id_1)
    await compare_fund_balances(executor=python_executor, holding=holding, liquidity=liquidity, fee_balance=fee_balance, insurance=insurance, asset_id=asset_id_1)
    await compare_user_positions(users=users, users_test=users_test, market_id=market_id_1)
    await compare_margin_info(user=felix, user_test=felix_test, order_executor=python_executor, collateral_id=asset_id_1, timestamp=timestamp)
    await compare_margin_info(user=gary, user_test=gary_test, order_executor=python_executor, collateral_id=asset_id_1, timestamp=timestamp)

    starknet_service.state.state.block_info = BlockInfo(
        block_number=1, block_timestamp=timestamp1, gas_price=starknet_service.state.state.block_info.gas_price,
        sequencer_address=starknet_service.state.state.block_info.sequencer_address,
        starknet_version=STARKNET_VERSION
    )

    ###################
    ### Open orders ##
    ###################
    # List of users
    users = [felix, gary]
    users_test = [felix_test, gary_test]

    # Sufficient balance for users
    felix_balance = 400
    gary_balance = 1000
    balance_array = [felix_balance, gary_balance]

    # Batch params for OPEN orders
    quantity_locked_2 = 1
    market_id_2 = BTC_USD_ID
    asset_id_2 = AssetID.USDC
    oracle_price_2 = 40

    # Set balance in Starknet & Python
    await set_balance(admin_signer=admin1_signer, admin=admin1, users=users, users_test=users_test, balance_array=balance_array, asset_id=asset_id_2)

    # Create orders
    orders_2 = [{
        "quantity": 1,
        "price": 40,
        "order_type": order_types["limit"],
        "leverage": 10
    }, {
        "quantity": 1,
        "price": 40,
        "leverage": 3,
        "direction": order_direction["short"],
    }]

    # execute order
    await execute_and_compare(zkx_node_signer=admin1_signer, zkx_node=admin1, executor=python_executor, orders=orders_2, users_test=users_test, quantity_locked=quantity_locked_2, market_id=market_id_2, oracle_price=oracle_price_2, trading=trading, is_reverted=0, error_code=0, timestamp=timestamp1)

    # check balances
    await compare_user_balances(users=users, user_tests=users_test, asset_id=asset_id_2)
    await compare_fund_balances(executor=python_executor, holding=holding, liquidity=liquidity, fee_balance=fee_balance, insurance=insurance, asset_id=asset_id_2)
    await compare_user_positions(users=users, users_test=users_test, market_id=market_id_2)
    await compare_margin_info(user=felix, user_test=felix_test, order_executor=python_executor, collateral_id=asset_id_1, timestamp=timestamp1)
    await compare_margin_info(user=gary, user_test=gary_test, order_executor=python_executor, collateral_id=asset_id_1, timestamp=timestamp1)

    ###################
    ### Open orders ##
    ###################
    # List of users
    users = [felix, gary]
    users_test = [felix_test, gary_test]

    # Sufficient balance for users
    felix_balance = 40
    gary_balance = 40
    balance_array = [felix_balance, gary_balance]

    # Batch params for OPEN orders
    quantity_locked_3 = 1
    market_id_3 = BTC_USD_ID
    asset_id_3 = AssetID.USDC
    oracle_price_3 = 40

    # Set balance in Starknet & Python
    await set_balance(admin_signer=admin1_signer, admin=admin1, users=users, users_test=users_test, balance_array=balance_array, asset_id=asset_id_3)

    # Create orders
    orders_3 = [{
        "quantity": 1,
        "price": 40,
        "order_type": order_types["limit"],
        "leverage": 10
    }, {
        "quantity": 1,
        "price": 40,
        "leverage": 3,
        "direction": order_direction["short"],
    }]

    # execute order
    await execute_and_compare(zkx_node_signer=admin1_signer, zkx_node=admin1, executor=python_executor, orders=orders_3, users_test=users_test, quantity_locked=quantity_locked_3, market_id=market_id_3, oracle_price=oracle_price_3, trading=trading, is_reverted=1, error_code="1101:", error_at_index=0, param_2=market_id_3, timestamp=timestamp1)
    # compare margins
    await compare_margin_info(user=felix, user_test=felix_test, order_executor=python_executor, collateral_id=asset_id_1, timestamp=timestamp)
    await compare_margin_info(user=gary, user_test=gary_test, order_executor=python_executor, collateral_id=asset_id_1, timestamp=timestamp)

    open_interest_response = await trading_stats.get_open_interest(BTC_USD_ID).call()
    assert open_interest_response.result.res == to64x61(2)


@pytest.mark.asyncio
async def test_revert_balance_low_user_1(trading_test_initializer):
    _, python_executor, admin1, _, alice, bob, _, _, _, _, _, alice_test, bob_test, _, _, _, _, _, _, _, trading, _, _, _, _, _, _, _ = trading_test_initializer

    ###################
    ### Open orders ##
    ###################
    # List of users
    users = [alice, bob]
    users_test = [alice_test, bob_test]

    # Insufficient balance for users
    alice_balance = 100
    bob_balance = 10000
    balance_array = [alice_balance, bob_balance]

    # Batch params for OPEN orders
    quantity_locked_1 = 1
    market_id_1 = BTC_USD_ID
    asset_id_1 = AssetID.USDC
    oracle_price_1 = 1000

    # Set balance in Starknet & Python
    await set_balance(admin_signer=admin1_signer, admin=admin1, users=users, users_test=users_test, balance_array=balance_array, asset_id=asset_id_1)

    # Create orders
    orders_1 = [{
        "quantity": 1,
        "order_type": order_types["limit"]
    }, {
        "quantity": 1,
        "direction": order_direction["short"],
    }]

    error_at_index = 0
    # execute order
    await execute_and_compare(zkx_node_signer=admin1_signer, zkx_node=admin1, executor=python_executor, orders=orders_1, users_test=users_test, quantity_locked=quantity_locked_1, market_id=market_id_1, oracle_price=oracle_price_1, trading=trading, is_reverted=1, error_code=f"0501:", error_at_index=error_at_index, param_2=to64x61(-900))


@pytest.mark.asyncio
async def test_revert_balance_low_user_2(trading_test_initializer):
    _, python_executor, admin1, _, alice, bob, _, _, _, _, _, alice_test, bob_test, _, _, _, _, _, _, _, trading, _, _, _, _, _, _, _ = trading_test_initializer

    ###################
    ### Open orders ##
    ###################
    # List of users
    users = [alice, bob]
    users_test = [alice_test, bob_test]

    # Insufficient balance for users
    alice_balance = 10000
    bob_balance = 100
    balance_array = [alice_balance, bob_balance]

    # Batch params for OPEN orders
    quantity_locked_1 = 1
    market_id_1 = BTC_USD_ID
    asset_id_1 = AssetID.USDC
    oracle_price_1 = 1000

    # Set balance in Starknet & Python
    await set_balance(admin_signer=admin1_signer, admin=admin1, users=users, users_test=users_test, balance_array=balance_array, asset_id=asset_id_1)

    # Create orders
    orders_1 = [{
        "quantity": 1,
        "order_type": order_types["limit"]
    }, {
        "quantity": 1,
        "direction": order_direction["short"],
    }]

    error_at_index = 1
    # execute order
    await execute_and_compare(zkx_node_signer=admin1_signer, zkx_node=admin1, executor=python_executor, orders=orders_1, users_test=users_test, quantity_locked=quantity_locked_1, market_id=market_id_1, oracle_price=oracle_price_1, trading=trading, is_reverted=1, error_code=f"0501:", error_at_index=error_at_index, param_2=to64x61(-900))


@pytest.mark.asyncio
async def test_revert_if_leverage_more_than_allowed_user_1(trading_test_initializer):
    _, python_executor, admin1, _, alice, bob, _, _, _, _, _, alice_test, bob_test, _, _, _, _, _, _, _, trading, _, _, _, _, _, _, _ = trading_test_initializer
    ###################
    ### Open orders ##
    ###################
    # List of users
    users = [alice, bob]
    users_test = [alice_test, bob_test]

    # Sufficient balance for users
    alice_balance = 10000
    bob_balance = 10000
    balance_array = [alice_balance, bob_balance]

    # Batch params for OPEN orders
    quantity_locked_1 = 1
    market_id_1 = BTC_USD_ID
    asset_id_1 = AssetID.USDC
    oracle_price_1 = 1000

    # Set balance in Starknet & Python
    await set_balance(admin_signer=admin1_signer, admin=admin1, users=users, users_test=users_test, balance_array=balance_array, asset_id=asset_id_1)

    # Create orders
    orders_1 = [{
        "quantity": 1,
        "leverage": 10.1,
        "order_type": order_types["limit"]
    }, {
        "quantity": 1,
        "direction": order_direction["short"],
    }]

    error_at_index = 0
    # execute order
    await execute_and_compare(zkx_node_signer=admin1_signer, zkx_node=admin1, executor=python_executor, orders=orders_1, users_test=users_test, quantity_locked=quantity_locked_1, market_id=market_id_1, oracle_price=oracle_price_1, trading=trading, is_reverted=1, error_code=f"0502:", error_at_index=error_at_index, param_2=to64x61(10.1))


@pytest.mark.asyncio
async def test_revert_if_leverage_more_than_allowed_user_2(trading_test_initializer):
    _, python_executor, admin1, _, alice, bob, _, _, _, _, _, alice_test, bob_test, _, _, _, _, _, _, _, trading, _, _, _, _, _, _, _ = trading_test_initializer
    ###################
    ### Open orders ##
    ###################
    # List of users
    users = [alice, bob]
    users_test = [alice_test, bob_test]

    # Sufficient balance for users
    alice_balance = 10000
    bob_balance = 10000
    balance_array = [alice_balance, bob_balance]

    # Batch params for OPEN orders
    quantity_locked_1 = 1
    market_id_1 = BTC_USD_ID
    asset_id_1 = AssetID.USDC
    oracle_price_1 = 1000

    # Set balance in Starknet & Python
    await set_balance(admin_signer=admin1_signer, admin=admin1, users=users, users_test=users_test, balance_array=balance_array, asset_id=asset_id_1)

    # Create orders
    orders_1 = [{
        "quantity": 1,
        "order_type": order_types["limit"]
    }, {
        "quantity": 1,
        "direction": order_direction["short"],
        "leverage": 10.001,
    }]

    error_at_index = 1
    # execute order
    await execute_and_compare(zkx_node_signer=admin1_signer, zkx_node=admin1, executor=python_executor, orders=orders_1, users_test=users_test, quantity_locked=quantity_locked_1, market_id=market_id_1, oracle_price=oracle_price_1, trading=trading, is_reverted=1, error_code=f"0502:", error_at_index=error_at_index, param_2=to64x61(10.001))


@pytest.mark.asyncio
async def test_revert_if_leverage_below_1(trading_test_initializer):
    _, python_executor, admin1, _, alice, bob, _, _, _, _, _, alice_test, bob_test, _, _, _, _, _, _, _, trading, _, _, _, _, _, _, _ = trading_test_initializer
    ###################
    ### Open orders ##
    ###################
    # List of users
    users = [alice, bob]
    users_test = [alice_test, bob_test]

    # Sufficient balance for users
    alice_balance = 10000
    bob_balance = 10000
    balance_array = [alice_balance, bob_balance]

    # Batch params for OPEN orders
    quantity_locked_1 = 1
    market_id_1 = BTC_USD_ID
    asset_id_1 = AssetID.USDC
    oracle_price_1 = 1000

    # Set balance in Starknet & Python
    await set_balance(admin_signer=admin1_signer, admin=admin1, users=users, users_test=users_test, balance_array=balance_array, asset_id=asset_id_1)

    # Create orders
    orders_1 = [{
        "quantity": 1,
        "leverage": 0.9,
        "order_type": order_types["limit"]
    }, {
        "quantity": 1,
        "direction": order_direction["short"],
    }]

    error_at_index = 0
    # execute order
    await execute_and_compare(zkx_node_signer=admin1_signer, zkx_node=admin1, executor=python_executor, orders=orders_1, users_test=users_test, quantity_locked=quantity_locked_1, market_id=market_id_1, oracle_price=oracle_price_1, trading=trading, is_reverted=1, error_code=f"0503:", error_at_index=error_at_index, param_2=to64x61(0.9))


@pytest.mark.asyncio
async def test_revert_if_wrong_market_passed(trading_test_initializer):
    _, python_executor, admin1, _, alice, bob, _, _, _, _, _, alice_test, bob_test, _, _, _, _, _, _, _, trading, _, _, _, _, _, _, _ = trading_test_initializer
    ###################
    ### Open orders ##
    ###################
    # List of users
    users = [alice, bob]
    users_test = [alice_test, bob_test]

    # Sufficient balance for users
    alice_balance = 10000
    bob_balance = 10000
    balance_array = [alice_balance, bob_balance]

    # Batch params for OPEN orders
    quantity_locked_1 = 1
    market_id_1 = BTC_USD_ID
    asset_id_1 = AssetID.USDC
    oracle_price_1 = 1000

    # Set balance in Starknet & Python
    await set_balance(admin_signer=admin1_signer, admin=admin1, users=users, users_test=users_test, balance_array=balance_array, asset_id=asset_id_1)

    # Create orders
    orders_1 = [{
        "quantity": 1,
        "market_id": ETH_USD_ID,
        "order_type": order_types["limit"]
    }, {
        "quantity": 1,
        "direction": order_direction["short"],
    }]

    error_at_index = 0
    # execute order
    await execute_and_compare(zkx_node_signer=admin1_signer, zkx_node=admin1, executor=python_executor, orders=orders_1, users_test=users_test, quantity_locked=quantity_locked_1, market_id=market_id_1, oracle_price=oracle_price_1, trading=trading, is_reverted=1, error_code=f"0504:", error_at_index=error_at_index, param_2=ETH_USD_ID)


@pytest.mark.asyncio
async def test_revert_if_quantity_low_user_1(trading_test_initializer):
    _, python_executor, admin1, _, alice, bob, _, _, _, _, _, alice_test, bob_test, _, _, _, _, _, _, _, trading, _, _, _, _, _, _, _ = trading_test_initializer
    ###################
    ### Open orders ##
    ###################
    # List of users
    users = [alice, bob]
    users_test = [alice_test, bob_test]

    # Sufficient balance for users
    alice_balance = 10000
    bob_balance = 10000
    balance_array = [alice_balance, bob_balance]

    # Batch params for OPEN orders
    quantity_locked_1 = 0.00001
    market_id_1 = BTC_USD_ID
    asset_id_1 = AssetID.USDC
    oracle_price_1 = 1000

    # Set balance in Starknet & Python
    await set_balance(admin_signer=admin1_signer, admin=admin1, users=users, users_test=users_test, balance_array=balance_array, asset_id=asset_id_1)

    # Create orders
    orders_1 = [{
        "quantity": 0.00001,
        "order_type": order_types["limit"]
    }, {
        "quantity": 0.00001,
        "direction": order_direction["short"],
    }]

    error_at_index = 0
    # execute order
    await execute_and_compare(zkx_node_signer=admin1_signer, zkx_node=admin1, executor=python_executor, orders=orders_1, users_test=users_test, quantity_locked=quantity_locked_1, market_id=market_id_1, oracle_price=oracle_price_1, trading=trading, is_reverted=1, error_code=f"0505:", error_at_index=error_at_index, param_2=to64x61(0.00001))


@pytest.mark.asyncio
async def test_revert_if_quantity_low_user_2(trading_test_initializer):
    _, python_executor, admin1, _, alice, bob, _, _, _, _, _, alice_test, bob_test, _, _, _, _, _, _, _, trading, _, _, _, _, _, _, _ = trading_test_initializer
    ###################
    ### Open orders ##
    ###################
    # List of users
    users = [alice, bob]
    users_test = [alice_test, bob_test]

    # Sufficient balance for users
    alice_balance = 10000
    bob_balance = 10000
    balance_array = [alice_balance, bob_balance]

    # Batch params for OPEN orders
    quantity_locked_1 = 0.00001
    market_id_1 = BTC_USD_ID
    asset_id_1 = AssetID.USDC
    oracle_price_1 = 1000

    # Set balance in Starknet & Python
    await set_balance(admin_signer=admin1_signer, admin=admin1, users=users, users_test=users_test, balance_array=balance_array, asset_id=asset_id_1)

    # Create orders
    orders_1 = [{
        "quantity": 1,
        "order_type": order_types["limit"]
    }, {
        "quantity": 0.00001,
        "direction": order_direction["short"],
    }]

    error_at_index = 1
    # execute order
    await execute_and_compare(zkx_node_signer=admin1_signer, zkx_node=admin1, executor=python_executor, orders=orders_1, users_test=users_test, quantity_locked=quantity_locked_1, market_id=market_id_1, oracle_price=oracle_price_1, trading=trading, is_reverted=1, error_code=f"0505:", error_at_index=error_at_index, param_2=to64x61(0.00001))


@pytest.mark.asyncio
async def test_revert_if_invalid_slippage_1(trading_test_initializer):
    _, python_executor, admin1, _, alice, bob, _, _, _, _, _, alice_test, bob_test, _, _, _, _, _, _, _, trading, _, _, _, _, _, _, _ = trading_test_initializer
    ###################
    ### Open orders ##
    ###################
    # List of users
    users = [alice, bob]
    users_test = [alice_test, bob_test]

    # Sufficient balance for users
    alice_balance = 10000
    bob_balance = 10000
    balance_array = [alice_balance, bob_balance]

    # Batch params for OPEN orders
    quantity_locked_1 = 1
    market_id_1 = BTC_USD_ID
    asset_id_1 = AssetID.USDC
    oracle_price_1 = 1000

    # Set balance in Starknet & Python
    await set_balance(admin_signer=admin1_signer, admin=admin1, users=users, users_test=users_test, balance_array=balance_array, asset_id=asset_id_1)

    # Create orders
    orders_1 = [{
        "quantity": 1,
        "order_type": order_types["limit"],
        "price": 1000
    }, {
        "quantity": 1,
        "direction": order_direction["short"],
        "slippage": 16
    }]

    error_at_index = 1
    # execute order
    await execute_and_compare(zkx_node_signer=admin1_signer, zkx_node=admin1, executor=python_executor, orders=orders_1, users_test=users_test, quantity_locked=quantity_locked_1, market_id=market_id_1, oracle_price=oracle_price_1, trading=trading, is_reverted=1, error_code=f"0521:", error_at_index=error_at_index, param_2=to64x61(16))


@pytest.mark.asyncio
async def test_revert_if_invalid_slippage_2(trading_test_initializer):
    _, python_executor, admin1, _, alice, bob, _, _, _, _, _, alice_test, bob_test, _, _, _, _, _, _, _, trading, _, _, _, _, _, _, _ = trading_test_initializer
    ###################
    ### Open orders ##
    ###################
    # List of users
    users = [alice, bob]
    users_test = [alice_test, bob_test]

    # Sufficient balance for users
    alice_balance = 10000
    bob_balance = 10000
    balance_array = [alice_balance, bob_balance]

    # Batch params for OPEN orders
    quantity_locked_1 = 1
    market_id_1 = BTC_USD_ID
    asset_id_1 = AssetID.USDC
    oracle_price_1 = 1000

    # Set balance in Starknet & Python
    await set_balance(admin_signer=admin1_signer, admin=admin1, users=users, users_test=users_test, balance_array=balance_array, asset_id=asset_id_1)

    # Create orders
    orders_1 = [{
        "quantity": 1,
        "order_type": order_types["limit"],
        "price": 1000
    }, {
        "quantity": 1,
        "direction": order_direction["short"],
        "slippage": 0
    }]

    error_at_index = 1
    # execute order
    await execute_and_compare(zkx_node_signer=admin1_signer, zkx_node=admin1, executor=python_executor, orders=orders_1, users_test=users_test, quantity_locked=quantity_locked_1, market_id=market_id_1, oracle_price=oracle_price_1, trading=trading, is_reverted=1, error_code=f"0521:", error_at_index=error_at_index, param_2=to64x61(0))


@pytest.mark.asyncio
async def test_revert_if_limit_order_bad_short_limit_price(trading_test_initializer):
    _, python_executor, admin1, _, alice, bob, _, _, _, _, _, alice_test, bob_test, _, _, _, _, _, _, _, trading, _, _, _, _, _, _, _ = trading_test_initializer
    ###################
    ### Open orders ##
    ###################
    # List of users
    users = [alice, bob]
    users_test = [alice_test, bob_test]

    # Sufficient balance for users
    alice_balance = 10000
    bob_balance = 10000
    balance_array = [alice_balance, bob_balance]

    # Batch params for OPEN orders
    quantity_locked_1 = 1
    market_id_1 = BTC_USD_ID
    asset_id_1 = AssetID.USDC
    oracle_price_1 = 1000

    # Set balance in Starknet & Python
    await set_balance(admin_signer=admin1_signer, admin=admin1, users=users, users_test=users_test, balance_array=balance_array, asset_id=asset_id_1)

    # Create orders
    orders_1 = [{
        "quantity": 1,
        "order_type": order_types["limit"],
        "price": 1010.01
    }, {
        "quantity": 1,
        "direction": order_direction["short"],
        "order_type": order_types["limit"],
        "price": 1010.02
    }]

    error_at_index = 1
    # execute order
    await execute_and_compare(zkx_node_signer=admin1_signer, zkx_node=admin1, executor=python_executor, orders=orders_1, users_test=users_test, quantity_locked=quantity_locked_1, market_id=market_id_1, oracle_price=oracle_price_1, trading=trading, is_reverted=1, error_code=f"0507:", error_at_index=error_at_index, param_2=to64x61(1010.01))


@pytest.mark.asyncio
async def test_revert_if_limit_order_bad_long_limit_price(trading_test_initializer):
    _, python_executor, admin1, _, alice, bob, _, _, _, _, _, alice_test, bob_test, _, _, _, _, _, _, _, trading, _, _, _, _, _, _, _ = trading_test_initializer
    ###################
    ### Open orders ##
    ###################
    # List of users
    users = [alice, bob]
    users_test = [alice_test, bob_test]

    # Sufficient balance for users
    alice_balance = 10000
    bob_balance = 10000
    balance_array = [alice_balance, bob_balance]

    # Batch params for OPEN orders
    quantity_locked_1 = 1
    market_id_1 = BTC_USD_ID
    asset_id_1 = AssetID.USDC
    oracle_price_1 = 1000

    # Set balance in Starknet & Python
    await set_balance(admin_signer=admin1_signer, admin=admin1, users=users, users_test=users_test, balance_array=balance_array, asset_id=asset_id_1)

    # Create orders
    orders_1 = [{
        "quantity": 1,
        "order_type": order_types["limit"],
        "direction": order_direction["short"],
        "price": 1010.01
    }, {
        "quantity": 1,
        "order_type": order_types["limit"],
        "price": 1010.00
    }]

    error_at_index = 1
    # execute order
    await execute_and_compare(zkx_node_signer=admin1_signer, zkx_node=admin1, executor=python_executor, orders=orders_1, users_test=users_test, quantity_locked=quantity_locked_1, market_id=market_id_1, oracle_price=oracle_price_1, trading=trading, is_reverted=1, error_code=f"0508:", error_at_index=error_at_index, param_2=to64x61(1010.01))


@pytest.mark.asyncio
async def test_revert_if_market_untradable(trading_test_initializer):
    _, python_executor, admin1, _, alice, bob, _, _, _, _, _, alice_test, bob_test, _, _, _, _, _, _, _, trading, _, _, _, _, _, _, _ = trading_test_initializer
    ###################
    ### Open orders ##
    ###################
    # List of users
    users = [alice, bob]
    users_test = [alice_test, bob_test]

    # Sufficient balance for users
    alice_balance = 10000
    bob_balance = 10000
    balance_array = [alice_balance, bob_balance]

    # Batch params for OPEN orders
    quantity_locked_1 = 1
    market_id_1 = TSLA_USD_ID
    asset_id_1 = AssetID.USDC
    oracle_price_1 = 1000

    # Set balance in Starknet & Python
    await set_balance(admin_signer=admin1_signer, admin=admin1, users=users, users_test=users_test, balance_array=balance_array, asset_id=asset_id_1)

    # Create orders
    orders_1 = [{
        "quantity": 1,
        "market_id": TSLA_USD_ID,
        "order_type": order_types["limit"]
    }, {
        "quantity": 0.00001,
        "market_id": TSLA_USD_ID,
        "direction": order_direction["short"],
    }]

    error_at_index = 0
    # execute order
    await execute_and_compare(zkx_node_signer=admin1_signer, zkx_node=admin1, executor=python_executor, orders=orders_1, users_test=users_test, quantity_locked=quantity_locked_1, market_id=market_id_1, oracle_price=oracle_price_1, trading=trading, is_reverted=1, error_code=f"0509:", param_2=TSLA_USD_ID)


@pytest.mark.asyncio
async def test_revert_if_unregistered_user(trading_test_initializer):
    _, python_executor, admin1, _, alice, _, _, _, eduard, _, _, alice_test, _, _, eduard_test, _, _, _, _, _, trading, _, _, _, _, _, _, _ = trading_test_initializer

    ###################
    ### Open orders ##
    ###################
    # List of users
    users = [eduard, alice]
    users_test = [eduard_test, alice_test]

    # Sufficient balance for users
    alice_balance = 10000
    eduard_balance = 10000
    balance_array = [eduard_balance, alice_balance]

    # Batch params for OPEN orders
    quantity_locked_1 = 1
    market_id_1 = BTC_USD_ID
    asset_id_1 = AssetID.USDC
    oracle_price_1 = 1000

    # Set balance in Starknet & Python
    await set_balance(admin_signer=admin1_signer, admin=admin1, users=users, users_test=users_test, balance_array=balance_array, asset_id=asset_id_1)

    # Create orders
    orders_1 = [{
        "quantity": 1,
        "order_type": order_types["limit"]
    }, {
        "quantity": 1,
        "direction": order_direction["short"],
    }]

    error_at_index = 0
    signed_address = eduard.contract_address - \
        PRIME if eduard.contract_address > PRIME_HALF else eduard.contract_address
    # execute order
    await execute_and_compare(zkx_node_signer=admin1_signer, zkx_node=admin1, executor=python_executor, orders=orders_1, users_test=users_test, quantity_locked=quantity_locked_1, market_id=market_id_1, oracle_price=oracle_price_1, trading=trading, is_reverted=1, error_code=f"0510:", error_at_index=error_at_index, param_2=signed_address)


@pytest.mark.asyncio
async def test_revert_if_taker_direction_wrong(trading_test_initializer):
    _, python_executor, admin1, _, alice, bob, _, _, _, _, _, alice_test, bob_test, _, _, _, _, _, _, _, trading, _, _, _, _, _, _, _ = trading_test_initializer

    ###################
    ### Open orders ##
    ###################
    # List of users
    users = [alice, bob]
    users_test = [alice_test, bob_test]

    # Insufficient balance for users
    alice_balance = 10000
    bob_balance = 10000
    balance_array = [alice_balance, bob_balance]

    # Batch params for OPEN orders
    quantity_locked_1 = 1
    market_id_1 = BTC_USD_ID
    asset_id_1 = AssetID.USDC
    oracle_price_1 = 1000

    # Set balance in Starknet & Python
    await set_balance(admin_signer=admin1_signer, admin=admin1, users=users, users_test=users_test, balance_array=balance_array, asset_id=asset_id_1)

    # Create orders
    orders_1 = [{
        "quantity": 1,
        "order_type": order_types["limit"]
    }, {
        "quantity": 1,
        "direction": order_direction["long"]
    }]

    error_at_index = 1
    # execute order
    await execute_and_compare(zkx_node_signer=admin1_signer, zkx_node=admin1, executor=python_executor, orders=orders_1, users_test=users_test, quantity_locked=quantity_locked_1, market_id=market_id_1, oracle_price=oracle_price_1, trading=trading, is_reverted=1, error_code=f"0511:", error_at_index=error_at_index, param_2=order_direction["long"])


@pytest.mark.asyncio
async def test_revert_if_maker_direction_wrong(trading_test_initializer):
    _, python_executor, admin1, _, alice, bob, charlie, _, _, _, _, alice_test, bob_test, charlie_test, _, _, _, _, _, _, trading, _, _, _, _, _, _, _ = trading_test_initializer

    ###################
    ### Open orders ##
    ###################
    # List of users
    users = [alice, bob, charlie]
    users_test = [alice_test, bob_test, charlie_test]

    # Insufficient balance for users
    alice_balance = 10000
    bob_balance = 10000
    charlie_balance = 10000
    balance_array = [alice_balance, bob_balance, charlie_balance]

    # Batch params for OPEN orders
    quantity_locked_1 = 2
    market_id_1 = BTC_USD_ID
    asset_id_1 = AssetID.USDC
    oracle_price_1 = 1000

    # Set balance in Starknet & Python
    await set_balance(admin_signer=admin1_signer, admin=admin1, users=users, users_test=users_test, balance_array=balance_array, asset_id=asset_id_1)

    # Create orders
    orders_1 = [{
        "quantity": 1,
        "order_type": order_types["limit"]
    }, {
        "quantity": 1,
        "direction": order_direction["short"],
        "order_type": order_types["limit"]
    }, {
        "quantity": 2,
        "direction": order_direction["short"],
    }]

    error_at_index = 1
    # execute order
    await execute_and_compare(zkx_node_signer=admin1_signer, zkx_node=admin1, executor=python_executor, orders=orders_1, users_test=users_test, quantity_locked=quantity_locked_1, market_id=market_id_1, oracle_price=oracle_price_1, trading=trading, is_reverted=1, error_code=f"0512:", error_at_index=error_at_index, param_2=order_direction["short"])


@pytest.mark.asyncio
async def test_revert_if_invalid_batch_extra_taker_orders(trading_test_initializer):
    _, python_executor, admin1, _, alice, bob, charlie, _, _, _, _, alice_test, bob_test, charlie_test, _, _, _, _, _, _, trading, _, _, _, _, _, _, _ = trading_test_initializer
    ###################
    ### Open orders ##
    ###################
    # List of users
    users = [alice, bob, charlie]
    users_test = [alice_test, bob_test, charlie_test]

    # Insufficient balance for users
    alice_balance = 10000
    bob_balance = 10000
    charlie_balance = 10000
    balance_array = [alice_balance, bob_balance, charlie_balance]

    # Batch params for OPEN orders
    quantity_locked_1 = 1
    market_id_1 = BTC_USD_ID
    asset_id_1 = AssetID.USDC
    oracle_price_1 = 1000

    # Set balance in Starknet & Python
    await set_balance(admin_signer=admin1_signer, admin=admin1, users=users, users_test=users_test, balance_array=balance_array, asset_id=asset_id_1)

    # Create orders
    orders_1 = [{
        "quantity": 1,
        "order_type": order_types["limit"]
    }, {
        "quantity": 1,
        "direction": order_direction["short"],
    }, {
        "quantity": 1,
        "direction": order_direction["short"],
    }]

    error_at_index = 1
    # execute order
    await execute_and_compare(zkx_node_signer=admin1_signer, zkx_node=admin1, executor=python_executor, orders=orders_1, users_test=users_test, quantity_locked=quantity_locked_1, market_id=market_id_1, oracle_price=oracle_price_1, trading=trading, is_reverted=1, error_code=f"0512:", error_at_index=error_at_index, param_2=order_direction["short"])


@pytest.mark.asyncio
async def test_revert_if_taker_post_only_order(trading_test_initializer):
    _, python_executor, admin1, _, alice, bob, _, _, _, _, _, alice_test, bob_test, _, _, _, _, _, _, _, trading, _, _, _, _, _, _, _ = trading_test_initializer

    ###################
    ### Open orders ##
    ###################
    # List of users
    users = [alice, bob]
    users_test = [alice_test, bob_test]

    # Insufficient balance for users
    alice_balance = 10000
    bob_balance = 10000
    balance_array = [alice_balance, bob_balance]

    # Batch params for OPEN orders
    quantity_locked_1 = 1
    market_id_1 = BTC_USD_ID
    asset_id_1 = AssetID.USDC
    oracle_price_1 = 1000

    # Set balance in Starknet & Python
    await set_balance(admin_signer=admin1_signer, admin=admin1, users=users, users_test=users_test, balance_array=balance_array, asset_id=asset_id_1)

    # Create orders
    orders_1 = [{
        "quantity": 1,
        "order_type": order_types["limit"]
    }, {
        "quantity": 1,
        "direction": order_direction["short"],
        "post_only": 1
    }]

    error_at_index = 1
    # execute order
    await execute_and_compare(zkx_node_signer=admin1_signer, zkx_node=admin1, executor=python_executor, orders=orders_1, users_test=users_test, quantity_locked=quantity_locked_1, market_id=market_id_1, oracle_price=oracle_price_1, trading=trading, is_reverted=1, error_code=f"0515:", error_at_index=error_at_index, param_2=error_at_index)


@pytest.mark.asyncio
async def test_revert_if_taker_fk_partial_order(trading_test_initializer):
    _, python_executor, admin1, _, alice, bob, _, _, _, _, _, alice_test, bob_test, _, _, _, _, _, _, _, trading, _, _, _, _, _, _, _ = trading_test_initializer

    ###################
    ### Open orders ##
    ###################
    # List of users
    users = [alice, bob]
    users_test = [alice_test, bob_test]

    # Insufficient balance for users
    alice_balance = 10000
    bob_balance = 10000
    balance_array = [alice_balance, bob_balance]

    # Batch params for OPEN orders
    quantity_locked_1 = 1
    market_id_1 = BTC_USD_ID
    asset_id_1 = AssetID.USDC
    oracle_price_1 = 1000

    # Set balance in Starknet & Python
    await set_balance(admin_signer=admin1_signer, admin=admin1, users=users, users_test=users_test, balance_array=balance_array, asset_id=asset_id_1)

    # Create orders
    orders_1 = [{
        "quantity": 1,
        "order_type": order_types["limit"],
    }, {
        "quantity": 2,
        "direction": order_direction["short"],
        "time_in_force": order_time_in_force["fill_or_kill"]
    }]

    error_at_index = 1
    # execute order
    await execute_and_compare(zkx_node_signer=admin1_signer, zkx_node=admin1, executor=python_executor, orders=orders_1, users_test=users_test, quantity_locked=quantity_locked_1, market_id=market_id_1, oracle_price=oracle_price_1, trading=trading, is_reverted=1, error_code=f"0516:", error_at_index=error_at_index, param_2=to64x61(1))


@pytest.mark.asyncio
async def test_revert_if_maker_order_is_market(trading_test_initializer):
    _, python_executor, admin1, _, alice, bob, _, _, _, _, _, alice_test, bob_test, _, _, _, _, _, _, _, trading, _, _, _, _, _, _, _ = trading_test_initializer

    ###################
    ### Open orders ##
    ###################
    # List of users
    users = [alice, bob]
    users_test = [alice_test, bob_test]

    # Insufficient balance for users
    alice_balance = 10000
    bob_balance = 10000
    balance_array = [alice_balance, bob_balance]

    # Batch params for OPEN orders
    quantity_locked_1 = 1
    market_id_1 = BTC_USD_ID
    asset_id_1 = AssetID.USDC
    oracle_price_1 = 1000

    # Set balance in Starknet & Python
    await set_balance(admin_signer=admin1_signer, admin=admin1, users=users, users_test=users_test, balance_array=balance_array, asset_id=asset_id_1)

    # Create orders
    orders_1 = [{
        "quantity": 1,
        "order_type": order_types["market"],
    }, {
        "quantity": 2,
        "direction": order_direction["short"],
    }]

    error_at_index = 0
    # execute order
    await execute_and_compare(zkx_node_signer=admin1_signer, zkx_node=admin1, executor=python_executor, orders=orders_1, users_test=users_test, quantity_locked=quantity_locked_1, market_id=market_id_1, oracle_price=oracle_price_1, trading=trading, is_reverted=1, error_code=f"0518:", error_at_index=error_at_index, param_2=error_at_index)


@pytest.mark.asyncio
async def test_opening_and_closing_full_orders(trading_test_initializer):
    starknet_service, python_executor, admin1, _, alice, bob, _, _, _, _, _, alice_test, bob_test, _, _, _, _, _, _, _, trading, _, _, holding, fee_balance, liquidity, insurance, trading_stats = trading_test_initializer

    starknet_service.state.state.block_info = BlockInfo(
        block_number=1, block_timestamp=timestamp1, gas_price=starknet_service.state.state.block_info.gas_price,
        sequencer_address=starknet_service.state.state.block_info.sequencer_address,
        starknet_version=STARKNET_VERSION
    )

    ###################
    ### Open orders ##
    ###################
    # List of users
    users = [alice, bob]
    users_test = [alice_test, bob_test]

    # Sufficient balance for users
    alice_balance = 10000
    bob_balance = 10000
    balance_array = [alice_balance, bob_balance]

    # Batch params for OPEN orders
    quantity_locked_1 = 3
    market_id_1 = BTC_USD_ID
    asset_id_1 = AssetID.USDC
    oracle_price_1 = 1000

    # Set balance in Starknet & Python
    await set_balance(admin_signer=admin1_signer, admin=admin1, users=users, users_test=users_test, balance_array=balance_array, asset_id=asset_id_1)

    # Create orders
    orders_1 = [{
        "quantity": 3,
        "order_type": order_types["limit"]
    }, {
        "quantity": 3,
        "direction": order_direction["short"],
    }]

    # execute order
    (batch_id_1, _, info) = await execute_and_compare(zkx_node_signer=admin1_signer, zkx_node=admin1, executor=python_executor, orders=orders_1, users_test=users_test, quantity_locked=quantity_locked_1, market_id=market_id_1, oracle_price=oracle_price_1, trading=trading, timestamp=timestamp1, is_reverted=0, error_code=0)
    await check_batch_status(batch_id=batch_id_1, trading=trading, is_executed=1)

    assert_event_with_custom_keys_emitted(
        tx_exec_info = info,
        from_address = trading.contract_address,
        keys = [str_to_felt('trade_execution'), market_id_1],
        data = [to64x61(quantity_locked_1), to64x61(1000), order_direction["short"]],
        order=5
    )
    
    # check balances
    await compare_user_balances(users=users, user_tests=users_test, asset_id=asset_id_1)
    await compare_fund_balances(executor=python_executor, holding=holding, liquidity=liquidity, fee_balance=fee_balance, insurance=insurance, asset_id=asset_id_1)
    await compare_user_positions(users=users, users_test=users_test, market_id=market_id_1)

    # compare margins
    await compare_margin_info(user=alice, user_test=alice_test, order_executor=python_executor, collateral_id=asset_id_1, timestamp=timestamp1)
    await compare_margin_info(user=bob, user_test=bob_test, order_executor=python_executor, collateral_id=asset_id_1, timestamp=timestamp1)

    open_interest_response = await trading_stats.get_open_interest(BTC_USD_ID).call()
    assert open_interest_response.result.res == to64x61(5)

    ###################
    ### Close orders ##
    ###################
    # Batch params for OPEN orders
    quantity_locked_2 = 3
    oracle_price_2 = 1000

    # Create orders
    orders_2 = [{
        "quantity": 3,
        "side": side["sell"],
        "order_type": order_types["limit"]
    }, {
        "quantity": 3,
        "direction": order_direction["short"],
        "side": side["sell"],
    }]

    # execute order
    (batch_id_2, _, execution_info) = await execute_and_compare(zkx_node_signer=admin1_signer, zkx_node=admin1, executor=python_executor, orders=orders_2, users_test=users_test, quantity_locked=quantity_locked_2, market_id=market_id_1, oracle_price=oracle_price_2, trading=trading, timestamp=timestamp1, is_reverted=0, error_code=0)
    await check_batch_status(batch_id=batch_id_2, trading=trading, is_executed=1)

    # check balances
    await compare_user_balances(users=users, user_tests=users_test, asset_id=asset_id_1)
    await compare_fund_balances(executor=python_executor, holding=holding, liquidity=liquidity, fee_balance=fee_balance, insurance=insurance, asset_id=asset_id_1)
    await compare_user_positions(users=users, users_test=users_test, market_id=market_id_1)

    # compare margins
    await compare_margin_info(user=alice, user_test=alice_test, order_executor=python_executor, collateral_id=asset_id_1, timestamp=timestamp1)
    await compare_margin_info(user=bob, user_test=bob_test, order_executor=python_executor, collateral_id=asset_id_1, timestamp=timestamp1)

    open_interest_response = await trading_stats.get_open_interest(BTC_USD_ID).call()
    assert open_interest_response.result.res == to64x61(2)


@pytest.mark.asyncio
async def test_opening_partial_orders(trading_test_initializer):
    _, python_executor, admin1, _, alice, bob, charlie, _, _, _, _, alice_test, bob_test, charlie_test, _, _, _, _, _, _, trading, _, _, holding, fee_balance, liquidity, insurance, trading_stats = trading_test_initializer

    ###################
    ### Open orders ##
    ###################
    # List of users
    users = [alice, bob]
    users_test = [alice_test, bob_test]

    # Sufficient balance for users
    alice_balance = 5781.341239
    bob_balance = 9823.4731
    balance_array = [alice_balance, bob_balance]

    # Batch params for OPEN orders
    quantity_locked_1 = 0.81
    market_id_1 = BTC_USD_ID
    asset_id_1 = AssetID.USDC
    oracle_price_1 = 1013.41

    # Set balance in Starknet & Python
    await set_balance(admin_signer=admin1_signer, admin=admin1, users=users, users_test=users_test, balance_array=balance_array, asset_id=asset_id_1)

    # Create orders
    orders_1 = [{
        "quantity": 2,
        "leverage": 1,
        "order_type": order_types["limit"]
    }, {
        "quantity": 0.81,
        "leverage": 1,
        "direction": order_direction["short"],
    }]

    # execute order
    (batch_id_1, complete_orders_1, _) = await execute_and_compare(zkx_node_signer=admin1_signer, zkx_node=admin1, executor=python_executor, orders=orders_1, users_test=users_test, quantity_locked=quantity_locked_1, market_id=market_id_1, oracle_price=oracle_price_1, trading=trading, timestamp=timestamp1, is_reverted=0, error_code=0)
    await check_batch_status(batch_id=batch_id_1, trading=trading, is_executed=1)

    # check balances
    await compare_user_balances(users=users, user_tests=users_test, asset_id=asset_id_1)
    await compare_fund_balances(executor=python_executor, holding=holding, liquidity=liquidity, fee_balance=fee_balance, insurance=insurance, asset_id=asset_id_1)
    await compare_user_positions(users=users, users_test=users_test, market_id=market_id_1)

    ##########################
    ### Open orders Partial ##
    ##########################
    # Batch params for OPEN orders
    quantity_locked_2 = 1.19
    oracle_price_2 = 1002.87

    # Create orders
    orders_2 = [{
        "order_id": complete_orders_1[0]["order_id"]
    }, {
        "quantity": 1.19,
        "direction": order_direction["short"],
    }]

    # execute order
    (batch_id_2, _, _) = await execute_and_compare(zkx_node_signer=admin1_signer, zkx_node=admin1, executor=python_executor, orders=orders_2, users_test=users_test, quantity_locked=quantity_locked_2, market_id=market_id_1, oracle_price=oracle_price_2, trading=trading, timestamp=timestamp1, is_reverted=0, error_code=0)
    await check_batch_status(batch_id=batch_id_2, trading=trading, is_executed=1)

    # check balances
    await compare_user_balances(users=users, user_tests=users_test, asset_id=asset_id_1)
    await compare_fund_balances(executor=python_executor, holding=holding, liquidity=liquidity, fee_balance=fee_balance, insurance=insurance, asset_id=asset_id_1)
    await compare_user_positions(users=users, users_test=users_test, market_id=market_id_1)

    # compare margins
    await compare_margin_info(user=alice, user_test=alice_test, order_executor=python_executor, collateral_id=asset_id_1, timestamp=timestamp1)
    await compare_margin_info(user=bob, user_test=bob_test, order_executor=python_executor, collateral_id=asset_id_1, timestamp=timestamp1)

    open_interest_response = await trading_stats.get_open_interest(BTC_USD_ID).call()
    assert pytest.approx(
        from64x61(open_interest_response.result.res), abs=1e-6) == 4


@ pytest.mark.asyncio
async def test_closing_partial_orders(trading_test_initializer):
    _, python_executor, admin1, _, alice, bob, charlie, _, _, _, _, alice_test, bob_test, charlie_test, _, _, _, _, _, _, trading, marketPrices, _, holding, fee_balance, liquidity, insurance, trading_stats = trading_test_initializer

    ##############################
    ### Close orders partially ###
    ##############################
    # List of users
    users = [alice, bob]
    users_test = [alice_test, bob_test]

    # Sufficient balance for users
    alice_balance = 10000
    bob_balance = 10000
    balance_array = [alice_balance, bob_balance]

    # Batch params for OPEN orders
    quantity_locked_1 = 0.343
    market_id_1 = BTC_USD_ID
    asset_id_1 = AssetID.USDC
    oracle_price_1 = 1013.41

    # Set balance in Starknet & Python
    await set_balance(admin_signer=admin1_signer, admin=admin1, users=users, users_test=users_test, balance_array=balance_array, asset_id=asset_id_1)

    # Create orders
    orders_1 = [{
        "quantity": 2,
        "side": side["sell"],
        "order_type": order_types["limit"]
    }, {
        "quantity": 0.343,
        "direction": order_direction["long"],
    }]

    # execute order
    (_, complete_orders_1, _) = await execute_and_compare(zkx_node_signer=admin1_signer, zkx_node=admin1, executor=python_executor, orders=orders_1, users_test=users_test, quantity_locked=quantity_locked_1, market_id=market_id_1, oracle_price=oracle_price_1, trading=trading, timestamp=timestamp1, is_reverted=0, error_code=0)

    # check balances
    await compare_user_balances(users=users, user_tests=users_test, asset_id=asset_id_1)
    await compare_fund_balances(executor=python_executor, holding=holding, liquidity=liquidity, fee_balance=fee_balance, insurance=insurance, asset_id=asset_id_1)
    await compare_user_positions(users=users, users_test=users_test, market_id=market_id_1)

    # compare margins
    await compare_margin_info(user=alice, user_test=alice_test, order_executor=python_executor, collateral_id=asset_id_1, timestamp=timestamp1)

    await compare_margin_info(user=bob, user_test=bob_test, order_executor=python_executor, collateral_id=asset_id_1, timestamp=timestamp1)

    open_interest_response = await trading_stats.get_open_interest(BTC_USD_ID).call()
    assert pytest.approx(
        from64x61(open_interest_response.result.res), abs=1e-6) == 4

    ###############################
    ### Close orders partially ###
    ##############################
    # Batch params for OPEN orders
    quantity_locked_2 = 1.656
    oracle_price_2 = 1002.87

    # Create orders
    orders_2 = [{
        "order_id": complete_orders_1[0]["order_id"]
    }, {
        "quantity": 1.9,
        "direction": order_direction["long"],
    }]

    # execute order
    (_, complete_orders_1, info) = await execute_and_compare(zkx_node_signer=admin1_signer, zkx_node=admin1, executor=python_executor, orders=orders_2, users_test=users_test, quantity_locked=quantity_locked_2, market_id=market_id_1, oracle_price=oracle_price_2, trading=trading, timestamp=timestamp1, is_reverted=0, error_code=0)

    assert_event_with_custom_keys_emitted(
        tx_exec_info = info,
        from_address = trading.contract_address,
        keys = [str_to_felt('trade_execution'), market_id_1],
        data = [to64x61(quantity_locked_2), to64x61(1000), order_direction["long"]],
        order=3
    )

    # check balances
    await compare_user_balances(users=users, user_tests=users_test, asset_id=asset_id_1)
    await compare_fund_balances(executor=python_executor, holding=holding, liquidity=liquidity, fee_balance=fee_balance, insurance=insurance, asset_id=asset_id_1)
    await compare_user_positions(users=users, users_test=users_test, market_id=market_id_1)

    # compare margins
    await compare_margin_info(user=alice, user_test=alice_test, order_executor=python_executor, collateral_id=asset_id_1, timestamp=timestamp1)

    await compare_margin_info(user=bob, user_test=bob_test, order_executor=python_executor, collateral_id=asset_id_1, timestamp=timestamp1)

    open_interest_response = await trading_stats.get_open_interest(BTC_USD_ID).call()
    assert pytest.approx(
        from64x61(open_interest_response.result.res), abs=1e-6) == 4


@ pytest.mark.asyncio
async def test_opening_and_closing_full_orders_different_market(trading_test_initializer):
    _, python_executor, admin1, _, alice, bob, charlie, _, _, _, _, alice_test, bob_test, charlie_test, _, _, _, _, _, _, trading, _, _, holding, fee_balance, liquidity, insurance, trading_stats = trading_test_initializer

    ###################
    ### Open orders ##
    ###################
    # List of users
    users = [alice, bob]
    users_test = [alice_test, bob_test]

    # Sufficient balance for users
    alice_balance = 5000.3428549
    bob_balance = 5000.98429831
    balance_array = [alice_balance, bob_balance]

    # Batch params for OPEN orders
    quantity_locked_1 = 4.5
    market_id_1 = ETH_USD_ID
    asset_id_1 = AssetID.USDC
    oracle_price_1 = 123.45

    # Set balance in Starknet & Python
    await set_balance(admin_signer=admin1_signer, admin=admin1, users=users, users_test=users_test, balance_array=balance_array, asset_id=asset_id_1)

    # Create orders
    orders_1 = [{
        "market_id": ETH_USD_ID,
        "quantity": 4.5,
        "price": 120.2,
        "order_type": order_types["limit"],
        "leverage": 5,
    }, {
        "market_id": ETH_USD_ID,
        "quantity": 4.5,
        "price": 120.2,
        "direction": order_direction["short"],
        "leverage": 5,
    }]

    # execute order
    complete_orders_1 = await execute_and_compare(zkx_node_signer=admin1_signer, zkx_node=admin1, executor=python_executor, orders=orders_1, users_test=users_test, quantity_locked=quantity_locked_1, market_id=market_id_1, oracle_price=oracle_price_1, trading=trading, timestamp=timestamp1, is_reverted=0, error_code=0)

    # check balances
    await compare_user_balances(users=users, user_tests=users_test, asset_id=asset_id_1)
    await compare_fund_balances(executor=python_executor, holding=holding, liquidity=liquidity, fee_balance=fee_balance, insurance=insurance, asset_id=asset_id_1)
    await compare_user_positions(users=users, users_test=users_test, market_id=market_id_1)

    # compare margins
    await compare_margin_info(user=alice, user_test=alice_test, order_executor=python_executor, collateral_id=asset_id_1, timestamp=timestamp1)
    await compare_margin_info(user=bob, user_test=bob_test, order_executor=python_executor, collateral_id=asset_id_1, timestamp=timestamp1)

    open_interest_response = await trading_stats.get_open_interest(ETH_USD_ID).call()
    assert from64x61(open_interest_response.result.res) == 4.5

    ###################
    ### Close orders ##
    ###################
    # Batch params for OPEN orders
    quantity_locked_2 = 1.523
    oracle_price_2 = 130.87

    # Create orders
    orders_2 = [{
        "market_id": ETH_USD_ID,
        "quantity": 4.5,
        "price": 130.2,
        "side": side["sell"],
        "order_type": order_types["limit"],
    }, {
        "market_id": ETH_USD_ID,
        "quantity": 4.5,
        "price": 130.2,
        "direction": order_direction["short"],
        "side": side["sell"],
    }]

    # execute order
    complete_orders_1 = await execute_and_compare(zkx_node_signer=admin1_signer, zkx_node=admin1, executor=python_executor, orders=orders_2, users_test=users_test, quantity_locked=quantity_locked_2, market_id=market_id_1, oracle_price=oracle_price_2, trading=trading, timestamp=timestamp1, is_reverted=0, error_code=0)

    # check balances
    await compare_user_balances(users=users, user_tests=users_test, asset_id=asset_id_1)
    await compare_fund_balances(executor=python_executor, holding=holding, liquidity=liquidity, fee_balance=fee_balance, insurance=insurance, asset_id=asset_id_1)
    await compare_user_positions(users=users, users_test=users_test, market_id=market_id_1)

    open_interest_response = await trading_stats.get_open_interest(ETH_USD_ID).call()
    assert pytest.approx(
        from64x61(open_interest_response.result.res), abs=1e-6) == 2.977


@ pytest.mark.asyncio
async def test_placing_order_directly(trading_test_initializer):
    _, _, admin1, _, alice, bob, _, dave, _, _, _, alice_test, bob_test, _, _, _, _, _, _, _, _, _, _, _, _, _, _, _ = trading_test_initializer

    ###################
    ### Open orders ##
    ###################
    # List of users
    users = [alice, bob]
    users_test = [alice_test, bob_test]

    # Sufficient balance for users
    alice_balance = 2321.3428549
    bob_balance = 4535.98429831
    balance_array = [alice_balance, bob_balance]

    # Batch params for OPEN orders
    quantity_locked_1 = 4.5
    market_id_1 = ETH_USD_ID
    asset_id_1 = AssetID.USDC
    oracle_price_1 = 123.45

    # Set balance in Starknet & Python
    await set_balance(admin_signer=admin1_signer, admin=admin1, users=users, users_test=users_test, balance_array=balance_array, asset_id=asset_id_1)

    # Create orders
    params = [
        # order_id
        36913743897347031862778619449,
        # market_id
        556715728833533465056602594347606394,
        # direction
        2,
        # price
        300220759799622926336,
        # quantity
        10376293541461622784,
        # leverage
        2305843009213693952,
        # slippage
        11529215046068469760,
        # order_type
        2,
        # time_in_force
        1,
        # post_only
        0,
        # side
        2,
        # liquidator_address
        0,
        # signature
        2022636113203008365857965845582934391243391428823771186281133992973234911008, 3145510324462252454033893057773896499982168619823607300721129275918411551641,
        # size
        10376293541461622784,
        # execution_price
        300220759799622926336,
        # margin_amount
        150110379899811463168,
        # borrowed_amount
        150110379899811463168,
        # market_id
        556715728833533465056602594347606394,
        # collateral_id
        AssetID.USDC,
        # pnl
        0,
        # opening fee
        0,
        # side,
        1,
        # margin lock update anount
        0
    ]

    await assert_revert(
        dave_signer.send_transaction(
            dave, alice.contract_address, "execute_order", params),
        "0002: 36913743897347031862778619449 556715728833533465056602594347606394"
    )


@ pytest.mark.asyncio
async def test_closing_more_than_parent_size_should_pass(trading_test_initializer):
    _, python_executor, admin1, _, alice, bob, _, _, _, _, _, alice_test, bob_test, _, _, _, _, _, _, _, trading, _, _, holding, fee_balance, liquidity, insurance, _ = trading_test_initializer

    ###################
    ### Open orders ##
    ###################
    # List of users
    users = [alice, bob]
    users_test = [alice_test, bob_test]

    # Sufficient balance for users
    alice_balance = 10000
    bob_balance = 10000
    balance_array = [alice_balance, bob_balance]

    # Batch params for OPEN orders
    quantity_locked_1 = 3
    market_id_1 = BTC_USD_ID
    asset_id_1 = AssetID.USDC
    oracle_price_1 = 1000

    # Set balance in Starknet & Python
    await set_balance(admin_signer=admin1_signer, admin=admin1, users=users, users_test=users_test, balance_array=balance_array, asset_id=asset_id_1)

    # Create orders
    orders_1 = [{
        "quantity": 3,
        "order_type": order_types["limit"]
    }, {
        "quantity": 3,
        "direction": order_direction["short"],
    }]

    # execute order
    (batch_id_1, _, _) = await execute_and_compare(zkx_node_signer=admin1_signer, zkx_node=admin1, executor=python_executor, orders=orders_1, users_test=users_test, quantity_locked=quantity_locked_1, market_id=market_id_1, oracle_price=oracle_price_1, trading=trading, timestamp=timestamp1, is_reverted=0, error_code=0)
    await check_batch_status(batch_id=batch_id_1, trading=trading, is_executed=1)

    # check balances
    await compare_user_balances(users=users, user_tests=users_test, asset_id=asset_id_1)
    await compare_fund_balances(executor=python_executor, holding=holding, liquidity=liquidity, fee_balance=fee_balance, insurance=insurance, asset_id=asset_id_1)
    await compare_user_positions(users=users, users_test=users_test, market_id=market_id_1)

    # compare margins
    await compare_margin_info(user=alice, user_test=alice_test, order_executor=python_executor, collateral_id=asset_id_1, timestamp=timestamp1)
    await compare_margin_info(user=bob, user_test=bob_test, order_executor=python_executor, collateral_id=asset_id_1, timestamp=timestamp1)

    ###################
    ### Close orders ##
    ###################
    # Batch params for OPEN orders
    quantity_locked_2 = 4
    oracle_price_2 = 1000

    # Create orders
    orders_2 = [{
        "quantity": 4,
        "side": side["sell"],
        "order_type": order_types["limit"]
    }, {
        "quantity": 4,
        "direction": order_direction["short"],
        "side": side["sell"],
    }]

    error_at_index = 0
    # execute order
    await execute_and_compare(zkx_node_signer=admin1_signer, zkx_node=admin1, executor=python_executor, orders=orders_2, users_test=users_test, quantity_locked=quantity_locked_2, market_id=market_id_1, oracle_price=oracle_price_2, trading=trading, timestamp=timestamp1, is_reverted=0)

    # compare margins
    await compare_margin_info(user=alice, user_test=alice_test, order_executor=python_executor, collateral_id=asset_id_1, timestamp=timestamp1)
    await compare_margin_info(user=bob, user_test=bob_test, order_executor=python_executor, collateral_id=asset_id_1, timestamp=timestamp1)


@ pytest.mark.asyncio
async def test_invalid_liquidation(trading_test_initializer):
    _, python_executor, admin1, _, alice, bob, _, _, _, _, _, alice_test, bob_test, _, _, _, _, _, _, _, trading, _, _, holding, fee_balance, liquidity, insurance, _ = trading_test_initializer

    ###################
    ### Open orders ##
    ###################
    # List of users
    users = [alice, bob]
    users_test = [alice_test, bob_test]

    # Sufficient balance for users
    alice_balance = 100000
    bob_balance = 100000
    balance_array = [alice_balance, bob_balance]

    # Batch params for OPEN orders
    quantity_locked_1 = 3
    market_id_1 = BTC_USD_ID
    asset_id_1 = AssetID.USDC
    oracle_price_1 = 1000

    # Set balance in Starknet & Python
    await set_balance(admin_signer=admin1_signer, admin=admin1, users=users, users_test=users_test, balance_array=balance_array, asset_id=asset_id_1)

    # Create orders
    orders_1 = [{
        "quantity": 3,
        "order_type": order_types["limit"],
        "leverage": 3
    }, {
        "quantity": 3,
        "direction": order_direction["short"],
        "leverage": 3
    }]

    # execute order
    (batch_id_1, _, _) = await execute_and_compare(zkx_node_signer=admin1_signer, zkx_node=admin1, executor=python_executor, orders=orders_1, users_test=users_test, quantity_locked=quantity_locked_1, market_id=market_id_1, oracle_price=oracle_price_1, trading=trading, timestamp=timestamp1, is_reverted=0, error_code=0)
    await check_batch_status(batch_id=batch_id_1, trading=trading, is_executed=1)

    # check balances
    await compare_user_balances(users=users, user_tests=users_test, asset_id=asset_id_1)
    await compare_fund_balances(executor=python_executor, holding=holding, liquidity=liquidity, fee_balance=fee_balance, insurance=insurance, asset_id=asset_id_1)
    await compare_user_positions(users=users, users_test=users_test, market_id=market_id_1)

    # compare margins
    await compare_margin_info(user=alice, user_test=alice_test, order_executor=python_executor, collateral_id=asset_id_1, timestamp=timestamp1)
    await compare_margin_info(user=bob, user_test=bob_test, order_executor=python_executor, collateral_id=asset_id_1, timestamp=timestamp1)

    ###################
    ### Close orders ##
    ###################
    # Batch params for OPEN orders
    quantity_locked_2 = 3
    oracle_price_2 = 1500

    # Create orders
    orders_2 = [{
        "quantity": 3,
        "price": 1500,
        "side": side["sell"],
        "order_type": order_types["limit"],
    }, {
        "quantity": 3,
        "price": 1500,
        "direction": order_direction["short"],
        "side": side["sell"],
        "order_type": order_types["liquidation"]
    }]

    error_at_index = 1
    # execute order
    await execute_and_compare(zkx_node_signer=admin1_signer, zkx_node=admin1, executor=python_executor, orders=orders_2, users_test=users_test, quantity_locked=quantity_locked_2, market_id=market_id_1, oracle_price=oracle_price_2, trading=trading, timestamp=timestamp1, is_reverted=1, error_code="0004:", error_at_index=error_at_index, param_2=market_id_1)

    # compare margins
    await compare_margin_info(user=alice, user_test=alice_test, order_executor=python_executor, collateral_id=asset_id_1, timestamp=timestamp1)
    await compare_margin_info(user=bob, user_test=bob_test, order_executor=python_executor, collateral_id=asset_id_1, timestamp=timestamp1)


@ pytest.mark.asyncio
async def test_invalid_deleverage(trading_test_initializer):
    _, python_executor, admin1, _, alice, bob, charlie, _, _, _, _, alice_test, bob_test, charlie_test, _, _, _, _, _, _, trading, _, _, holding, fee_balance, liquidity, insurance, _ = trading_test_initializer

    ###################
    ### Open orders ##
    ###################
    # List of users
    users = [alice, bob]
    users_test = [alice_test, bob_test]

    # Sufficient balance for users
    alice_balance = 100000
    bob_balance = 100000
    balance_array = [alice_balance, bob_balance]

    # Batch params for OPEN orders
    quantity_locked_1 = 3
    market_id_1 = BTC_USD_ID
    asset_id_1 = AssetID.USDC
    oracle_price_1 = 1000

    # Set balance in Starknet & Python
    await set_balance(admin_signer=admin1_signer, admin=admin1, users=users, users_test=users_test, balance_array=balance_array, asset_id=asset_id_1)

    # Create orders
    orders_1 = [{
        "quantity": 3,
        "order_type": order_types["limit"],
        "leverage": 3
    }, {
        "quantity": 3,
        "direction": order_direction["short"],
        "leverage": 3
    }]

    # execute order
    (batch_id_1, _, _) = await execute_and_compare(zkx_node_signer=admin1_signer, zkx_node=admin1, executor=python_executor, orders=orders_1, users_test=users_test, quantity_locked=quantity_locked_1, market_id=market_id_1, oracle_price=oracle_price_1, trading=trading, timestamp=timestamp1, is_reverted=0, error_code=0)
    await check_batch_status(batch_id=batch_id_1, trading=trading, is_executed=1)

    # check balances
    await compare_user_balances(users=users, user_tests=users_test, asset_id=asset_id_1)
    await compare_fund_balances(executor=python_executor, holding=holding, liquidity=liquidity, fee_balance=fee_balance, insurance=insurance, asset_id=asset_id_1)
    await compare_user_positions(users=users, users_test=users_test, market_id=market_id_1)

    # compare margins
    await compare_margin_info(user=alice, user_test=alice_test, order_executor=python_executor, collateral_id=asset_id_1, timestamp=timestamp1)
    await compare_margin_info(user=bob, user_test=bob_test, order_executor=python_executor, collateral_id=asset_id_1, timestamp=timestamp1)

    ###################
    ### Close orders ##
    ###################
    # Batch params for OPEN orders
    quantity_locked_2 = 3
    oracle_price_2 = 1500

    # Create orders
    orders_2 = [{
        "quantity": 3,
        "price": 1500,
        "side": side["sell"],
        "order_type": order_types["limit"],
    }, {
        "quantity": 3,
        "price": 1500,
        "direction": order_direction["short"],
        "side": side["sell"],
        "order_type": order_types["deleverage"]
    }]

    error_at_index = 1
    # execute order
    await execute_and_compare(zkx_node_signer=admin1_signer, zkx_node=admin1, executor=python_executor, orders=orders_2, users_test=users_test, quantity_locked=quantity_locked_2, market_id=market_id_1, oracle_price=oracle_price_2, trading=trading, timestamp=timestamp1, is_reverted=1, error_code="0004:", error_at_index=error_at_index, param_2=market_id_1)

    # compare margins
    await compare_margin_info(user=alice, user_test=alice_test, order_executor=python_executor, collateral_id=asset_id_1, timestamp=timestamp1)
    await compare_margin_info(user=bob, user_test=bob_test, order_executor=python_executor, collateral_id=asset_id_1, timestamp=timestamp1)


@ pytest.mark.asyncio
async def test_opening_partial_orders_multiple(trading_test_initializer):
    _, python_executor, admin1, _, alice, bob, charlie, _, _, _, _, alice_test, bob_test, charlie_test, _, _, _, _, _, _, trading, _, _, holding, fee_balance, liquidity, insurance, trading_stats = trading_test_initializer

    ###################
    ### Open orders ##
    ###################
    # List of users
    users = [alice, bob]
    users_test = [alice_test, bob_test]

    # Sufficient balance for users
    alice_balance = 50000
    bob_balance = 50000
    balance_array = [alice_balance, bob_balance]

    # Batch params for OPEN orders
    quantity_locked_1 = 1
    market_id_1 = BTC_USD_ID
    asset_id_1 = AssetID.USDC
    oracle_price_1 = 1000

    # Set balance in Starknet & Python
    await set_balance(admin_signer=admin1_signer, admin=admin1, users=users, users_test=users_test, balance_array=balance_array, asset_id=asset_id_1)

    # Create orders
    orders_1 = [{
        "quantity": 2,
        "order_type": order_types["limit"]
    }, {
        "quantity": 1,
        "direction": order_direction["short"],
    }]

    # execute order
    (batch_id_1, complete_orders_1, _) = await execute_and_compare(zkx_node_signer=admin1_signer, zkx_node=admin1, executor=python_executor, orders=orders_1, users_test=users_test, quantity_locked=quantity_locked_1, market_id=market_id_1, oracle_price=oracle_price_1, trading=trading, timestamp=timestamp1, is_reverted=0, error_code=0)
    await check_batch_status(batch_id=batch_id_1, trading=trading, is_executed=1)

    # check balances
    await compare_user_balances(users=users, user_tests=users_test, asset_id=asset_id_1)
    await compare_fund_balances(executor=python_executor, holding=holding, liquidity=liquidity, fee_balance=fee_balance, insurance=insurance, asset_id=asset_id_1)
    await compare_user_positions(users=users, users_test=users_test, market_id=market_id_1)

    # compare margins
    await compare_margin_info(user=alice, user_test=alice_test, order_executor=python_executor, collateral_id=asset_id_1, timestamp=timestamp1)
    await compare_margin_info(user=bob, user_test=bob_test, order_executor=python_executor, collateral_id=asset_id_1, timestamp=timestamp1)

    ##########################
    ### Open orders Partial ##
    ##########################
    # List of users
    users = [alice, bob, charlie]
    users_test = [alice_test, bob_test, charlie_test]

    # Sufficient balance for users
    alice_balance = 50000
    bob_balance = 50000
    charlie_balance = 50000
    balance_array = [alice_balance, bob_balance, charlie_balance]

    # Batch params for OPEN orders
    quantity_locked_2 = 2
    market_id_2 = BTC_USD_ID
    asset_id_2 = AssetID.USDC
    oracle_price_2 = 1000

    # Set balance in Starknet & Python
    await set_balance(admin_signer=admin1_signer, admin=admin1, users=users, users_test=users_test, balance_array=balance_array, asset_id=asset_id_1)

    # Create orders
    orders_2 = [{
        "order_id": complete_orders_1[0]["order_id"]
    }, {
        "quantity": 1,
        "order_type": order_types["limit"]
    },   {
        "quantity": 2,
        "direction": order_direction["short"],
    }]

    # execute order
    (batch_id_2, _, _) = await execute_and_compare(zkx_node_signer=admin1_signer, zkx_node=admin1, executor=python_executor, orders=orders_2, users_test=users_test, quantity_locked=quantity_locked_2, market_id=market_id_2, oracle_price=oracle_price_2, trading=trading, timestamp=timestamp1, is_reverted=0, error_code=0)
    await check_batch_status(batch_id=batch_id_2, trading=trading, is_executed=1)

    # check balances
    await compare_user_balances(users=users, user_tests=users_test, asset_id=asset_id_2)
    await compare_fund_balances(executor=python_executor, holding=holding, liquidity=liquidity, fee_balance=fee_balance, insurance=insurance, asset_id=asset_id_2)
    await compare_user_positions(users=users, users_test=users_test, market_id=market_id_2)

    # compare margins
    await compare_margin_info(user=alice, user_test=alice_test, order_executor=python_executor, collateral_id=asset_id_1, timestamp=timestamp1)
    await compare_margin_info(user=bob, user_test=bob_test, order_executor=python_executor, collateral_id=asset_id_1, timestamp=timestamp1)


@ pytest.mark.asyncio
async def test_revert_if_parent_position_is_empty(trading_test_initializer):
    _, python_executor, admin1, _, alice, bob, _, _, _, _, _, alice_test, bob_test, _, _, _, _, _, _, _, trading, _, _, _, _, _, _, _ = trading_test_initializer

    ###################
    ### Open orders ##
    ###################
    # List of users
    users = [alice, bob]
    users_test = [alice_test, bob_test]

    # Insufficient balance for users
    alice_balance = 10000
    bob_balance = 10000
    balance_array = [alice_balance, bob_balance]

    # Batch params for OPEN orders
    quantity_locked_1 = 1
    market_id_1 = BTC_USD_ID
    asset_id_1 = AssetID.USDC
    oracle_price_1 = 1000

    # Set balance in Starknet & Python
    await set_balance(admin_signer=admin1_signer, admin=admin1, users=users, users_test=users_test, balance_array=balance_array, asset_id=asset_id_1)

    # Create orders
    orders_1 = [{
        "quantity": 1,
        "order_type": order_types["limit"],
        "direction": order_direction["short"],
        "side": side["sell"]
    }, {
        "quantity": 2,
        "direction": order_direction["short"],
        "time_in_force": order_time_in_force["fill_or_kill"]

    }]

    error_at_index = 0
    # execute order
    await execute_and_compare(zkx_node_signer=admin1_signer, zkx_node=admin1, executor=python_executor, orders=orders_1, users_test=users_test, quantity_locked=quantity_locked_1, market_id=market_id_1, oracle_price=oracle_price_1, trading=trading, timestamp=timestamp1, is_reverted=1, error_code=f"0517:", error_at_index=error_at_index, param_2=0)


@ pytest.mark.asyncio
async def test_opening_and_closing_full_orders_new_collateral(trading_test_initializer):
    starknet_service, python_executor, admin1, _, alice, bob, _, _, _, _, _, alice_test, bob_test, _, _, _, _, _, _, _, trading, _, _, holding, fee_balance, liquidity, insurance, trading_stats = trading_test_initializer

    ###################
    ### Open orders ##
    ###################
    # List of users
    users = [alice, bob]
    users_test = [alice_test, bob_test]

    # Sufficient balance for users
    alice_balance = 10000
    bob_balance = 10000
    balance_array = [alice_balance, bob_balance]

    # Batch params for OPEN orders
    quantity_locked_1 = 3
    market_id_1 = BTC_UST_ID
    asset_id_1 = AssetID.UST
    oracle_price_1 = 1000

    # Set balance in Starknet & Python
    await set_balance(admin_signer=admin1_signer, admin=admin1, users=users, users_test=users_test, balance_array=balance_array, asset_id=asset_id_1)

    # Create orders
    orders_1 = [{
        "quantity": 3,
        "market_id": BTC_UST_ID,
        "order_type": order_types["limit"],
        "leverage": 3
    }, {
        "quantity": 3,
        "market_id": BTC_UST_ID,
        "direction": order_direction["short"],
        "leverage": 3
    }]

    # execute order
    (batch_id_1, _, _) = await execute_and_compare(zkx_node_signer=admin1_signer, zkx_node=admin1, executor=python_executor, orders=orders_1, users_test=users_test, quantity_locked=quantity_locked_1, market_id=market_id_1, oracle_price=oracle_price_1, trading=trading, timestamp=timestamp1, is_reverted=0, error_code=0)
    await check_batch_status(batch_id=batch_id_1, trading=trading, is_executed=1)

    # check balances
    await compare_user_balances(users=users, user_tests=users_test, asset_id=asset_id_1)
    await compare_fund_balances(executor=python_executor, holding=holding, liquidity=liquidity, fee_balance=fee_balance, insurance=insurance, asset_id=asset_id_1)
    await compare_user_positions(users=users, users_test=users_test, market_id=market_id_1)

    # compare margins
    await compare_margin_info(user=alice, user_test=alice_test, order_executor=python_executor, collateral_id=asset_id_1, timestamp=timestamp1)
    await compare_margin_info(user=bob, user_test=bob_test, order_executor=python_executor, collateral_id=asset_id_1, timestamp=timestamp1)

    alice_collaterals = await alice.return_array_collaterals().call()
    alice_collaterals_parsed = alice_collaterals.result.array_list
    assert alice_collaterals_parsed[0].assetID == AssetID.USDC
    assert alice_collaterals_parsed[1].assetID == AssetID.UST

    bob_collaterals = await bob.return_array_collaterals().call()
    bob_collaterals_parsed = bob_collaterals.result.array_list
    assert bob_collaterals_parsed[0].assetID == AssetID.USDC
    assert bob_collaterals_parsed[1].assetID == AssetID.UST

    alice_positions = await alice.get_positions().call()
    alice_positions_parsed = alice_positions.result.positions_array
    assert len(alice_positions_parsed) == 3

    bob_positions = await bob.get_positions().call()
    bob_positions_parsed = bob_positions.result.positions_array
    assert len(bob_positions_parsed) == 4


@pytest.mark.asyncio
async def test_revert_if_market_order_slippage_error_lower_limit(trading_test_initializer):
    _, python_executor, admin1, _, alice, bob, _, _, _, _, _, alice_test, bob_test, _, _, _, _, _, _, _, trading, _, _, _, _, _, _, _ = trading_test_initializer
    ###################
    ### Open orders ##
    ###################
    # List of users
    users = [alice, bob]
    users_test = [alice_test, bob_test]

    # Sufficient balance for users
    alice_balance = 1000000
    bob_balance = 1000000
    balance_array = [alice_balance, bob_balance]

    # Batch params for OPEN orders
    quantity_locked_1 = 1
    market_id_1 = BTC_USD_ID
    asset_id_1 = AssetID.USDC
    oracle_price_1 = 1000

    # Set balance in Starknet & Python
    await set_balance(admin_signer=admin1_signer, admin=admin1, users=users, users_test=users_test, balance_array=balance_array, asset_id=asset_id_1)

    # Create orders
    orders_1 = [{
        "quantity": 1,
        "order_type": order_types["limit"],
        "price": 989.9
    }, {
        "quantity": 1,
        "direction": order_direction["short"],
        "slippage": 1
    }]

    error_at_index = 1
    # execute order
    await execute_and_compare(zkx_node_signer=admin1_signer, zkx_node=admin1, executor=python_executor, orders=orders_1, users_test=users_test, quantity_locked=quantity_locked_1, market_id=market_id_1, oracle_price=oracle_price_1, trading=trading, is_reverted=1, error_code=f"0506:", error_at_index=error_at_index, param_2=to64x61(989.9))


@pytest.mark.asyncio
async def test_revert_if_market_order_slippage_error_upper_limit(trading_test_initializer):
    _, python_executor, admin1, _, alice, bob, _, _, _, _, _, alice_test, bob_test, _, _, _, _, _, _, _, trading, _, _, _, _, _, _, _ = trading_test_initializer
    ###################
    ### Open orders ##
    ###################
    # List of users
    users = [alice, bob]
    users_test = [alice_test, bob_test]

    # Sufficient balance for users
    alice_balance = 1000000
    bob_balance = 1000000
    balance_array = [alice_balance, bob_balance]

    # Batch params for OPEN orders
    quantity_locked_1 = 1
    market_id_1 = BTC_USD_ID
    asset_id_1 = AssetID.USDC
    oracle_price_1 = 1000

    # Set balance in Starknet & Python
    await set_balance(admin_signer=admin1_signer, admin=admin1, users=users, users_test=users_test, balance_array=balance_array, asset_id=asset_id_1)

    # Create orders
    orders_1 = [{
        "quantity": 1,
        "order_type": order_types["limit"],
        "price": 1010.01,
        "side": 2,
    }, {
        "quantity": 1,
        "direction": order_direction["short"],
        "slippage": 1,
        "side": 2,
    }]

    error_at_index = 1
    # execute order
    await execute_and_compare(zkx_node_signer=admin1_signer, zkx_node=admin1, executor=python_executor, orders=orders_1, users_test=users_test, quantity_locked=quantity_locked_1, market_id=market_id_1, oracle_price=oracle_price_1, trading=trading, is_reverted=1, error_code=f"0506:", error_at_index=error_at_index, param_2=to64x61(1010.01))


@pytest.mark.asyncio
async def test_execute_market_order_slippage_lower_limit(trading_test_initializer):
    _, python_executor, admin1, _, alice, bob, _, _, _, _, _, alice_test, bob_test, _, _, _, _, _, _, _, trading, _, _, _, _, _, _, _ = trading_test_initializer
    ###################
    ### Open orders ##
    ###################
    # List of users
    users = [alice, bob]
    users_test = [alice_test, bob_test]

    # Sufficient balance for users
    alice_balance = 10000000
    bob_balance = 10000000
    balance_array = [alice_balance, bob_balance]

    # Batch params for OPEN orders
    quantity_locked_1 = 1
    market_id_1 = BTC_USD_ID
    asset_id_1 = AssetID.USDC
    oracle_price_1 = 1000

    # Set balance in Starknet & Python
    await set_balance(admin_signer=admin1_signer, admin=admin1, users=users, users_test=users_test, balance_array=balance_array, asset_id=asset_id_1)

    # Create orders
    orders_1 = [{
        "quantity": 1,
        "order_type": order_types["limit"],
        "price": 1010.01
    }, {
        "quantity": 1,
        "direction": order_direction["short"],
        "slippage": 1
    }]

    # compare margins
    await compare_margin_info(user=alice, user_test=alice_test, order_executor=python_executor, collateral_id=asset_id_1, timestamp=timestamp1)
    await compare_margin_info(user=bob, user_test=bob_test, order_executor=python_executor, collateral_id=asset_id_1, timestamp=timestamp1)

    # execute order
    await execute_and_compare(zkx_node_signer=admin1_signer, zkx_node=admin1, executor=python_executor, orders=orders_1, users_test=users_test, quantity_locked=quantity_locked_1, market_id=market_id_1, oracle_price=oracle_price_1, trading=trading, timestamp=timestamp1)

    # compare margins
    await compare_margin_info(user=alice, user_test=alice_test, order_executor=python_executor, collateral_id=asset_id_1, timestamp=timestamp1)
    await compare_margin_info(user=bob, user_test=bob_test, order_executor=python_executor, collateral_id=asset_id_1, timestamp=timestamp1)<|MERGE_RESOLUTION|>--- conflicted
+++ resolved
@@ -10,13 +10,8 @@
 from starkware.starknet.business_logic.execution.objects import OrderedEvent
 from starkware.starknet.public.abi import get_selector_from_name
 
-<<<<<<< HEAD
-from utils import ContractIndex, ManagerAction, Signer, str_to_felt, from64x61, to64x61, assert_revert, PRIME, PRIME_HALF, assert_event_emitted
+from utils import ContractIndex, ManagerAction, Signer, str_to_felt, from64x61, to64x61, assert_revert, assert_event_with_custom_keys_emitted, PRIME, PRIME_HALF
 from utils_trading import User, order_direction, order_side, order_types, order_time_in_force, side, OrderExecutor, fund_mapping, set_balance, execute_and_compare, compare_fund_balances, compare_user_balances, compare_user_positions, compare_margin_info, check_batch_status
-=======
-from utils import ContractIndex, ManagerAction, Signer, str_to_felt, from64x61, to64x61, assert_revert, PRIME, PRIME_HALF, assert_event_with_custom_keys_emitted
-from utils_trading import User, order_direction, order_side, order_types, order_time_in_force, side, OrderExecutor, fund_mapping, set_balance, execute_and_compare, compare_fund_balances, compare_user_balances, compare_user_positions, check_batch_status
->>>>>>> e3a4a0bf
 from utils_asset import AssetID, build_asset_properties
 from utils_markets import MarketProperties
 from helpers import StarknetService, ContractType, AccountFactory
@@ -376,6 +371,7 @@
     print("Auth Registry", hex(registry.contract_address))
     return starknet_service.starknet, python_executor, admin1, admin2, alice, bob, charlie, dave, eduard, felix, gary, alice_test, bob_test, charlie_test, eduard_test, felix_test, gary_test, adminAuth, fees, asset, trading, marketPrices, fixed_math, holding, feeBalance, liquidity, insurance, trading_stats
 
+
 @pytest.mark.asyncio
 async def test_for_risk_while_opening_order(trading_test_initializer):
     starknet_service, python_executor, admin1, _, _, _, _, _, _, felix, gary, _, _, _, _, felix_test, gary_test, _, _, _, trading, marketPrices, _, holding, fee_balance, liquidity, insurance, trading_stats = trading_test_initializer
@@ -416,27 +412,15 @@
 
     # execute order
     (batch_id_1, _, info) = await execute_and_compare(zkx_node_signer=admin1_signer, zkx_node=admin1, executor=python_executor, orders=orders_1, users_test=users_test, quantity_locked=quantity_locked_1, market_id=market_id_1, oracle_price=oracle_price_1, trading=trading, is_reverted=0, error_code=0, timestamp=timestamp)
-<<<<<<< HEAD
-    # assert_event_emitted(
-    #     info,
-    #     from_address=trading.contract_address,
-    #     name="trade_execution",
-    #     data=[
-    #         to64x61(quantity_locked_1),
-    #         to64x61(200),
-    #         order_direction["short"]
-    #     ]
-    # )
-=======
 
     assert_event_with_custom_keys_emitted(
-        tx_exec_info = info,
-        from_address = trading.contract_address,
-        keys = [str_to_felt('trade_execution'), market_id_1],
-        data = [to64x61(quantity_locked_1), to64x61(200), order_direction["short"]],
+        tx_exec_info=info,
+        from_address=trading.contract_address,
+        keys=[str_to_felt('trade_execution'), market_id_1],
+        data=[to64x61(quantity_locked_1), to64x61(
+            200), order_direction["short"]],
         order=6
     )
->>>>>>> e3a4a0bf
 
     # check balances
     await compare_user_balances(users=users, user_tests=users_test, asset_id=asset_id_1)
@@ -1381,13 +1365,14 @@
     await check_batch_status(batch_id=batch_id_1, trading=trading, is_executed=1)
 
     assert_event_with_custom_keys_emitted(
-        tx_exec_info = info,
-        from_address = trading.contract_address,
-        keys = [str_to_felt('trade_execution'), market_id_1],
-        data = [to64x61(quantity_locked_1), to64x61(1000), order_direction["short"]],
+        tx_exec_info=info,
+        from_address=trading.contract_address,
+        keys=[str_to_felt('trade_execution'), market_id_1],
+        data=[to64x61(quantity_locked_1), to64x61(
+            1000), order_direction["short"]],
         order=5
     )
-    
+
     # check balances
     await compare_user_balances(users=users, user_tests=users_test, asset_id=asset_id_1)
     await compare_fund_balances(executor=python_executor, holding=holding, liquidity=liquidity, fee_balance=fee_balance, insurance=insurance, asset_id=asset_id_1)
@@ -1584,10 +1569,11 @@
     (_, complete_orders_1, info) = await execute_and_compare(zkx_node_signer=admin1_signer, zkx_node=admin1, executor=python_executor, orders=orders_2, users_test=users_test, quantity_locked=quantity_locked_2, market_id=market_id_1, oracle_price=oracle_price_2, trading=trading, timestamp=timestamp1, is_reverted=0, error_code=0)
 
     assert_event_with_custom_keys_emitted(
-        tx_exec_info = info,
-        from_address = trading.contract_address,
-        keys = [str_to_felt('trade_execution'), market_id_1],
-        data = [to64x61(quantity_locked_2), to64x61(1000), order_direction["long"]],
+        tx_exec_info=info,
+        from_address=trading.contract_address,
+        keys=[str_to_felt('trade_execution'), market_id_1],
+        data=[to64x61(quantity_locked_2), to64x61(
+            1000), order_direction["long"]],
         order=3
     )
 
