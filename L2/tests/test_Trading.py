--- conflicted
+++ resolved
@@ -67,12 +67,9 @@
     charlie = await account_factory.deploy_ZKX_account(charlie_signer.public_key)
     dave = await account_factory.deploy_account(dave_signer.public_key)
 
-<<<<<<< HEAD
-=======
     print("alice address: ", alice.contract_address)
     print("bob address: ", bob.contract_address)
 
->>>>>>> d11ab13b
     timestamp = int(time.time())
     starknet_service.starknet.state.state.block_info = BlockInfo(
         block_number=1, 
