import pytest
import asyncio
from starkware.starknet.testing.starknet import Starknet
from starkware.starkware_utils.error_handling import StarkException
from starkware.starknet.definitions.error_codes import StarknetErrorCode
<<<<<<< HEAD
from utils import str_to_felt, MAX_UINT256, assert_revert, assert_event_emitted, build_default_asset_properties
=======
from utils import str_to_felt, MAX_UINT256, assert_revert, assert_event_emitted
from utils_asset import build_default_asset_properties, encode_asset_id_name, DEFAULT_ASSET_ICON_LINK, DEFAULT_ASSET_METADATA_LINK
from utils_links import encode_characters
>>>>>>> bfb568f1
from helpers import StarknetService, ContractType, AccountFactory
from dummy_addresses import L1_dummy_address
from dummy_signers import signer1, signer2, signer3


counter = 0
# Generates unique asset params (id and name) to avoid conflicts
def generate_asset_info():
    global counter
    counter += 1
    id = f"ETH_${counter}"
    name = f"Ethereum_${counter}"
<<<<<<< HEAD
    return str_to_felt(id), str_to_felt(name)
=======
    return encode_asset_id_name(id, name)
>>>>>>> bfb568f1


@pytest.fixture(scope='module')
def event_loop():
    return asyncio.new_event_loop()


@pytest.fixture(scope='module')
async def adminAuth_factory(starknet_service: StarknetService):
    
    # Deploy accounts
    account_factory = AccountFactory(starknet_service, L1_dummy_address, 0, 1)
    admin1 = await account_factory.deploy_account(signer1.public_key)
    admin2 = await account_factory.deploy_account(signer2.public_key)
    user1 = await account_factory.deploy_account(signer3.public_key)

    # Deploy infrustructure
    adminAuth = await starknet_service.deploy(ContractType.AdminAuth, [admin1.contract_address, admin2.contract_address])
    registry = await starknet_service.deploy(ContractType.AuthorizedRegistry, [adminAuth.contract_address])
    asset = await starknet_service.deploy(ContractType.Asset, [registry.contract_address, 1])

    await signer1.send_transaction(admin1, adminAuth.contract_address, 'update_admin_mapping', [admin1.contract_address, 1, 1])

    return adminAuth, registry, asset, admin1, admin2, user1

@pytest.fixture(scope='function')
async def fresh_asset_contract(starknet_service: StarknetService, adminAuth_factory):
    adminAuth, registry, _, admin1, _, user1 = adminAuth_factory
    asset = await starknet_service.deploy(ContractType.Asset, [registry.contract_address, 1])
    return admin1, asset


@pytest.mark.asyncio
async def test_get_admin_mapping(adminAuth_factory):
    adminAuth, registry, asset, admin1, admin2, user1 = adminAuth_factory

    execution_info = await adminAuth.get_admin_mapping(admin1.contract_address, 1).call()
    assert execution_info.result.allowed == 1

    execution_info1 = await adminAuth.get_admin_mapping(admin2.contract_address, 1).call()
    assert execution_info1.result.allowed == 0


@pytest.mark.asyncio
async def test_adding_asset_by_admin(adminAuth_factory):
    adminAuth, registry, asset, admin1, admin2, user1 = adminAuth_factory
    asset_id, asset_name = generate_asset_info()
    asset_properties = build_default_asset_properties(asset_id, asset_name)

    add_asset_tx = await signer1.send_transaction(admin1, asset.contract_address, 'add_asset', asset_properties)
    assert_event_emitted(
        add_asset_tx,
        from_address=asset.contract_address,
        name="asset_added",
        data=[
            asset_id,
            admin1.contract_address
        ]
    )

    execution_info = await asset.get_asset(asset_id).call()
    fetched_asset = execution_info.result.currAsset

    assert fetched_asset.id == asset_id
    assert fetched_asset.short_name == asset_name
    assert fetched_asset.is_tradable == 0
    assert fetched_asset.is_collateral == 0
    assert fetched_asset.token_decimal == 18

    assets = await asset.return_all_assets().call()
    parsed_list = list(assets.result.array_list)[0]

    assert parsed_list.id == asset_id
    assert parsed_list.asset_version == 1
    assert parsed_list.short_name == asset_name
    assert parsed_list.is_tradable == 0
    assert parsed_list.is_collateral == 0
    assert parsed_list.token_decimal == 18
<<<<<<< HEAD
=======

    icon_call = await asset.get_icon_link(asset_id).call()
    icon_link = list(icon_call.result.link)
    assert icon_link == encode_characters(DEFAULT_ASSET_ICON_LINK)

    metadata_call = await asset.get_metadata_link(asset_id).call()
    metadata_link = list(metadata_call.result.link)
    assert metadata_link == encode_characters(DEFAULT_ASSET_METADATA_LINK)
>>>>>>> bfb568f1


@pytest.mark.asyncio
async def test_adding_asset_by_unauthorized_user(adminAuth_factory):
    adminAuth, registry, asset, admin1, admin2, user1 = adminAuth_factory
    asset_id, asset_name = generate_asset_info()
    asset_properties = build_default_asset_properties(asset_id, asset_name)

    await assert_revert(
        signer3.send_transaction(user1, asset.contract_address, 'add_asset', asset_properties),
        reverted_with="Asset: Unauthorized caller for mananging assets"
    )


@pytest.mark.asyncio
async def test_modifying_asset_by_admin(adminAuth_factory):
    adminAuth, registry, asset, admin1, admin2, user1 = adminAuth_factory
    asset_id, asset_name = generate_asset_info()
    asset_properties = build_default_asset_properties(asset_id, asset_name)

    await signer1.send_transaction(admin1, asset.contract_address, 'add_asset', asset_properties)

    new_asset_name = str_to_felt("NEW_NAME")
    new_tradable_status = 1
    new_collateral = 1

    modify_tx = await signer1.send_transaction(admin1, asset.contract_address, 'modify_core_settings', [
        asset_id,
        new_asset_name,
        new_tradable_status,
        new_collateral
    ])
    assert_event_emitted(
        modify_tx,
        from_address=asset.contract_address,
        name="asset_core_settings_update",
        data=[
            asset_id,
            admin1.contract_address
        ]
    )

    execution_info = await asset.get_asset(asset_id).call()
    fetched_asset = execution_info.result.currAsset

    assert fetched_asset.id == asset_id
    assert fetched_asset.short_name == new_asset_name
<<<<<<< HEAD
    assert fetched_asset.tradable == new_tradable_status
    assert fetched_asset.collateral == new_collateral
    assert fetched_asset.asset_version == 1
=======
    assert fetched_asset.is_tradable == new_tradable_status
    assert fetched_asset.is_collateral == new_collateral
    assert fetched_asset.asset_version == 2
>>>>>>> bfb568f1


@pytest.mark.asyncio
async def test_modifying_asset_by_unauthorized_user(adminAuth_factory):
    adminAuth, registry, asset, admin1, admin2, user1 = adminAuth_factory
    asset_id, asset_name = generate_asset_info()
    asset_properties = build_default_asset_properties(asset_id, asset_name)

    await signer1.send_transaction(admin1, asset.contract_address, 'add_asset', asset_properties)

    assert_revert(lambda: 
        signer3.send_transaction(user1, asset.contract_address, 'modify_core_settings', [
            asset_id, 
            asset_name, 
            0, 
            1
<<<<<<< HEAD
        ]),
        reverted_with="Asset: Unauthorized caller for mananging assets"
=======
        ])
>>>>>>> bfb568f1
    )


@pytest.mark.asyncio
async def test_removing_asset_by_admin(adminAuth_factory):
    adminAuth, registry, asset, admin1, admin2, user1 = adminAuth_factory
    asset_id, asset_name = generate_asset_info()
    asset_properties = build_default_asset_properties(asset_id, asset_name)

    await signer1.send_transaction(admin1, asset.contract_address, 'add_asset', asset_properties)

    remove_tx = await signer1.send_transaction(admin1, asset.contract_address, 'remove_asset', [asset_id])
    assert_event_emitted(
        remove_tx,
        from_address=asset.contract_address,
        name="asset_removed",
        data=[
            asset_id,
            admin1.contract_address
        ]
    )

    await assert_revert(
        asset.get_asset(asset_id).call(),
        reverted_with="Asset: Asset_id existence mismatch"
    )


@pytest.mark.asyncio
async def test_removing_asset_by_unauthorized_user(adminAuth_factory):
    adminAuth, registry, asset, admin1, admin2, user1 = adminAuth_factory
    asset_id, asset_name = generate_asset_info()
    asset_properties = build_default_asset_properties(asset_id, asset_name)

    await signer1.send_transaction(admin1, asset.contract_address, 'add_asset', asset_properties)

    assert_revert(lambda: 
        signer3.send_transaction(user1, asset.contract_address, 'remove_asset', [asset_id]),
        reverted_with="Asset: Unauthorized caller for mananging assets"
    )


@pytest.mark.asyncio
async def test_retrieve_assets(adminAuth_factory):
    adminAuth, registry, asset, admin1, admin2, user1 = adminAuth_factory
    asset_id, asset_name = generate_asset_info()
    asset_properties = build_default_asset_properties(asset_id, asset_name)

    assets_before = await asset.return_all_assets().call()
    len_before = len(list(assets_before.result.array_list))

    await signer1.send_transaction(admin1, asset.contract_address, 'add_asset', asset_properties)

    assets_after = await asset.return_all_assets().call()
    len_after = len(list(assets_after.result.array_list))

    assert len_after == len_before + 1

@pytest.mark.asyncio
async def test_can_add_five_different_assets(adminAuth_factory):
    adminAuth, registry, asset, admin1, admin2, user1 = adminAuth_factory

    # Get number of assets before
    assets_before = await asset.return_all_assets().call()
    len_before = len(list(assets_before.result.array_list))

    # Add 1st
    asset_id_1, asset_name_1 = generate_asset_info()
    asset_properties_1 = build_default_asset_properties(asset_id_1, asset_name_1)
    await signer1.send_transaction(admin1, asset.contract_address, 'add_asset', asset_properties_1)

    # Add 2nd
    asset_id_2, asset_name_2 = generate_asset_info()
    asset_properties_2 = build_default_asset_properties(asset_id_2, asset_name_2)
    await signer1.send_transaction(admin1, asset.contract_address, 'add_asset', asset_properties_2)

    # Add 3rd
    asset_id_3, asset_name_3 = generate_asset_info()
    asset_properties_3 = build_default_asset_properties(asset_id_3, asset_name_3)
    await signer1.send_transaction(admin1, asset.contract_address, 'add_asset', asset_properties_3)

    # Add 4th
    asset_id_4, asset_name_4 = generate_asset_info()
    asset_properties_4 = build_default_asset_properties(asset_id_4, asset_name_4)
    await signer1.send_transaction(admin1, asset.contract_address, 'add_asset', asset_properties_4)

    # Add 5th
    asset_id_5, asset_name_5 = generate_asset_info()
    asset_properties_5 = build_default_asset_properties(asset_id_5, asset_name_5)
    await signer1.send_transaction(admin1, asset.contract_address, 'add_asset', asset_properties_5)

    # Get number of assets after
    assets_after = await asset.return_all_assets().call()
    len_after = len(list(assets_after.result.array_list))

    # Ensure 5 new assets were added
    assert len_after == len_before + 5


@pytest.mark.asyncio
async def test_not_possible_to_add_same_id(adminAuth_factory):
    adminAuth, registry, asset, admin1, admin2, user1 = adminAuth_factory

    # Add 1st asset
    asset_id_1, asset_name_1 = generate_asset_info()
    asset_properties_1 = build_default_asset_properties(asset_id_1, asset_name_1)
    await signer1.send_transaction(admin1, asset.contract_address, 'add_asset', asset_properties_1)

    # Second asset with SAME asset ID
    _, asset_name_2 = generate_asset_info()
    asset_properties_2 = build_default_asset_properties(asset_id_1, asset_name_2)
    # Should fail because asset ID is already present
    await assert_revert(
        signer1.send_transaction(admin1, asset.contract_address, 'add_asset', asset_properties_2),
        reverted_with="Asset: Ticker existence mismatch"
    )

@pytest.mark.asyncio
async def test_not_possible_to_add_zero_asset_id(adminAuth_factory):
    adminAuth, registry, asset, admin1, admin2, user1 = adminAuth_factory
    _, asset_name_1 = generate_asset_info()
    asset_properties_1 = build_default_asset_properties(0, asset_name_1)

    # Should fail because asset_id is 0
    await assert_revert(
        signer1.send_transaction(admin1, asset.contract_address, 'add_asset', asset_properties_1),
        reverted_with="Asset: Asset id cannot be 0"
    )

@pytest.mark.asyncio
async def test_not_possible_to_remove_zero_asset_id(adminAuth_factory):
    adminAuth, registry, asset, admin1, admin2, user1 = adminAuth_factory

    # Should fail because zero asset_id can't be present
    await assert_revert(
        signer1.send_transaction(admin1, asset.contract_address, 'remove_asset', [0]),
        reverted_with="Asset: Asset_id existence mismatch"
    )

@pytest.mark.asyncio
async def test_add_3_then_remove_FIRST_asset(fresh_asset_contract):
    admin1, asset = fresh_asset_contract

    # Add 1st asset
    asset_id_1, asset_name_1 = generate_asset_info()
    asset_properties_1 = build_default_asset_properties(asset_id_1, asset_name_1)
    await signer1.send_transaction(admin1, asset.contract_address, 'add_asset', asset_properties_1)
    
    # Add 2nd
    asset_id_2, asset_name_2 = generate_asset_info()
    asset_properties_2 = build_default_asset_properties(asset_id_2, asset_name_2)
    await signer1.send_transaction(admin1, asset.contract_address, 'add_asset', asset_properties_2)

    # Add 3rd
    asset_id_3, asset_name_3 = generate_asset_info()
    asset_properties_3 = build_default_asset_properties(asset_id_3, asset_name_3)
    await signer1.send_transaction(admin1, asset.contract_address, 'add_asset', asset_properties_3)

    ID_TO_DELETE = asset_id_1

    # Check count is 3
    assets_after_add = list((await asset.return_all_assets().call()).result.array_list)
    assert len(assets_after_add) == 3

    # Remove asset
    await signer1.send_transaction(admin1, asset.contract_address, 'remove_asset', [ID_TO_DELETE])

    # Check removed asset is not present
    await assert_revert(
        asset.get_asset(ID_TO_DELETE).call(),
        reverted_with="Asset: Asset_id existence mismatch"
    )

    # Check count is 2
    assets_after_remove = list((await asset.return_all_assets().call()).result.array_list)
    assert len(assets_after_remove) == 2

    # Check asset at 0 index, should be asset_3
    assert assets_after_remove[0].id == asset_id_3
    assert assets_after_remove[0].short_name == asset_name_3

    # Check asset at 1 index, should be asset_2
    assert assets_after_remove[1].id == asset_id_2
    assert assets_after_remove[1].short_name == asset_name_2

    # Check deleted asset can be added again
    await signer1.send_transaction(admin1, asset.contract_address, 'add_asset', asset_properties_1)

    # Check re-added asset in assets list
    final_assets = list((await asset.return_all_assets().call()).result.array_list)
    assert len(final_assets) == 3
    assert final_assets[2].id == asset_id_1
    assert final_assets[2].short_name == asset_name_1

    # Check re-added asset fetching by id
    re_added_asset = (await asset.get_asset(ID_TO_DELETE).call()).result.currAsset
    assert re_added_asset.id == asset_id_1
    assert re_added_asset.short_name == asset_name_1


@pytest.mark.asyncio
async def test_add_3_then_remove_SECOND_asset(fresh_asset_contract):
    admin1, asset = fresh_asset_contract

    # Add 1st asset
    asset_id_1, asset_name_1 = generate_asset_info()
    asset_properties_1 = build_default_asset_properties(asset_id_1, asset_name_1)
    await signer1.send_transaction(admin1, asset.contract_address, 'add_asset', asset_properties_1)
    
    # Add 2nd
    asset_id_2, asset_name_2 = generate_asset_info()
    asset_properties_2 = build_default_asset_properties(asset_id_2, asset_name_2)
    await signer1.send_transaction(admin1, asset.contract_address, 'add_asset', asset_properties_2)

    # Add 3rd
    asset_id_3, asset_name_3 = generate_asset_info()
    asset_properties_3 = build_default_asset_properties(asset_id_3, asset_name_3)
    await signer1.send_transaction(admin1, asset.contract_address, 'add_asset', asset_properties_3)

    ID_TO_DELETE = asset_id_2

    # Check count is 3
    assets_after_add = list((await asset.return_all_assets().call()).result.array_list)
    assert len(assets_after_add) == 3

    # Remove asset
    await signer1.send_transaction(admin1, asset.contract_address, 'remove_asset', [ID_TO_DELETE])

    # Check removed asset is not present
    await assert_revert(
        asset.get_asset(ID_TO_DELETE).call(),
        reverted_with="Asset: Asset_id existence mismatch"
    )

    # Check count is 2
    assets_after_remove = list((await asset.return_all_assets().call()).result.array_list)
    assert len(assets_after_remove) == 2

    # Check asset at 0 index, should be asset_1
    assert assets_after_remove[0].id == asset_id_1
    assert assets_after_remove[0].short_name == asset_name_1

    # Check asset at 1 index, should be asset_3
    assert assets_after_remove[1].id == asset_id_3
    assert assets_after_remove[1].short_name == asset_name_3

    # Check deleted asset can be added again
    await signer1.send_transaction(admin1, asset.contract_address, 'add_asset', asset_properties_2)

    # Check re-added asset in assets list
    final_assets = list((await asset.return_all_assets().call()).result.array_list)
    assert len(final_assets) == 3
    assert final_assets[2].id == asset_id_2
    assert final_assets[2].short_name == asset_name_2

    # Check re-added asset fetching by id
    re_added_asset = (await asset.get_asset(ID_TO_DELETE).call()).result.currAsset
<<<<<<< HEAD
    assert re_added_asset.id == asset_id_1
=======
    assert re_added_asset.id == asset_id_2
>>>>>>> bfb568f1
    assert re_added_asset.short_name == asset_name_2

@pytest.mark.asyncio
async def test_add_3_then_remove_THIRD_asset(fresh_asset_contract):
    admin1, asset = fresh_asset_contract

    # Add 1st asset
    asset_id_1, asset_name_1 = generate_asset_info()
    asset_properties_1 = build_default_asset_properties(asset_id_1, asset_name_1)
    await signer1.send_transaction(admin1, asset.contract_address, 'add_asset', asset_properties_1)
    
    # Add 2nd
    asset_id_2, asset_name_2 = generate_asset_info()
    asset_properties_2 = build_default_asset_properties(asset_id_2, asset_name_2)
    await signer1.send_transaction(admin1, asset.contract_address, 'add_asset', asset_properties_2)

    # Add 3rd
    asset_id_3, asset_name_3 = generate_asset_info()
    asset_properties_3 = build_default_asset_properties(asset_id_3, asset_name_3)
    await signer1.send_transaction(admin1, asset.contract_address, 'add_asset', asset_properties_3)

    ID_TO_DELETE = asset_id_3

    # Check count is 3
    assets_after_add = list((await asset.return_all_assets().call()).result.array_list)
    assert len(assets_after_add) == 3

    # Remove asset
    await signer1.send_transaction(admin1, asset.contract_address, 'remove_asset', [ID_TO_DELETE])

    # Check removed asset is not present
    await assert_revert(
        asset.get_asset(ID_TO_DELETE).call(),
        reverted_with="Asset: Asset_id existence mismatch"
    )

    # Check count is 2
    assets_after_remove = list((await asset.return_all_assets().call()).result.array_list)
    assert len(assets_after_remove) == 2

    # Check asset at 0 index, should be asset_1
    assert assets_after_remove[0].id == asset_id_1
    assert assets_after_remove[0].short_name == asset_name_1

    # Check asset at 1 index, should be asset_2
    assert assets_after_remove[1].id == asset_id_2
    assert assets_after_remove[1].short_name == asset_name_2

    # Check deleted asset can be added again
    await signer1.send_transaction(admin1, asset.contract_address, 'add_asset', asset_properties_3)

    # Check re-added asset in assets list
    final_assets = list((await asset.return_all_assets().call()).result.array_list)
    assert len(final_assets) == 3
    assert final_assets[2].id == asset_id_3
    assert final_assets[2].short_name == asset_name_3

    # Check re-added asset fetching by id
    re_added_asset = (await asset.get_asset(ID_TO_DELETE).call()).result.currAsset
    assert re_added_asset.short_name == asset_name_3<|MERGE_RESOLUTION|>--- conflicted
+++ resolved
@@ -3,13 +3,9 @@
 from starkware.starknet.testing.starknet import Starknet
 from starkware.starkware_utils.error_handling import StarkException
 from starkware.starknet.definitions.error_codes import StarknetErrorCode
-<<<<<<< HEAD
-from utils import str_to_felt, MAX_UINT256, assert_revert, assert_event_emitted, build_default_asset_properties
-=======
 from utils import str_to_felt, MAX_UINT256, assert_revert, assert_event_emitted
 from utils_asset import build_default_asset_properties, encode_asset_id_name, DEFAULT_ASSET_ICON_LINK, DEFAULT_ASSET_METADATA_LINK
 from utils_links import encode_characters
->>>>>>> bfb568f1
 from helpers import StarknetService, ContractType, AccountFactory
 from dummy_addresses import L1_dummy_address
 from dummy_signers import signer1, signer2, signer3
@@ -22,11 +18,7 @@
     counter += 1
     id = f"ETH_${counter}"
     name = f"Ethereum_${counter}"
-<<<<<<< HEAD
-    return str_to_felt(id), str_to_felt(name)
-=======
     return encode_asset_id_name(id, name)
->>>>>>> bfb568f1
 
 
 @pytest.fixture(scope='module')
@@ -105,8 +97,6 @@
     assert parsed_list.is_tradable == 0
     assert parsed_list.is_collateral == 0
     assert parsed_list.token_decimal == 18
-<<<<<<< HEAD
-=======
 
     icon_call = await asset.get_icon_link(asset_id).call()
     icon_link = list(icon_call.result.link)
@@ -115,7 +105,6 @@
     metadata_call = await asset.get_metadata_link(asset_id).call()
     metadata_link = list(metadata_call.result.link)
     assert metadata_link == encode_characters(DEFAULT_ASSET_METADATA_LINK)
->>>>>>> bfb568f1
 
 
 @pytest.mark.asyncio
@@ -163,15 +152,9 @@
 
     assert fetched_asset.id == asset_id
     assert fetched_asset.short_name == new_asset_name
-<<<<<<< HEAD
-    assert fetched_asset.tradable == new_tradable_status
-    assert fetched_asset.collateral == new_collateral
-    assert fetched_asset.asset_version == 1
-=======
     assert fetched_asset.is_tradable == new_tradable_status
     assert fetched_asset.is_collateral == new_collateral
     assert fetched_asset.asset_version == 2
->>>>>>> bfb568f1
 
 
 @pytest.mark.asyncio
@@ -188,12 +171,7 @@
             asset_name, 
             0, 
             1
-<<<<<<< HEAD
-        ]),
-        reverted_with="Asset: Unauthorized caller for mananging assets"
-=======
         ])
->>>>>>> bfb568f1
     )
 
 
@@ -451,11 +429,7 @@
 
     # Check re-added asset fetching by id
     re_added_asset = (await asset.get_asset(ID_TO_DELETE).call()).result.currAsset
-<<<<<<< HEAD
-    assert re_added_asset.id == asset_id_1
-=======
     assert re_added_asset.id == asset_id_2
->>>>>>> bfb568f1
     assert re_added_asset.short_name == asset_name_2
 
 @pytest.mark.asyncio
