%lang starknet

from starkware.cairo.common.alloc import alloc
from starkware.cairo.common.bool import FALSE, TRUE
from starkware.cairo.common.cairo_builtins import HashBuiltin, SignatureBuiltin
from starkware.cairo.common.hash import hash2
from starkware.cairo.common.math import assert_nn, assert_not_zero
from starkware.cairo.common.math_cmp import is_le
from starkware.cairo.common.registers import get_fp_and_pc
from starkware.starknet.common.syscalls import get_block_timestamp, get_caller_address

from contracts.Constants import (
    Asset_INDEX,
    CollateralPrices_INDEX,
    Market_INDEX,
    MarketPrices_INDEX,
)
from contracts.DataTypes import (
    CollateralBalance,
    CollateralPrice,
    Market,
    MarketPrice,
    MultipleOrder,
    PriceData,
    PositionDetails,
    PositionDetailsWithMarket,
)
from contracts.interfaces.IAccountManager import IAccountManager
from contracts.interfaces.IAsset import IAsset
from contracts.interfaces.IAuthorizedRegistry import IAuthorizedRegistry
from contracts.interfaces.ICollateralPrices import ICollateralPrices
from contracts.interfaces.IMarkets import IMarkets
from contracts.interfaces.IMarketPrices import IMarketPrices
from contracts.libraries.CommonLibrary import CommonLib
from contracts.Math_64x61 import Math64x61_div, Math64x61_mul, Math64x61_add, Math64x61_sub

// #################
// # To be removed #
@storage_var
func maintenance() -> (maintenance: felt) {
}

@storage_var
func acc_value() -> (acc_value: felt) {
}

@storage_var
func collateral_total() -> (collateral_total: felt) {
}
// #################

//#########
// Events #
//#########

// Event emitted whenever check_liquidation() is called
@event
func check_liquidation_called(
    account_address: felt,
    liq_result: felt,
    least_collateral_ratio_position: PositionDetailsWithMarket,
) {
}

// Event emitted whenever check_order_can_be_opened() is called
@event
func can_order_be_opened(order: MultipleOrder) {
}

// Event emitted whenever position can be deleveraged
@event
func position_to_be_deleveraged(position: PositionDetailsWithMarket, amount_to_be_sold: felt) {
}

//##############
// Constructor #
//##############

// @notice Constructor of the smart-contract
// @param registry_address_ Address of the AuthorizedRegistry contract
// @param version_ Version of this contract
@constructor
func constructor{syscall_ptr: felt*, pedersen_ptr: HashBuiltin*, range_check_ptr}(
    registry_address_: felt, version_: felt
) {
    CommonLib.initialize(registry_address_, version_);
    return ();
}

// ##################
// # View Functions #
// ##################

// ####################
// # To be removed    #
@view
func return_maintenance{syscall_ptr: felt*, pedersen_ptr: HashBuiltin*, range_check_ptr}() -> (
    res: felt
) {
    let (_maintenance) = maintenance.read();
    return (res=_maintenance);
}

@view
func return_acc_value{syscall_ptr: felt*, pedersen_ptr: HashBuiltin*, range_check_ptr}() -> (
    res: felt
) {
    let (_acc_value) = acc_value.read();
    return (res=_acc_value);
}

@view
func return_collateral_total{syscall_ptr: felt*, pedersen_ptr: HashBuiltin*, range_check_ptr}() -> (
    res: felt
) {
    let (_ct) = collateral_total.read();
    return (res=_ct);
}
// #####################

//#####################
// External Functions #
//#####################

// @notice Function to check and mark the positions to be liquidated
// @param account_address - Account address of the user
// @param prices_len - Length of the prices array
// @param prices - Array with all the price details
// @return res - 1 if positions are marked to be liquidated
@external
func check_liquidation{syscall_ptr: felt*, pedersen_ptr: HashBuiltin*, range_check_ptr}(
    account_address: felt, prices_len: felt, prices: PriceData*
) -> (liq_result: felt, least_collateral_ratio_position: PositionDetailsWithMarket) {
    alloc_locals;
    // Check if the caller is the liquidator contract
    let (caller) = get_caller_address();

    // Check if the list is empty
    with_attr error_message("Liquidate: Prices array cannot be empty") {
        assert_not_zero(prices_len);
    }

    // Fetch all the positions from the Account contract
    let (
        positions_len: felt, positions: PositionDetailsWithMarket*
    ) = IAccountManager.get_positions(contract_address=account_address);

    // Check if the list is empty
    with_attr error_message("Liquidate: User's positions array is empty") {
        assert_not_zero(positions_len);
    }

    // Get the market & asset addresses
    let (registry) = CommonLib.get_registry_address();
    let (version) = CommonLib.get_contract_version();

    let (asset_address) = IAuthorizedRegistry.get_contract_address(
        contract_address=registry, index=Asset_INDEX, version=version
    );
    let (market_address) = IAuthorizedRegistry.get_contract_address(
        contract_address=registry, index=Market_INDEX, version=version
    );

    // Recurse through all positions to see if it needs to liquidated
    let (
        liq_result,
        least_collateral_ratio_position,
        least_collateral_ratio_position_collateral_price,
        least_collateral_ratio_position_asset_price,
    ) = check_liquidation_recurse(
        account_address=account_address,
        positions_len=positions_len,
        positions=positions,
        prices_len=prices_len,
        prices=prices,
        total_account_value=0,
        market_address=market_address,
        asset_address=asset_address,
        total_maintenance_requirement=0,
        least_collateral_ratio=2305843009213693952,
        least_collateral_ratio_position=PositionDetailsWithMarket(0, 0, 0, 0, 0, 0, 0),
        least_collateral_ratio_position_collateral_price=0,
        least_collateral_ratio_position_asset_price=0,
    );

    if (liq_result == TRUE) {
        let (amount_to_be_sold) = check_deleveraging(
            account_address,
            asset_address,
            market_address,
            least_collateral_ratio_position,
            least_collateral_ratio_position_collateral_price,
            least_collateral_ratio_position_asset_price,
        );
        IAccountManager.liquidate_position(
            contract_address=account_address,
            position_=least_collateral_ratio_position,
            amount_to_be_sold_=amount_to_be_sold,
        );
        tempvar syscall_ptr = syscall_ptr;
        tempvar pedersen_ptr: HashBuiltin* = pedersen_ptr;
        tempvar range_check_ptr = range_check_ptr;
    } else {
        tempvar syscall_ptr = syscall_ptr;
        tempvar pedersen_ptr: HashBuiltin* = pedersen_ptr;
        tempvar range_check_ptr = range_check_ptr;
    }

    // check_liquidation_called event is emitted
    check_liquidation_called.emit(
        account_address=account_address,
        liq_result=liq_result,
        least_collateral_ratio_position=least_collateral_ratio_position,
    );

    return (liq_result, least_collateral_ratio_position);
}

// @notice Function to check if order can be opened
// @param order - MultipleOrder structure
// @param size - matched order size of current order
// @param execution_price - Execution price of current order
@external
func check_order_can_be_opened{syscall_ptr: felt*, pedersen_ptr: HashBuiltin*, range_check_ptr}(
    order: MultipleOrder, size: felt, execution_price: felt
) {
    let (prices_len: felt, prices: PriceData*) = get_asset_prices(order.pub_key);

    // can_order_be_opened event is emitted
    can_order_be_opened.emit(order=order);

    if (prices_len != 0) {
        check_for_risk(order, size, execution_price, prices_len, prices);
        return ();
    }
    return ();
}

//######################
// Internal Functions #
//######################

// @notice Finds the usd value of all the collaterals in account contract
// @param prices_len - Length of the prices array
// @param prices - Array containing prices of corresponding collaterals in collaterals array
// @param collaterals_len - Length of the collateral array
// @param collaterals - Array containing balance of each collateral of the user
// @param total_value - Stores the total value in usd of all the collaterals recursed over
// @return usd_value - Value of the collaterals held by user in usd
func find_collateral_balance{syscall_ptr: felt*, pedersen_ptr: HashBuiltin*, range_check_ptr}(
    prices_len: felt,
    prices: PriceData*,
    collaterals_len: felt,
    collaterals: CollateralBalance*,
    total_value: felt,
) -> (usd_value: felt) {
    // If the length of the collateral array is 0, return
    if (collaterals_len == 0) {
        return (total_value,);
    }

    // Create a temporary struct to read data from the array element of prices
    tempvar price_details: PriceData = PriceData(
        assetID=[prices].assetID,
        collateralID=[prices].collateralID,
        assetPrice=[prices].assetPrice,
        collateralPrice=[prices].collateralPrice
        );

    // Create a temporary struct to read data from the array element of collaterals
    tempvar collateral_details: CollateralBalance = CollateralBalance(
        assetID=[collaterals].assetID,
        balance=[collaterals].balance
        );
    // Check if the passed prices list is in proper order and the price is not negative
    with_attr error_message("Liquidate: AssetID and collateralID mismatch") {
        assert price_details.collateralID = collateral_details.assetID;
        assert_nn(price_details.collateralPrice);
        assert price_details.assetPrice = 0;
    }

    // Calculate the value of the current collateral
    let (collateral_value_usd) = Math64x61_mul(
        collateral_details.balance, price_details.collateralPrice
    );

    let (new_total_account_value) = Math64x61_add(total_value, collateral_value_usd);

    // Recurse over the next element
    return find_collateral_balance(
        prices_len=prices_len - 1,
        prices=prices + PriceData.SIZE,
        collaterals_len=collaterals_len - 1,
        collaterals=collaterals + CollateralBalance.SIZE,
        total_value=new_total_account_value,
    );
}

// @notice Function that is called recursively by check_recurse
// @param account_address - Account address of the user
// @param positions_len - Length of the positions array
// @param postions - Array with all the position details
// @param prices_len - Length of the prices array
// @param prices - Array with all the price details
// @param total_account_value - Collateral value - borrowed value + positionSize * price
// @param total_maintenance_requirement - maintenance ratio of the asset * value of the position when executed
// @param market_address - Address of the Market Contract
// @param asset_address - Address of the Asset Contract
// @param least_collateral_ratio - The least collateral ratio among the positions
// @param least_collateral_ratio_position - The position which is having the least collateral ratio
// @param least_collateral_ratio_position_collateral_price - Collateral price of the collateral in the postion which is having the least collateral ratio
// @param least_collateral_ratio_position_asset_price - Asset price of an asset in the postion which is having the least collateral ratio
// @return is_liquidation - 1 if positions are marked to be liquidated
// @return least_collateral_ratio_position - The least collateralized position
// @return least_collateral_ratio_position_collateral_price - Collateral price of the collateral in least_collateral_ratio_position
// @return least_collateral_ratio_position_asset_price - Asset price of an asset in least_collateral_ratio_position
func check_liquidation_recurse{syscall_ptr: felt*, pedersen_ptr: HashBuiltin*, range_check_ptr}(
    account_address: felt,
    positions_len: felt,
    positions: PositionDetailsWithMarket*,
    prices_len: felt,
    prices: PriceData*,
    total_account_value: felt,
    market_address: felt,
    asset_address: felt,
    total_maintenance_requirement: felt,
    least_collateral_ratio: felt,
    least_collateral_ratio_position: PositionDetailsWithMarket,
    least_collateral_ratio_position_collateral_price: felt,
    least_collateral_ratio_position_asset_price: felt,
) -> (
    is_liquidation: felt,
    least_collateral_ratio_position: PositionDetailsWithMarket,
    least_collateral_ratio_position_collateral_price: felt,
    least_collateral_ratio_position_asset_price: felt,
) {
    alloc_locals;

    // Check if the list is empty, if yes return the result
    if (positions_len == 0) {
        // Fetch all the collaterals that the user holds
        let (
            collaterals_len: felt, collaterals: CollateralBalance*
        ) = IAccountManager.return_array_collaterals(contract_address=account_address);

        // Calculate the value of all the collaterals in usd
        let (user_balance) = find_collateral_balance(
            prices_len=prices_len,
            prices=prices,
            collaterals_len=collaterals_len,
            collaterals=collaterals,
            total_value=0,
        );

        // Add the collateral value to the total_account_value
        local total_account_value_collateral = total_account_value + user_balance;

        // # # To Remove
        // #######################
        maintenance.write(total_maintenance_requirement);
        acc_value.write(total_account_value_collateral);
        // #######################

        // Check if the maintenance margin is not satisfied
        let is_liquidation = is_le(total_account_value_collateral, total_maintenance_requirement);

        // Return if the account should be liquidated or not and the orderId of the least colalteralized position
        return (
            is_liquidation,
            least_collateral_ratio_position,
            least_collateral_ratio_position_collateral_price,
            least_collateral_ratio_position_asset_price,
        );
    }

    // Create a temporary struct to read data from the array element of positions
    tempvar position_details: PositionDetailsWithMarket = PositionDetailsWithMarket(
        market_id=[positions].market_id,
        direction=[positions].direction,
        avg_execution_price=[positions].avg_execution_price,
        position_size=[positions].position_size,
        margin_amount=[positions].margin_amount,
        borrowed_amount=[positions].borrowed_amount,
        leverage=[positions].leverage
        );

    // Get the asset ID and collateral ID of the position
    let (asset_id: felt, collateral_id: felt) = IMarkets.get_asset_collateral_from_market(
        contract_address=market_address, market_id=position_details.market_id
    );

    // Create a temporary struct to read data from the array element of prices
    tempvar price_details: PriceData = PriceData(
        assetID=[prices].assetID,
        collateralID=[prices].collateralID,
        assetPrice=[prices].assetPrice,
        collateralPrice=[prices].collateralPrice
        );

    // Check if there is a mismatch in prices array and positions array
    with_attr error_message("Liquidate: AssetID and collateralID mismatch") {
        assert asset_id = price_details.assetID;
        assert collateral_id = price_details.collateralID;
    }

    // Check if the prices are not negative
    with_attr error("Liquidate: Invalid prices for collateral/asset") {
        assert_nn(price_details.collateralPrice);
        assert_nn(price_details.assetPrice);
    }

    // Get the maintanence margin from Asset contract
    let (req_margin) = IAsset.get_maintenance_margin(contract_address=asset_address, id=asset_id);

    // Calculate the required margin in usd
    let (maintenance_position) = Math64x61_mul(
        position_details.avg_execution_price, position_details.position_size
    );
    let (maintenance_requirement) = Math64x61_mul(req_margin, maintenance_position);
    let (maintenance_requirement_usd) = Math64x61_mul(
        maintenance_requirement, price_details.collateralPrice
    );

    // Calculate pnl to check if it is the least collateralized position
    local price_diff_;
    if (position_details.direction == 1) {
        tempvar price_diff = price_details.assetPrice - position_details.avg_execution_price;
        price_diff_ = price_diff;
    } else {
        tempvar price_diff = position_details.avg_execution_price - price_details.assetPrice;
        price_diff_ = price_diff;
    }

    let (pnl) = Math64x61_mul(price_diff_, position_details.position_size);

    // Calculate the value of the current account margin in usd
    local position_value = maintenance_position - position_details.borrowed_amount + pnl;
    let (net_position_value_usd: felt) = Math64x61_mul(
        position_value, price_details.collateralPrice
    );

    // Margin ratio calculation
    local numerator = position_details.margin_amount + pnl;
    let (denominator) = Math64x61_mul(position_details.position_size, price_details.assetPrice);
    let (collateral_ratio_position) = Math64x61_div(numerator, denominator);

    let if_lesser = is_le(collateral_ratio_position, least_collateral_ratio);

    // If it is the lowest, update least_collateral_ratio and least_collateral_ratio_position
    local least_collateral_ratio_;
    local least_collateral_ratio_position_: PositionDetailsWithMarket;
    local least_collateral_ratio_position_collateral_price_;
    local least_collateral_ratio_position_asset_price_;
    if (if_lesser == TRUE) {
        assert least_collateral_ratio_ = collateral_ratio_position;
        assert least_collateral_ratio_position_ = position_details;
        assert least_collateral_ratio_position_collateral_price_ = price_details.collateralPrice;
        assert least_collateral_ratio_position_asset_price_ = price_details.assetPrice;
    } else {
        assert least_collateral_ratio_ = least_collateral_ratio;
        assert least_collateral_ratio_position_ = least_collateral_ratio_position;
        assert least_collateral_ratio_position_collateral_price_ = least_collateral_ratio_position_collateral_price;
        assert least_collateral_ratio_position_asset_price_ = least_collateral_ratio_position_asset_price;
    }

    // Recurse over to the next position
    return check_liquidation_recurse(
        account_address=account_address,
        positions_len=positions_len - 1,
        positions=positions + PositionDetailsWithMarket.SIZE,
        prices_len=prices_len - 1,
        prices=prices + PriceData.SIZE,
        total_account_value=total_account_value + net_position_value_usd,
        market_address=market_address,
        asset_address=asset_address,
        total_maintenance_requirement=total_maintenance_requirement + maintenance_requirement_usd,
        least_collateral_ratio=least_collateral_ratio_,
        least_collateral_ratio_position=least_collateral_ratio_position_,
        least_collateral_ratio_position_collateral_price=least_collateral_ratio_position_collateral_price_,
        least_collateral_ratio_position_asset_price=least_collateral_ratio_position_asset_price_,
    );
}

// @notice Function to calculate amount to be put on sale for deleveraging
// @param account_address_ - account address of the user
// @param position - position to be deleveraged
// @param asset_address - Address of the Asset contract
// @param market_address - Address of the Market contract
// @param position - direction of the position to be deleveraged
// @param collateral_price_ - collateral price of the collateral in the position
// @param asset_price_ - asset price of the asset in the position
// @return amount_to_sold - amount to be put on sale for deleveraging
func check_deleveraging{syscall_ptr: felt*, pedersen_ptr: HashBuiltin*, range_check_ptr}(
    account_address_: felt,
    asset_address_: felt,
    market_address_: felt,
    position_: PositionDetailsWithMarket,
    collateral_price_: felt,
    asset_price_: felt,
) -> (amount_to_be_sold: felt) {
    alloc_locals;

    let (asset_id: felt, market_id: felt) = IMarkets.get_asset_collateral_from_market(
        contract_address=market_address_, market_id=position_.market_id
    );
    // Fetch the maintatanence margin requirement from asset contract
    let (req_margin) = IAsset.get_maintenance_margin(contract_address=asset_address_, id=asset_id);

    let margin_amount = position_.margin_amount;
    let borrowed_amount = position_.borrowed_amount;
    let position_size = position_.position_size;

    local price_diff;
    if (position_.direction == 1) {
        let (diff) = Math64x61_sub(asset_price_, position_.avg_execution_price);
        price_diff = diff;
    } else {
        let (diff) = Math64x61_sub(position_.avg_execution_price, asset_price_);
        price_diff = diff;
    }

    // Calcculate amount to be sold for deleveraging
    let (margin_amount_in_usd) = Math64x61_mul(margin_amount, collateral_price_);
    let (maintenance_requirement_in_usd) = Math64x61_mul(req_margin, asset_price_);
    let (price_diff_in_usd) = Math64x61_sub(maintenance_requirement_in_usd, price_diff);
    let (amount_to_be_present) = Math64x61_div(margin_amount_in_usd, price_diff_in_usd);
    let (amount_to_be_sold) = Math64x61_sub(position_size, amount_to_be_present);

    // Calculate the leverage after deleveraging
    let (position_value) = Math64x61_add(margin_amount, borrowed_amount);
    let (position_value_in_usd) = Math64x61_mul(position_value, collateral_price_);
    let (amount_to_be_sold_value_in_usd) = Math64x61_mul(amount_to_be_sold, asset_price_);
    let (remaining_position_value_in_usd) = Math64x61_sub(
        position_value_in_usd, amount_to_be_sold_value_in_usd
    );
    let (leverage_after_deleveraging) = Math64x61_div(
        remaining_position_value_in_usd, margin_amount_in_usd
    );

    // to64x61(2) == 4611686018427387904
    let can_be_liquidated = is_le(leverage_after_deleveraging, 4611686018427387904);
    if (can_be_liquidated == TRUE) {
        return (0,);
    } else {
        // position_to_be_deleveraged event is emitted
        position_to_be_deleveraged.emit(position=position_, amount_to_be_sold=amount_to_be_sold);
        return (amount_to_be_sold,);
    }
}

// @notice Internal function to check if position can be opened
// @param order - MultipleOrder structure
// @param size - matched order size of current order
// @param execution_price - Execution price of current order
// @param prices_len - Length of the prices array
// @param prices - Array with all the price details
func check_for_risk{syscall_ptr: felt*, pedersen_ptr: HashBuiltin*, range_check_ptr}(
    order: MultipleOrder, size: felt, execution_price: felt, prices_len: felt, prices: PriceData*
) {
    alloc_locals;

    let (registry) = CommonLib.get_registry_address();
    let (version) = CommonLib.get_contract_version();

    // Fetch all the positions from the Account contract
    let (
        positions_len: felt, positions: PositionDetailsWithMarket*
    ) = IAccountManager.get_positions(contract_address=order.pub_key);

    // Fetch the maintanence margin requirement from asset contract
    let (asset_address) = IAuthorizedRegistry.get_contract_address(
        contract_address=registry, index=Asset_INDEX, version=version
    );

    let (market_address) = IAuthorizedRegistry.get_contract_address(
        contract_address=registry, index=Market_INDEX, version=version
    );

    let (req_margin) = IAsset.get_maintenance_margin(
        contract_address=asset_address, id=order.assetID
    );

    // Get collateral price contract address
    let (collateral_price_address) = IAuthorizedRegistry.get_contract_address(
        contract_address=registry, index=CollateralPrices_INDEX, version=version
    );

    let (collateral_price: CollateralPrice) = ICollateralPrices.get_collateral_price(
        contract_address=collateral_price_address, id=order.collateralID
    );

    let (leveraged_position_value) = Math64x61_mul(execution_price, size);

    let (leveraged_position_value_collateral) = Math64x61_mul(
        leveraged_position_value, collateral_price.price_in_usd
    );

    let (total_position_value) = Math64x61_div(leveraged_position_value_collateral, order.leverage);
    let (amount_to_be_borrowed) = Math64x61_sub(
        leveraged_position_value_collateral, total_position_value
    );

    let (account_value) = Math64x61_sub(leveraged_position_value_collateral, amount_to_be_borrowed);
    let (maintenance_requirement) = Math64x61_mul(req_margin, leveraged_position_value_collateral);

    // Recurse through all positions to see if it needs to liquidated
    let (
        liq_result,
        least_collateral_ratio_position,
        least_collateral_ratio_position_collateral_price,
        least_collateral_ratio_position_asset_price,
    ) = check_liquidation_recurse(
        account_address=order.pub_key,
        positions_len=positions_len,
        positions=positions,
        prices_len=prices_len,
        prices=prices,
        total_account_value=account_value,
        market_address=market_address,
        asset_address=asset_address,
        total_maintenance_requirement=maintenance_requirement,
        least_collateral_ratio=2305843009213693952,
        least_collateral_ratio_position=PositionDetailsWithMarket(0, 0, 0, 0, 0, 0, 0),
        least_collateral_ratio_position_collateral_price=0,
        least_collateral_ratio_position_asset_price=0,
    );

    if (liq_result == TRUE) {
<<<<<<< HEAD
        with_attr error_message("Total account balance will go below maintenance requirement with the Order") {
            assert 0 = 1;
=======
        with_attr error_message("Liquidate: Position doesn't satisfy maintanence margin") {
            assert liq_result = FALSE;
>>>>>>> 8a8c9fd5
        }
    }
    return ();
}

// @notice Internal function to populate prices
// @param market_contract_address - Address of Market contract
// @param market_price_address - Address of Market Price contract
// @param collateral_price_address - Address of Collateral Price contract
// @param iterator - Index of the position_array currently pointing to
// @param positions_len - Length of the positions array
// @param postions - Array with all the position details
// @param prices_len - Length of the prices array
// @param prices - Array with all the price details
// @return prices_len - Length of prices array
// @return prices - Fully populated prices
func populate_asset_prices_recurse{syscall_ptr: felt*, pedersen_ptr: HashBuiltin*, range_check_ptr}(
    market_contract_address: felt,
    market_price_address: felt,
    collateral_price_address: felt,
    iterator: felt,
    positions_len: felt,
    positions: PositionDetailsWithMarket*,
    prices_len: felt,
    prices: PriceData*,
) -> (prices_len: felt, prices: PriceData*) {
    alloc_locals;
<<<<<<< HEAD
    
=======
>>>>>>> 8a8c9fd5
    if (iterator == positions_len) {
        return (prices_len, prices);
    }

    // Get the asset & collateral ID from market contract
    let (asset_id: felt, collateral_id: felt) = IMarkets.get_asset_collateral_from_market(
        contract_address=market_contract_address, market_id=[positions].market_id
    );

    let (market_price: MarketPrice) = IMarketPrices.get_market_price(
        contract_address=market_price_address, id=[positions].market_id
    );

    // Get the market ttl from the market contract
    let (market_ttl: felt) = IMarkets.get_ttl_from_market(
        contract_address=market_contract_address, market_id=[positions].market_id
    );

    // Get the collateral price from the CollateralPrice contract
    let (collateral_price: CollateralPrice) = ICollateralPrices.get_collateral_price(
        contract_address=collateral_price_address, id=collateral_id
    );

    // Calculate the timestamp
    let (current_timestamp) = get_block_timestamp();
    tempvar ttl = market_ttl;
    tempvar timestamp = market_price.timestamp;
    tempvar time_difference = current_timestamp - timestamp;

    let status = is_le(time_difference, ttl);
    if (status == TRUE) {
        let (asset_price_in_usd) = Math64x61_mul(market_price.price, collateral_price.price_in_usd);
        let price_data = PriceData(
            assetID=asset_id,
            collateralID=collateral_id,
            assetPrice=asset_price_in_usd,
            collateralPrice=collateral_price.price_in_usd,
        );
        assert prices[prices_len] = price_data;

        return populate_asset_prices_recurse(
            market_contract_address,
            market_price_address,
            collateral_price_address,
            iterator + 1,
            positions_len,
            positions + PositionDetailsWithMarket.SIZE,
            prices_len + 1,
            prices,
        );
    }
    let (empty_price_array: PriceData*) = alloc();
    return (0, empty_price_array);
}

// @notice Internal function to populate collateral prices
// @param collateral_price_address - Address of Collateral Price contract
// @param iterator - Index of the position_array currently pointing to
// @param collaterals_len - Length of the collaterals array
// @param collaterals - Array with all the collateral details
// @param prices_len - Length of the prices array
// @param prices - Array with all the price details
// @return prices_len - Length of prices array
// @return prices - Fully populated prices
func populate_collateral_prices_recurse{
    syscall_ptr: felt*, pedersen_ptr: HashBuiltin*, range_check_ptr
}(
    collateral_price_address: felt,
    iterator: felt,
    collaterals_len: felt,
    collaterals: CollateralBalance*,
    prices_len: felt,
    prices: PriceData*,
) -> (prices_len: felt, prices: PriceData*) {
    alloc_locals;
    if (iterator == collaterals_len) {
        return (prices_len, prices);
    }

    let (collateral_price: CollateralPrice) = ICollateralPrices.get_collateral_price(
        contract_address=collateral_price_address, id=[collaterals].assetID
    );

    let price_data = PriceData(
        assetID=0,
        collateralID=[collaterals].assetID,
        assetPrice=0,
        collateralPrice=collateral_price.price_in_usd,
    );

    assert prices[prices_len] = price_data;
    return populate_collateral_prices_recurse(
        collateral_price_address,
        iterator + 1,
        collaterals_len,
        collaterals + CollateralBalance.SIZE,
        prices_len + 1,
        prices,
    );
}

// @notice Internal function to get asset prices
// @param account_address - Address of L2 account contract
// @return prices_len - Length of prices array
// @return prices - Fully populated prices
func get_asset_prices{syscall_ptr: felt*, pedersen_ptr: HashBuiltin*, range_check_ptr}(
    account_address: felt
) -> (prices_len: felt, prices: PriceData*) {
    alloc_locals;

    let (registry) = CommonLib.get_registry_address();
    let (version) = CommonLib.get_contract_version();
    let (prices: PriceData*) = alloc();

    // Get market price contract address
    let (market_prices_address) = IAuthorizedRegistry.get_contract_address(
        contract_address=registry, index=MarketPrices_INDEX, version=version
    );

    // Get market contract address
    let (market_contract_address) = IAuthorizedRegistry.get_contract_address(
        contract_address=registry, index=Market_INDEX, version=version
    );

    // Get collateral price contract address
    let (collateral_prices_address) = IAuthorizedRegistry.get_contract_address(
        contract_address=registry, index=CollateralPrices_INDEX, version=version
    );

    // Fetch all the positions from the Account contract
    let (
        positions_len: felt, positions: PositionDetailsWithMarket*
    ) = IAccountManager.get_positions(contract_address=account_address);

    let (prices_array_len: felt, prices_array: PriceData*) = populate_asset_prices_recurse(
        market_contract_address=market_contract_address,
        market_price_address=market_prices_address,
        collateral_price_address=collateral_prices_address,
        iterator=0,
        positions_len=positions_len,
        positions=positions,
        prices_len=0,
        prices=prices,
    );
    if (prices_array_len == 0) {
        let (empty_price_array: PriceData*) = alloc();
        return (0, empty_price_array);
    }

    // Fetch all the collaterals that the user holds
    let (
        collaterals_len: felt, collaterals: CollateralBalance*
    ) = IAccountManager.return_array_collaterals(contract_address=account_address);

    if (collaterals_len == 0) {
        let (empty_collateral_array: PriceData*) = alloc();
        return (0, empty_collateral_array);
    }

    return populate_collateral_prices_recurse(
        collateral_price_address=collateral_prices_address,
        iterator=0,
        collaterals_len=collaterals_len,
        collaterals=collaterals,
        prices_len=prices_array_len,
        prices=prices_array,
    );
}<|MERGE_RESOLUTION|>--- conflicted
+++ resolved
@@ -625,15 +625,8 @@
         least_collateral_ratio_position_asset_price=0,
     );
 
-    if (liq_result == TRUE) {
-<<<<<<< HEAD
-        with_attr error_message("Total account balance will go below maintenance requirement with the Order") {
-            assert 0 = 1;
-=======
-        with_attr error_message("Liquidate: Position doesn't satisfy maintanence margin") {
-            assert liq_result = FALSE;
->>>>>>> 8a8c9fd5
-        }
+    with_attr error_message("Liquidate: Position doesn't satisfy maintanence margin") {
+        assert liq_result = FALSE;
     }
     return ();
 }
@@ -660,10 +653,7 @@
     prices: PriceData*,
 ) -> (prices_len: felt, prices: PriceData*) {
     alloc_locals;
-<<<<<<< HEAD
     
-=======
->>>>>>> 8a8c9fd5
     if (iterator == positions_len) {
         return (prices_len, prices);
     }
