--- conflicted
+++ resolved
@@ -267,47 +267,6 @@
     raw_invocation = sender.__execute__(call_array, calldata)
     return raw_invocation
 
-<<<<<<< HEAD
-def build_default_asset_properties(
-    id,
-    short_name,
-    asset_version = 1,
-    is_tradable = 0,
-    is_collateral = 0,
-    token_decimal = 18
-):
-    return build_asset_properties(
-        id=id,
-        asset_version=asset_version,
-        short_name=short_name,
-        is_tradable=is_tradable,
-        is_collateral=is_collateral,
-        token_decimal=token_decimal
-    )
-
-
-def build_asset_properties(
-    id,
-    asset_version,
-    short_name,
-    is_tradable,
-    is_collateral,
-    token_decimal
-):
-    return [
-        id, 
-        asset_version, 
-        short_name, 
-        is_tradable, 
-        is_collateral, 
-        token_decimal,
-        [],
-        []
-    ]
-
-
-=======
->>>>>>> bfb568f1
 def print_parsed_positions(pos_array):
     for i in range(len(pos_array)):
         print("position #", i)
