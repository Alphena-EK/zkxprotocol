<<<<<<< HEAD
// %lang starknet

// from starkware.cairo.common.alloc import alloc
// from starkware.cairo.common.bool import FALSE, TRUE
// from starkware.cairo.common.cairo_builtins import HashBuiltin, SignatureBuiltin
// from starkware.cairo.common.hash import hash2
// from starkware.cairo.common.math import assert_nn, assert_not_zero
// from starkware.cairo.common.math_cmp import is_le
// from starkware.cairo.common.registers import get_fp_and_pc
// from starkware.starknet.common.syscalls import get_block_timestamp, get_caller_address

// from contracts.Constants import (
//     Asset_INDEX,
//     CollateralPrices_INDEX,
//     Market_INDEX,
//     MarketPrices_INDEX,
// )
// from contracts.DataTypes import (
//     CollateralBalance,
//     CollateralPrice,
//     Market,
//     MarketPrice,
//     MultipleOrder,
//     PriceData,
//     PositionDetails,
//     PositionDetailsWithMarket,
// )
// from contracts.interfaces.IAccountManager import IAccountManager
// from contracts.interfaces.IAsset import IAsset
// from contracts.interfaces.IAuthorizedRegistry import IAuthorizedRegistry
// from contracts.interfaces.ICollateralPrices import ICollateralPrices
// from contracts.interfaces.IMarkets import IMarkets
// from contracts.interfaces.IMarketPrices import IMarketPrices
// from contracts.libraries.CommonLibrary import CommonLib
// from contracts.Math_64x61 import Math64x61_div, Math64x61_mul, Math64x61_add, Math64x61_sub

// //#########
// // Events #
// //#########

// // Event emitted whenever check_liquidation() is called
// @event
// func check_liquidation_called(
//     account_address: felt,
//     liq_result: felt,
//     least_collateral_ratio_position: PositionDetailsWithMarket,
// ) {
// }

// // Event emitted whenever check_order_can_be_opened() is called
// @event
// func can_order_be_opened(order: MultipleOrder) {
// }

// // Event emitted whenever position can be deleveraged
// @event
// func position_to_be_deleveraged(position: PositionDetailsWithMarket, amount_to_be_sold: felt) {
// }

// //##############
// // Constructor #
// //##############

// // @notice Constructor of the smart-contract
// // @param registry_address_ Address of the AuthorizedRegistry contract
// // @param version_ Version of this contract
// @constructor
// func constructor{syscall_ptr: felt*, pedersen_ptr: HashBuiltin*, range_check_ptr}(
//     registry_address_: felt, version_: felt
// ) {
//     CommonLib.initialize(registry_address_, version_);
//     return ();
// }

// //#####################
// // External Functions #
// //#####################

// // @notice Function to check and mark the positions to be liquidated
// // @param account_address - Account address of the user
// // @param prices_len - Length of the prices array
// // @param prices - Array with all the price details
// // @return res - 1 if positions are marked to be liquidated
// @external
// func check_liquidation{syscall_ptr: felt*, pedersen_ptr: HashBuiltin*, range_check_ptr}(
//     account_address: felt, prices_len: felt, prices: PriceData*
// ) -> (liq_result: felt, least_collateral_ratio_position: PositionDetailsWithMarket) {
//     alloc_locals;
//     // Check if the caller is the liquidator contract
//     let (caller) = get_caller_address();

//     // Check if the list is empty
//     with_attr error_message("Liquidate: Prices array cannot be empty") {
//         assert_not_zero(prices_len);
//     }

//     // Fetch all the positions from the Account contract
//     let (
//         positions_len: felt, positions: PositionDetailsWithMarket*
//     ) = IAccountManager.get_positions(contract_address=account_address);

//     // Check if the list is empty
//     with_attr error_message("Liquidate: User's positions array is empty") {
//         assert_not_zero(positions_len);
//     }

//     // Get the market & asset addresses
//     let (registry) = CommonLib.get_registry_address();
//     let (version) = CommonLib.get_contract_version();

//     let (asset_address) = IAuthorizedRegistry.get_contract_address(
//         contract_address=registry, index=Asset_INDEX, version=version
//     );
//     let (market_address) = IAuthorizedRegistry.get_contract_address(
//         contract_address=registry, index=Market_INDEX, version=version
//     );

//     // Recurse through all positions to see if it needs to liquidated
//     let (
//         liq_result,
//         least_collateral_ratio_position,
//         least_collateral_ratio_position_collateral_price,
//         least_collateral_ratio_position_asset_price,
//     ) = check_liquidation_recurse(
//         account_address=account_address,
//         positions_len=positions_len,
//         positions=positions,
//         prices_len=prices_len,
//         prices=prices,
//         total_account_value=0,
//         market_address=market_address,
//         asset_address=asset_address,
//         total_maintenance_requirement=0,
//         least_collateral_ratio=2305843009213693952,
//         least_collateral_ratio_position=PositionDetailsWithMarket(0, 0, 0, 0, 0, 0, 0),
//         least_collateral_ratio_position_collateral_price=0,
//         least_collateral_ratio_position_asset_price=0,
//     );

//     if (liq_result == TRUE) {
//         let (amount_to_be_sold) = check_deleveraging(
//             account_address,
//             asset_address,
//             market_address,
//             least_collateral_ratio_position,
//             least_collateral_ratio_position_collateral_price,
//             least_collateral_ratio_position_asset_price,
//         );
//         IAccountManager.liquidate_position(
//             contract_address=account_address,
//             position_=least_collateral_ratio_position,
//             amount_to_be_sold_=amount_to_be_sold,
//         );
//         tempvar syscall_ptr = syscall_ptr;
//         tempvar pedersen_ptr: HashBuiltin* = pedersen_ptr;
//         tempvar range_check_ptr = range_check_ptr;
//     } else {
//         tempvar syscall_ptr = syscall_ptr;
//         tempvar pedersen_ptr: HashBuiltin* = pedersen_ptr;
//         tempvar range_check_ptr = range_check_ptr;
//     }

//     // check_liquidation_called event is emitted
//     check_liquidation_called.emit(
//         account_address=account_address,
//         liq_result=liq_result,
//         least_collateral_ratio_position=least_collateral_ratio_position,
//     );

//     return (liq_result, least_collateral_ratio_position);
// }

// // @notice Function to check if order can be opened
// // @param order - MultipleOrder structure
// // @param size - matched order size of current order
// // @param execution_price - Execution price of current order
// @external
// func check_order_can_be_opened{syscall_ptr: felt*, pedersen_ptr: HashBuiltin*, range_check_ptr}(
//     order: MultipleOrder, size: felt, execution_price: felt
// ) {
//     let (prices_len: felt, prices: PriceData*) = get_asset_prices(order.user_address);

//     // can_order_be_opened event is emitted
//     can_order_be_opened.emit(order=order);

//     if (prices_len != 0) {
//         check_for_risk(order, size, execution_price, prices_len, prices);
//         return ();
//     }
//     return ();
// }

// //######################
// // Internal Functions #
// //######################

// // @notice Finds the usd value of all the collaterals in account contract
// // @param prices_len - Length of the prices array
// // @param prices - Array containing prices of corresponding collaterals in collaterals array
// // @param collaterals_len - Length of the collateral array
// // @param collaterals - Array containing balance of each collateral of the user
// // @param total_value - Stores the total value in usd of all the collaterals recursed over
// // @return usd_value - Value of the collaterals held by user in usd
// func find_collateral_balance{syscall_ptr: felt*, pedersen_ptr: HashBuiltin*, range_check_ptr}(
//     prices_len: felt,
//     prices: PriceData*,
//     collaterals_len: felt,
//     collaterals: CollateralBalance*,
//     total_value: felt,
// ) -> (usd_value: felt) {
//     // If the length of the collateral array is 0, return
//     if (collaterals_len == 0) {
//         return (total_value,);
//     }

//     // Create a temporary struct to read data from the array element of prices
//     tempvar price_details: PriceData = PriceData(
//         assetID=[prices].assetID,
//         collateralID=[prices].collateralID,
//         assetPrice=[prices].assetPrice,
//         collateralPrice=[prices].collateralPrice
//         );

//     // Create a temporary struct to read data from the array element of collaterals
//     tempvar collateral_details: CollateralBalance = CollateralBalance(
//         assetID=[collaterals].assetID,
//         balance=[collaterals].balance
//         );
//     // Check if the passed prices list is in proper order and the price is not negative
//     with_attr error_message("Liquidate: AssetID and collateralID mismatch") {
//         assert price_details.collateralID = collateral_details.assetID;
//         assert_nn(price_details.collateralPrice);
//         assert price_details.assetPrice = 0;
//     }

//     // Calculate the value of the current collateral
//     let (collateral_value_usd) = Math64x61_mul(
//         collateral_details.balance, price_details.collateralPrice
//     );

//     let (new_total_account_value) = Math64x61_add(total_value, collateral_value_usd);

//     // Recurse over the next element
//     return find_collateral_balance(
//         prices_len=prices_len - 1,
//         prices=prices + PriceData.SIZE,
//         collaterals_len=collaterals_len - 1,
//         collaterals=collaterals + CollateralBalance.SIZE,
//         total_value=new_total_account_value,
//     );
// }

// // @notice Function that is called recursively by check_recurse
// // @param account_address - Account address of the user
// // @param positions_len - Length of the positions array
// // @param postions - Array with all the position details
// // @param prices_len - Length of the prices array
// // @param prices - Array with all the price details
// // @param total_account_value - Collateral value - borrowed value + positionSize * price
// // @param total_maintenance_requirement - maintenance ratio of the asset * value of the position when executed
// // @param market_address - Address of the Market Contract
// // @param asset_address - Address of the Asset Contract
// // @param least_collateral_ratio - The least collateral ratio among the positions
// // @param least_collateral_ratio_position - The position which is having the least collateral ratio
// // @param least_collateral_ratio_position_collateral_price - Collateral price of the collateral in the postion which is having the least collateral ratio
// // @param least_collateral_ratio_position_asset_price - Asset price of an asset in the postion which is having the least collateral ratio
// // @return is_liquidation - 1 if positions are marked to be liquidated
// // @return least_collateral_ratio_position - The least collateralized position
// // @return least_collateral_ratio_position_collateral_price - Collateral price of the collateral in least_collateral_ratio_position
// // @return least_collateral_ratio_position_asset_price - Asset price of an asset in least_collateral_ratio_position
// func check_liquidation_recurse{syscall_ptr: felt*, pedersen_ptr: HashBuiltin*, range_check_ptr}(
//     account_address: felt,
//     positions_len: felt,
//     positions: PositionDetailsWithMarket*,
//     prices_len: felt,
//     prices: PriceData*,
//     total_account_value: felt,
//     market_address: felt,
//     asset_address: felt,
//     total_maintenance_requirement: felt,
//     least_collateral_ratio: felt,
//     least_collateral_ratio_position: PositionDetailsWithMarket,
//     least_collateral_ratio_position_collateral_price: felt,
//     least_collateral_ratio_position_asset_price: felt,
// ) -> (
//     is_liquidation: felt,
//     least_collateral_ratio_position: PositionDetailsWithMarket,
//     least_collateral_ratio_position_collateral_price: felt,
//     least_collateral_ratio_position_asset_price: felt,
// ) {
//     alloc_locals;

//     // Check if the list is empty, if yes return the result
//     if (positions_len == 0) {
//         // Fetch all the collaterals that the user holds
//         let (
//             collaterals_len: felt, collaterals: CollateralBalance*
//         ) = IAccountManager.return_array_collaterals(contract_address=account_address);

//         // Calculate the value of all the collaterals in usd
//         let (user_balance) = find_collateral_balance(
//             prices_len=prices_len,
//             prices=prices,
//             collaterals_len=collaterals_len,
//             collaterals=collaterals,
//             total_value=0,
//         );

//         // Add the collateral value to the total_account_value
//         local total_account_value_collateral = total_account_value + user_balance;

//         // Check if the maintenance margin is not satisfied
//         let is_liquidation = is_le(total_account_value_collateral, total_maintenance_requirement);

//         // Return if the account should be liquidated or not and the orderId of the least colalteralized position
//         return (
//             is_liquidation,
//             least_collateral_ratio_position,
//             least_collateral_ratio_position_collateral_price,
//             least_collateral_ratio_position_asset_price,
//         );
//     }

//     // Create a temporary struct to read data from the array element of positions
//     tempvar position_details: PositionDetailsWithMarket = PositionDetailsWithMarket(
//         market_id=[positions].market_id,
//         direction=[positions].direction,
//         avg_execution_price=[positions].avg_execution_price,
//         position_size=[positions].position_size,
//         margin_amount=[positions].margin_amount,
//         borrowed_amount=[positions].borrowed_amount,
//         leverage=[positions].leverage
//         );

//     // Get the asset ID and collateral ID of the position
//     let (asset_id: felt, collateral_id: felt) = IMarkets.get_asset_collateral_from_market(
//         contract_address=market_address, market_id=position_details.market_id
//     );

//     // Create a temporary struct to read data from the array element of prices
//     tempvar price_details: PriceData = PriceData(
//         assetID=[prices].assetID,
//         collateralID=[prices].collateralID,
//         assetPrice=[prices].assetPrice,
//         collateralPrice=[prices].collateralPrice
//         );

//     // Check if there is a mismatch in prices array and positions array
//     with_attr error_message("Liquidate: AssetID and collateralID mismatch") {
//         assert asset_id = price_details.assetID;
//         assert collateral_id = price_details.collateralID;
//     }

//     // Check if the prices are not negative
//     with_attr error("Liquidate: Invalid prices for collateral/asset") {
//         assert_nn(price_details.collateralPrice);
//         assert_nn(price_details.assetPrice);
//     }

//     // Get the maintanence margin from Asset contract
//     let (req_margin) = IAsset.get_maintenance_margin(contract_address=asset_address, id=asset_id);

//     // Calculate the required margin in usd
//     let (maintenance_position) = Math64x61_mul(
//         position_details.avg_execution_price, position_details.position_size
//     );
//     let (maintenance_requirement) = Math64x61_mul(req_margin, maintenance_position);
//     let (maintenance_requirement_usd) = Math64x61_mul(
//         maintenance_requirement, price_details.collateralPrice
//     );

//     // Calculate pnl to check if it is the least collateralized position
//     local price_diff_;
//     if (position_details.direction == 1) {
//         tempvar price_diff = price_details.assetPrice - position_details.avg_execution_price;
//         price_diff_ = price_diff;
//     } else {
//         tempvar price_diff = position_details.avg_execution_price - price_details.assetPrice;
//         price_diff_ = price_diff;
//     }

//     let (pnl) = Math64x61_mul(price_diff_, position_details.position_size);

//     // Calculate the value of the current account margin in usd
//     local position_value = maintenance_position - position_details.borrowed_amount + pnl;
//     let (net_position_value_usd: felt) = Math64x61_mul(
//         position_value, price_details.collateralPrice
//     );

//     // Margin ratio calculation
//     local numerator = position_details.margin_amount + pnl;
//     let (denominator) = Math64x61_mul(position_details.position_size, price_details.assetPrice);
//     let (collateral_ratio_position) = Math64x61_div(numerator, denominator);

//     let if_lesser = is_le(collateral_ratio_position, least_collateral_ratio);

//     // If it is the lowest, update least_collateral_ratio and least_collateral_ratio_position
//     local least_collateral_ratio_;
//     local least_collateral_ratio_position_: PositionDetailsWithMarket;
//     local least_collateral_ratio_position_collateral_price_;
//     local least_collateral_ratio_position_asset_price_;
//     if (if_lesser == TRUE) {
//         assert least_collateral_ratio_ = collateral_ratio_position;
//         assert least_collateral_ratio_position_ = position_details;
//         assert least_collateral_ratio_position_collateral_price_ = price_details.collateralPrice;
//         assert least_collateral_ratio_position_asset_price_ = price_details.assetPrice;
//     } else {
//         assert least_collateral_ratio_ = least_collateral_ratio;
//         assert least_collateral_ratio_position_ = least_collateral_ratio_position;
//         assert least_collateral_ratio_position_collateral_price_ = least_collateral_ratio_position_collateral_price;
//         assert least_collateral_ratio_position_asset_price_ = least_collateral_ratio_position_asset_price;
//     }

//     // Recurse over to the next position
//     return check_liquidation_recurse(
//         account_address=account_address,
//         positions_len=positions_len - 1,
//         positions=positions + PositionDetailsWithMarket.SIZE,
//         prices_len=prices_len - 1,
//         prices=prices + PriceData.SIZE,
//         total_account_value=total_account_value + net_position_value_usd,
//         market_address=market_address,
//         asset_address=asset_address,
//         total_maintenance_requirement=total_maintenance_requirement + maintenance_requirement_usd,
//         least_collateral_ratio=least_collateral_ratio_,
//         least_collateral_ratio_position=least_collateral_ratio_position_,
//         least_collateral_ratio_position_collateral_price=least_collateral_ratio_position_collateral_price_,
//         least_collateral_ratio_position_asset_price=least_collateral_ratio_position_asset_price_,
//     );
// }

// // @notice Function to calculate amount to be put on sale for deleveraging
// // @param account_address_ - account address of the user
// // @param position - position to be deleveraged
// // @param asset_address - Address of the Asset contract
// // @param market_address - Address of the Market contract
// // @param position - direction of the position to be deleveraged
// // @param collateral_price_ - collateral price of the collateral in the position
// // @param asset_price_ - asset price of the asset in the position
// // @return amount_to_sold - amount to be put on sale for deleveraging
// func check_deleveraging{syscall_ptr: felt*, pedersen_ptr: HashBuiltin*, range_check_ptr}(
//     account_address_: felt,
//     asset_address_: felt,
//     market_address_: felt,
//     position_: PositionDetailsWithMarket,
//     collateral_price_: felt,
//     asset_price_: felt,
// ) -> (amount_to_be_sold: felt) {
//     alloc_locals;

//     let (asset_id: felt, market_id: felt) = IMarkets.get_asset_collateral_from_market(
//         contract_address=market_address_, market_id=position_.market_id
//     );
//     // Fetch the maintatanence margin requirement from asset contract
//     let (req_margin) = IAsset.get_maintenance_margin(contract_address=asset_address_, id=asset_id);

//     let margin_amount = position_.margin_amount;
//     let borrowed_amount = position_.borrowed_amount;
//     let position_size = position_.position_size;

//     local price_diff;
//     if (position_.direction == 1) {
//         let (diff) = Math64x61_sub(asset_price_, position_.avg_execution_price);
//         price_diff = diff;
//     } else {
//         let (diff) = Math64x61_sub(position_.avg_execution_price, asset_price_);
//         price_diff = diff;
//     }

//     // Calcculate amount to be sold for deleveraging
//     let (margin_amount_in_usd) = Math64x61_mul(margin_amount, collateral_price_);
//     let (maintenance_requirement_in_usd) = Math64x61_mul(req_margin, asset_price_);
//     let (price_diff_in_usd) = Math64x61_sub(maintenance_requirement_in_usd, price_diff);
//     let (amount_to_be_present) = Math64x61_div(margin_amount_in_usd, price_diff_in_usd);
//     let (amount_to_be_sold) = Math64x61_sub(position_size, amount_to_be_present);

//     // Calculate the leverage after deleveraging
//     let (position_value) = Math64x61_add(margin_amount, borrowed_amount);
//     let (position_value_in_usd) = Math64x61_mul(position_value, collateral_price_);
//     let (amount_to_be_sold_value_in_usd) = Math64x61_mul(amount_to_be_sold, asset_price_);
//     let (remaining_position_value_in_usd) = Math64x61_sub(
//         position_value_in_usd, amount_to_be_sold_value_in_usd
//     );
//     let (leverage_after_deleveraging) = Math64x61_div(
//         remaining_position_value_in_usd, margin_amount_in_usd
//     );

//     // to64x61(2) == 4611686018427387904
//     let can_be_liquidated = is_le(leverage_after_deleveraging, 4611686018427387904);
//     if (can_be_liquidated == TRUE) {
//         return (0,);
//     } else {
//         // position_to_be_deleveraged event is emitted
//         position_to_be_deleveraged.emit(position=position_, amount_to_be_sold=amount_to_be_sold);
//         return (amount_to_be_sold,);
//     }
// }

// // @notice Internal function to check if position can be opened
// // @param order - MultipleOrder structure
// // @param size - matched order size of current order
// // @param execution_price - Execution price of current order
// // @param prices_len - Length of the prices array
// // @param prices - Array with all the price details
// func check_for_risk{syscall_ptr: felt*, pedersen_ptr: HashBuiltin*, range_check_ptr}(
//     order: MultipleOrder, size: felt, execution_price: felt, prices_len: felt, prices: PriceData*
// ) {
//     alloc_locals;

//     let (registry) = CommonLib.get_registry_address();
//     let (version) = CommonLib.get_contract_version();

//     // Fetch all the positions from the Account contract
//     let (
//         positions_len: felt, positions: PositionDetailsWithMarket*
//     ) = IAccountManager.get_positions(contract_address=order.user_address);

//     // Fetch the maintanence margin requirement from asset contract
//     let (asset_address) = IAuthorizedRegistry.get_contract_address(
//         contract_address=registry, index=Asset_INDEX, version=version
//     );

//     let (market_address) = IAuthorizedRegistry.get_contract_address(
//         contract_address=registry, index=Market_INDEX, version=version
//     );

//     let (req_margin) = IAsset.get_maintenance_margin(
//         contract_address=asset_address, id=order.assetID
//     );

//     // Get collateral price contract address
//     let (collateral_price_address) = IAuthorizedRegistry.get_contract_address(
//         contract_address=registry, index=CollateralPrices_INDEX, version=version
//     );

//     let (collateral_price: CollateralPrice) = ICollateralPrices.get_collateral_price(
//         contract_address=collateral_price_address, id=order.collateralID
//     );

//     let (leveraged_position_value) = Math64x61_mul(execution_price, size);

//     let (leveraged_position_value_collateral) = Math64x61_mul(
//         leveraged_position_value, collateral_price.price_in_usd
//     );

//     let (total_position_value) = Math64x61_div(leveraged_position_value_collateral, order.leverage);
//     let (amount_to_be_borrowed) = Math64x61_sub(
//         leveraged_position_value_collateral, total_position_value
//     );

//     let (account_value) = Math64x61_sub(leveraged_position_value_collateral, amount_to_be_borrowed);
//     let (maintenance_requirement) = Math64x61_mul(req_margin, leveraged_position_value_collateral);

//     // Recurse through all positions to see if it needs to liquidated
//     let (
//         liq_result,
//         least_collateral_ratio_position,
//         least_collateral_ratio_position_collateral_price,
//         least_collateral_ratio_position_asset_price,
//     ) = check_liquidation_recurse(
//         account_address=order.pub_key,
//         positions_len=positions_len,
//         positions=positions,
//         prices_len=prices_len,
//         prices=prices,
//         total_account_value=account_value,
//         market_address=market_address,
//         asset_address=asset_address,
//         total_maintenance_requirement=maintenance_requirement,
//         least_collateral_ratio=2305843009213693952,
//         least_collateral_ratio_position=PositionDetailsWithMarket(0, 0, 0, 0, 0, 0, 0),
//         least_collateral_ratio_position_collateral_price=0,
//         least_collateral_ratio_position_asset_price=0,
//     );

//     if (liq_result == TRUE) {
//         with_attr error_message("Liquidate: Position doesn't satisfy maintanence margin") {
//             assert liq_result = FALSE;
//         }
//     }
//     return ();
// }

// // @notice Internal function to populate prices
// // @param market_contract_address - Address of Market contract
// // @param market_price_address - Address of Market Price contract
// // @param collateral_price_address - Address of Collateral Price contract
// // @param iterator - Index of the position_array currently pointing to
// // @param positions_len - Length of the positions array
// // @param postions - Array with all the position details
// // @param prices_len - Length of the prices array
// // @param prices - Array with all the price details
// // @return prices_len - Length of prices array
// // @return prices - Fully populated prices
// func populate_asset_prices_recurse{syscall_ptr: felt*, pedersen_ptr: HashBuiltin*, range_check_ptr}(
//     market_contract_address: felt,
//     market_price_address: felt,
//     collateral_price_address: felt,
//     iterator: felt,
//     positions_len: felt,
//     positions: PositionDetailsWithMarket*,
//     prices_len: felt,
//     prices: PriceData*,
// ) -> (prices_len: felt, prices: PriceData*) {
//     alloc_locals;
//     if (iterator == positions_len) {
//         return (prices_len, prices);
//     }

//     // Get the asset & collateral ID from market contract
//     let (asset_id: felt, collateral_id: felt) = IMarkets.get_asset_collateral_from_market(
//         contract_address=market_contract_address, market_id=[positions].market_id
//     );

//     let (market_price: MarketPrice) = IMarketPrices.get_market_price(
//         contract_address=market_price_address, id=[positions].market_id
//     );

//     // Get the market ttl from the market contract
//     let (market_ttl: felt) = IMarkets.get_ttl_from_market(
//         contract_address=market_contract_address, market_id=[positions].market_id
//     );

//     // Get the collateral price from the CollateralPrice contract
//     let (collateral_price: CollateralPrice) = ICollateralPrices.get_collateral_price(
//         contract_address=collateral_price_address, id=collateral_id
//     );

//     // Calculate the timestamp
//     let (current_timestamp) = get_block_timestamp();
//     tempvar ttl = market_ttl;
//     tempvar timestamp = market_price.timestamp;
//     tempvar time_difference = current_timestamp - timestamp;

//     let status = is_le(time_difference, ttl);
//     if (status == TRUE) {
//         let (asset_price_in_usd) = Math64x61_mul(market_price.price, collateral_price.price_in_usd);
//         let price_data = PriceData(
//             assetID=asset_id,
//             collateralID=collateral_id,
//             assetPrice=asset_price_in_usd,
//             collateralPrice=collateral_price.price_in_usd,
//         );
//         assert prices[prices_len] = price_data;

//         return populate_asset_prices_recurse(
//             market_contract_address,
//             market_price_address,
//             collateral_price_address,
//             iterator + 1,
//             positions_len,
//             positions + PositionDetailsWithMarket.SIZE,
//             prices_len + 1,
//             prices,
//         );
//     }
//     let (empty_price_array: PriceData*) = alloc();
//     return (0, empty_price_array);
// }

// // @notice Internal function to populate collateral prices
// // @param collateral_price_address - Address of Collateral Price contract
// // @param iterator - Index of the position_array currently pointing to
// // @param collaterals_len - Length of the collaterals array
// // @param collaterals - Array with all the collateral details
// // @param prices_len - Length of the prices array
// // @param prices - Array with all the price details
// // @return prices_len - Length of prices array
// // @return prices - Fully populated prices
// func populate_collateral_prices_recurse{
//     syscall_ptr: felt*, pedersen_ptr: HashBuiltin*, range_check_ptr
// }(
//     collateral_price_address: felt,
//     iterator: felt,
//     collaterals_len: felt,
//     collaterals: CollateralBalance*,
//     prices_len: felt,
//     prices: PriceData*,
// ) -> (prices_len: felt, prices: PriceData*) {
//     alloc_locals;
//     if (iterator == collaterals_len) {
//         return (prices_len, prices);
//     }

//     let (collateral_price: CollateralPrice) = ICollateralPrices.get_collateral_price(
//         contract_address=collateral_price_address, id=[collaterals].assetID
//     );

//     let price_data = PriceData(
//         assetID=0,
//         collateralID=[collaterals].assetID,
//         assetPrice=0,
//         collateralPrice=collateral_price.price_in_usd,
//     );

//     assert prices[prices_len] = price_data;
//     return populate_collateral_prices_recurse(
//         collateral_price_address,
//         iterator + 1,
//         collaterals_len,
//         collaterals + CollateralBalance.SIZE,
//         prices_len + 1,
//         prices,
//     );
// }

// // @notice Internal function to get asset prices
// // @param account_address - Address of L2 account contract
// // @return prices_len - Length of prices array
// // @return prices - Fully populated prices
// func get_asset_prices{syscall_ptr: felt*, pedersen_ptr: HashBuiltin*, range_check_ptr}(
//     account_address: felt
// ) -> (prices_len: felt, prices: PriceData*) {
//     alloc_locals;

//     let (registry) = CommonLib.get_registry_address();
//     let (version) = CommonLib.get_contract_version();
//     let (prices: PriceData*) = alloc();

//     // Get market price contract address
//     let (market_prices_address) = IAuthorizedRegistry.get_contract_address(
//         contract_address=registry, index=MarketPrices_INDEX, version=version
//     );

//     // Get market contract address
//     let (market_contract_address) = IAuthorizedRegistry.get_contract_address(
//         contract_address=registry, index=Market_INDEX, version=version
//     );

//     // Get collateral price contract address
//     let (collateral_prices_address) = IAuthorizedRegistry.get_contract_address(
//         contract_address=registry, index=CollateralPrices_INDEX, version=version
//     );

//     // Fetch all the positions from the Account contract
//     let (
//         positions_len: felt, positions: PositionDetailsWithMarket*
//     ) = IAccountManager.get_positions(contract_address=account_address);

//     let (prices_array_len: felt, prices_array: PriceData*) = populate_asset_prices_recurse(
//         market_contract_address=market_contract_address,
//         market_price_address=market_prices_address,
//         collateral_price_address=collateral_prices_address,
//         iterator=0,
//         positions_len=positions_len,
//         positions=positions,
//         prices_len=0,
//         prices=prices,
//     );
//     if (prices_array_len == 0) {
//         let (empty_price_array: PriceData*) = alloc();
//         return (0, empty_price_array);
//     }

//     // Fetch all the collaterals that the user holds
//     let (
//         collaterals_len: felt, collaterals: CollateralBalance*
//     ) = IAccountManager.return_array_collaterals(contract_address=account_address);

//     if (collaterals_len == 0) {
//         let (empty_collateral_array: PriceData*) = alloc();
//         return (0, empty_collateral_array);
//     }

//     return populate_collateral_prices_recurse(
//         collateral_price_address=collateral_prices_address,
//         iterator=0,
//         collaterals_len=collaterals_len,
//         collaterals=collaterals,
//         prices_len=prices_array_len,
//         prices=prices_array,
//     );
// }
=======
%lang starknet

from starkware.cairo.common.alloc import alloc
from starkware.cairo.common.bool import FALSE, TRUE
from starkware.cairo.common.cairo_builtins import HashBuiltin, SignatureBuiltin
from starkware.cairo.common.hash import hash2
from starkware.cairo.common.math import assert_nn, assert_not_zero
from starkware.cairo.common.math_cmp import is_le
from starkware.cairo.common.registers import get_fp_and_pc
from starkware.starknet.common.syscalls import get_block_timestamp, get_caller_address

from contracts.Constants import (
    Asset_INDEX,
    CollateralPrices_INDEX,
    Market_INDEX,
    MarketPrices_INDEX,
)
from contracts.DataTypes import (
    CollateralBalance,
    CollateralPrice,
    Market,
    MarketPrice,
    MultipleOrder,
    PriceData,
    PositionDetails,
    PositionDetailsWithMarket,
)
from contracts.interfaces.IAccountManager import IAccountManager
from contracts.interfaces.IAsset import IAsset
from contracts.interfaces.IAuthorizedRegistry import IAuthorizedRegistry
from contracts.interfaces.ICollateralPrices import ICollateralPrices
from contracts.interfaces.IMarkets import IMarkets
from contracts.interfaces.IMarketPrices import IMarketPrices
from contracts.libraries.CommonLibrary import CommonLib
from contracts.Math_64x61 import Math64x61_div, Math64x61_mul, Math64x61_add, Math64x61_sub, Math64x61_ONE

//////////////////
// Test Helpers //
//////////////////

@storage_var
func maintenance() -> (maintenance: felt) {
}

@storage_var
func acc_value() -> (acc_value: felt) {
}

@view
func return_maintenance{syscall_ptr: felt*, pedersen_ptr: HashBuiltin*, range_check_ptr}() -> (
    res: felt
) {
    let (_maintenance) = maintenance.read();
    return (res=_maintenance);
}

@view
func return_acc_value{syscall_ptr: felt*, pedersen_ptr: HashBuiltin*, range_check_ptr}() -> (
    res: felt
) {
    let (_acc_value) = acc_value.read();
    return (res=_acc_value);
}

////////////
// Events //
////////////

// Event emitted whenever check_liquidation() is called
@event
func check_liquidation_called(
    account_address: felt,
    liq_result: felt,
    least_collateral_ratio_position: PositionDetailsWithMarket,
) {
}

// Event emitted whenever check_order_can_be_opened() is called
@event
func can_order_be_opened(order: MultipleOrder) {
}

// Event emitted whenever position can be deleveraged
@event
func position_to_be_deleveraged(position: PositionDetailsWithMarket, amount_to_be_sold: felt) {
}

/////////////////
// Constructor //
/////////////////

// @notice Constructor of the smart-contract
// @param registry_address_ Address of the AuthorizedRegistry contract
// @param version_ Version of this contract
@constructor
func constructor{syscall_ptr: felt*, pedersen_ptr: HashBuiltin*, range_check_ptr}(
    registry_address_: felt, version_: felt
) {
    CommonLib.initialize(registry_address_, version_);
    return ();
}

//////////////
// External //
//////////////

// @notice Function to check and mark the positions to be liquidated
// @param account_address - Account address of the user
// @param prices_len - Length of the prices array
// @param prices - Array with all the price details
// @return res - 1 if positions are marked to be liquidated
@external
func check_liquidation{syscall_ptr: felt*, pedersen_ptr: HashBuiltin*, range_check_ptr}(
    account_address: felt, prices_len: felt, prices: PriceData*
) -> (liq_result: felt, least_collateral_ratio_position: PositionDetailsWithMarket) {
    alloc_locals;
    // Check if the caller is the liquidator contract
    let (caller) = get_caller_address();

    // Check if the list is empty
    with_attr error_message("Liquidate: Prices array cannot be empty") {
        assert_not_zero(prices_len);
    }

    // Fetch all the positions from the Account contract
    let (
        positions_len: felt, positions: PositionDetailsWithMarket*
    ) = IAccountManager.get_positions(contract_address=account_address);

    // Check if the list is empty
    with_attr error_message("Liquidate: User's positions array is empty") {
        assert_not_zero(positions_len);
    }

    // Get Market contract address
    let (registry) = CommonLib.get_registry_address();
    let (version) = CommonLib.get_contract_version();
    let (local market_address) = IAuthorizedRegistry.get_contract_address(
        contract_address=registry, index=Market_INDEX, version=version
    );

    // Recurse through all positions to see if it needs to liquidated
    let (
        liq_result,
        least_collateral_ratio_position,
        least_collateral_ratio_position_collateral_price,
        least_collateral_ratio_position_asset_price,
    ) = check_liquidation_recurse(
        account_address=account_address,
        market_address=market_address,
        positions_len=positions_len,
        positions=positions,
        prices_len=prices_len,
        prices=prices,
        total_account_value=0,
        total_maintenance_requirement=0,
        least_collateral_ratio=Math64x61_ONE,
        least_collateral_ratio_position=PositionDetailsWithMarket(0, 0, 0, 0, 0, 0, 0),
        least_collateral_ratio_position_collateral_price=0,
        least_collateral_ratio_position_asset_price=0,
    );

    if (liq_result == TRUE) {
        let (amount_to_be_sold) = check_deleveraging(
            account_address,
            market_address,
            least_collateral_ratio_position,
            least_collateral_ratio_position_collateral_price,
            least_collateral_ratio_position_asset_price,
        );
        IAccountManager.liquidate_position(
            contract_address=account_address,
            position_=least_collateral_ratio_position,
            amount_to_be_sold_=amount_to_be_sold,
        );
        tempvar syscall_ptr = syscall_ptr;
        tempvar pedersen_ptr: HashBuiltin* = pedersen_ptr;
        tempvar range_check_ptr = range_check_ptr;
    } else {
        tempvar syscall_ptr = syscall_ptr;
        tempvar pedersen_ptr: HashBuiltin* = pedersen_ptr;
        tempvar range_check_ptr = range_check_ptr;
    }

    // check_liquidation_called event is emitted
    check_liquidation_called.emit(
        account_address=account_address,
        liq_result=liq_result,
        least_collateral_ratio_position=least_collateral_ratio_position,
    );

    return (liq_result, least_collateral_ratio_position);
}

// @notice Function to check if order can be opened
// @param order - MultipleOrder structure
// @param size - matched order size of current order
// @param execution_price - Execution price of current order
@external
func check_order_can_be_opened{syscall_ptr: felt*, pedersen_ptr: HashBuiltin*, range_check_ptr}(
    order: MultipleOrder, size: felt, execution_price: felt
) {
    can_order_be_opened.emit(order=order);

    let (prices_len: felt, prices: PriceData*) = get_asset_prices(order.pub_key);
    if (prices_len != 0) {
        check_for_risk(order, size, execution_price, prices_len, prices);
        return ();
    }

    return ();
}

//////////////
// Internal //
//////////////

// @notice Finds the usd value of all the collaterals in account contract
// @param prices_len - Length of the prices array
// @param prices - Array containing prices of corresponding collaterals in collaterals array
// @param collaterals_len - Length of the collateral array
// @param collaterals - Array containing balance of each collateral of the user
// @param total_value - Stores the total value in usd of all the collaterals recursed over
// @return usd_value - Value of the collaterals held by user in usd
func find_collateral_balance{syscall_ptr: felt*, pedersen_ptr: HashBuiltin*, range_check_ptr}(
    prices_len: felt,
    prices: PriceData*,
    collaterals_len: felt,
    collaterals: CollateralBalance*,
    total_value: felt,
) -> (usd_value: felt) {
    // If the length of the collateral array is 0, return
    if (collaterals_len == 0) {
        return (total_value,);
    }

    // Create a temporary struct to read data from the array element of prices
    tempvar price_details: PriceData = PriceData(
        assetID=[prices].assetID,
        collateralID=[prices].collateralID,
        assetPrice=[prices].assetPrice,
        collateralPrice=[prices].collateralPrice
        );

    // Create a temporary struct to read data from the array element of collaterals
    tempvar collateral_details: CollateralBalance = CollateralBalance(
        assetID=[collaterals].assetID,
        balance=[collaterals].balance
        );
    // Check if the passed prices list is in proper order and the price is not negative
    with_attr error_message("Liquidate: AssetID and collateralID mismatch") {
        assert price_details.collateralID = collateral_details.assetID;
        assert_nn(price_details.collateralPrice);
        assert price_details.assetPrice = 0;
    }

    // Calculate the value of the current collateral
    let (collateral_value_usd) = Math64x61_mul(
        collateral_details.balance, price_details.collateralPrice
    );

    let (new_total_account_value) = Math64x61_add(total_value, collateral_value_usd);

    // Recurse over the next element
    return find_collateral_balance(
        prices_len=prices_len - 1,
        prices=prices + PriceData.SIZE,
        collaterals_len=collaterals_len - 1,
        collaterals=collaterals + CollateralBalance.SIZE,
        total_value=new_total_account_value,
    );
}

// @notice Function that is called recursively by check_recurse
// @param account_address - Account address of the user
// @param market_address - Markets contarct address
// @param positions_len - Length of the positions array
// @param postions - Array with all the position details
// @param prices_len - Length of the prices array
// @param prices - Array with all the price details
// @param total_account_value - Collateral value - borrowed value + positionSize * price
// @param total_maintenance_requirement - maintenance ratio of the asset * value of the position when executed
// @param least_collateral_ratio - The least collateral ratio among the positions
// @param least_collateral_ratio_position - The position which is having the least collateral ratio
// @param least_collateral_ratio_position_collateral_price - Collateral price of the collateral in the postion which is having the least collateral ratio
// @param least_collateral_ratio_position_asset_price - Asset price of an asset in the postion which is having the least collateral ratio
// @return is_liquidation - 1 if positions are marked to be liquidated
// @return least_collateral_ratio_position - The least collateralized position
// @return least_collateral_ratio_position_collateral_price - Collateral price of the collateral in least_collateral_ratio_position
// @return least_collateral_ratio_position_asset_price - Asset price of an asset in least_collateral_ratio_position
func check_liquidation_recurse{syscall_ptr: felt*, pedersen_ptr: HashBuiltin*, range_check_ptr}(
    account_address: felt,
    market_address: felt,
    positions_len: felt,
    positions: PositionDetailsWithMarket*,
    prices_len: felt,
    prices: PriceData*,
    total_account_value: felt,
    total_maintenance_requirement: felt,
    least_collateral_ratio: felt,
    least_collateral_ratio_position: PositionDetailsWithMarket,
    least_collateral_ratio_position_collateral_price: felt,
    least_collateral_ratio_position_asset_price: felt,
) -> (
    is_liquidation: felt,
    least_collateral_ratio_position: PositionDetailsWithMarket,
    least_collateral_ratio_position_collateral_price: felt,
    least_collateral_ratio_position_asset_price: felt,
) {
    alloc_locals;

    // Check if the list is empty, if yes return the result
    if (positions_len == 0) {
        // Fetch all the collaterals that the user holds
        let (
            collaterals_len: felt, collaterals: CollateralBalance*
        ) = IAccountManager.return_array_collaterals(contract_address=account_address);

        // Calculate the value of all the collaterals in usd
        let (user_balance) = find_collateral_balance(
            prices_len=prices_len,
            prices=prices,
            collaterals_len=collaterals_len,
            collaterals=collaterals,
            total_value=0,
        );

        // Add the collateral value to the total_account_value
        local total_account_value_collateral = total_account_value + user_balance;

        ///////////////////
        // TO BE REMOVED //
        maintenance.write(total_maintenance_requirement);
        acc_value.write(total_account_value_collateral);
        ///////////////////

        // Check if the maintenance margin is not satisfied
        let is_liquidation = is_le(total_account_value_collateral, total_maintenance_requirement);

        // Return if the account should be liquidated or not and the orderId of the least colalteralized position
        return (
            is_liquidation,
            least_collateral_ratio_position,
            least_collateral_ratio_position_collateral_price,
            least_collateral_ratio_position_asset_price,
        );
    }

    // Create a temporary struct to read data from the array element of positions
    tempvar position_details: PositionDetailsWithMarket = PositionDetailsWithMarket(
        market_id=[positions].market_id,
        direction=[positions].direction,
        avg_execution_price=[positions].avg_execution_price,
        position_size=[positions].position_size,
        margin_amount=[positions].margin_amount,
        borrowed_amount=[positions].borrowed_amount,
        leverage=[positions].leverage
    );

    // Get the asset ID and collateral ID of the position
    let (asset_id: felt, collateral_id: felt) = IMarkets.get_asset_collateral_from_market(
        contract_address=market_address,
        market_id_=position_details.market_id
    );

    // Create a temporary struct to read data from the array element of prices
    tempvar price_details: PriceData = PriceData(
        assetID=[prices].assetID,
        collateralID=[prices].collateralID,
        assetPrice=[prices].assetPrice,
        collateralPrice=[prices].collateralPrice
    );

    // Check if there is a mismatch in prices array and positions array
    with_attr error_message("Liquidate: AssetID and collateralID mismatch") {
        assert asset_id = price_details.assetID;
        assert collateral_id = price_details.collateralID;
    }

    // Check if the prices are not negative
    with_attr error("Liquidate: Invalid prices for collateral/asset") {
        assert_nn(price_details.collateralPrice);
        assert_nn(price_details.assetPrice);
    }

    // Get the maintanence margin from Markets contract
    let (market_id) = IMarkets.get_market_id_from_assets(
        contract_address=market_address,
        asset_id_=price_details.assetID,
        collateral_id_=price_details.collateralID
    );
    let (req_margin) = IMarkets.get_maintenance_margin(
        contract_address=market_address, 
        market_id_=market_id
    );

    // Calculate the required margin in usd
    let (maintenance_position) = Math64x61_mul(
        position_details.avg_execution_price, position_details.position_size
    );
    let (maintenance_requirement) = Math64x61_mul(req_margin, maintenance_position);
    let (maintenance_requirement_usd) = Math64x61_mul(
        maintenance_requirement, price_details.collateralPrice
    );

    // Calculate pnl to check if it is the least collateralized position
    local price_diff_;
    if (position_details.direction == 1) {
        tempvar price_diff = price_details.assetPrice - position_details.avg_execution_price;
        price_diff_ = price_diff;
    } else {
        tempvar price_diff = position_details.avg_execution_price - price_details.assetPrice;
        price_diff_ = price_diff;
    }

    let (pnl) = Math64x61_mul(price_diff_, position_details.position_size);

    // Calculate the value of the current account margin in usd
    local position_value = maintenance_position - position_details.borrowed_amount + pnl;
    let (net_position_value_usd: felt) = Math64x61_mul(
        position_value, price_details.collateralPrice
    );

    // Margin ratio calculation
    local numerator = position_details.margin_amount + pnl;
    let (denominator) = Math64x61_mul(position_details.position_size, price_details.assetPrice);
    let (collateral_ratio_position) = Math64x61_div(numerator, denominator);

    let is_lesser = is_le(collateral_ratio_position, least_collateral_ratio);

    // If it is the lowest, update least_collateral_ratio and least_collateral_ratio_position
    local least_collateral_ratio_;
    local least_collateral_ratio_position_: PositionDetailsWithMarket;
    local least_collateral_ratio_position_collateral_price_;
    local least_collateral_ratio_position_asset_price_;
    if (is_lesser == TRUE) {
        assert least_collateral_ratio_ = collateral_ratio_position;
        assert least_collateral_ratio_position_ = position_details;
        assert least_collateral_ratio_position_collateral_price_ = price_details.collateralPrice;
        assert least_collateral_ratio_position_asset_price_ = price_details.assetPrice;
    } else {
        assert least_collateral_ratio_ = least_collateral_ratio;
        assert least_collateral_ratio_position_ = least_collateral_ratio_position;
        assert least_collateral_ratio_position_collateral_price_ = least_collateral_ratio_position_collateral_price;
        assert least_collateral_ratio_position_asset_price_ = least_collateral_ratio_position_asset_price;
    }

    // Recurse over to the next position
    return check_liquidation_recurse(
        account_address=account_address,
        market_address=market_address,
        positions_len=positions_len - 1,
        positions=positions + PositionDetailsWithMarket.SIZE,
        prices_len=prices_len - 1,
        prices=prices + PriceData.SIZE,
        total_account_value=total_account_value + net_position_value_usd,
        total_maintenance_requirement=total_maintenance_requirement + maintenance_requirement_usd,
        least_collateral_ratio=least_collateral_ratio_,
        least_collateral_ratio_position=least_collateral_ratio_position_,
        least_collateral_ratio_position_collateral_price=least_collateral_ratio_position_collateral_price_,
        least_collateral_ratio_position_asset_price=least_collateral_ratio_position_asset_price_,
    );
}

// @notice Function to calculate amount to be put on sale for deleveraging
// @param account_address_ - account address of the user
// @param position - position to be deleveraged
// @param market_address - Address of the Market contract
// @param position - direction of the position to be deleveraged
// @param collateral_price_ - collateral price of the collateral in the position
// @param asset_price_ - asset price of the asset in the position
// @return amount_to_sold - amount to be put on sale for deleveraging
func check_deleveraging{syscall_ptr: felt*, pedersen_ptr: HashBuiltin*, range_check_ptr}(
    account_address_: felt,
    market_address_: felt,
    position_: PositionDetailsWithMarket,
    collateral_price_: felt,
    asset_price_: felt,
) -> (amount_to_be_sold: felt) {
    alloc_locals;

    // Fetch the maintatanence margin requirement from Markets contract
    let (req_margin) = IMarkets.get_maintenance_margin(
        contract_address=market_address_,
        market_id_=position_.market_id
    );

    let margin_amount = position_.margin_amount;
    let borrowed_amount = position_.borrowed_amount;
    let position_size = position_.position_size;

    local price_diff;
    if (position_.direction == 1) {
        let (diff) = Math64x61_sub(asset_price_, position_.avg_execution_price);
        price_diff = diff;
    } else {
        let (diff) = Math64x61_sub(position_.avg_execution_price, asset_price_);
        price_diff = diff;
    }

    // Calcculate amount to be sold for deleveraging
    let (margin_amount_in_usd) = Math64x61_mul(margin_amount, collateral_price_);
    let (maintenance_requirement_in_usd) = Math64x61_mul(req_margin, asset_price_);
    let (price_diff_in_usd) = Math64x61_sub(maintenance_requirement_in_usd, price_diff);
    let (amount_to_be_present) = Math64x61_div(margin_amount_in_usd, price_diff_in_usd);
    let (amount_to_be_sold) = Math64x61_sub(position_size, amount_to_be_present);

    // Calculate the leverage after deleveraging
    let (position_value) = Math64x61_add(margin_amount, borrowed_amount);
    let (position_value_in_usd) = Math64x61_mul(position_value, collateral_price_);
    let (amount_to_be_sold_value_in_usd) = Math64x61_mul(amount_to_be_sold, asset_price_);
    let (remaining_position_value_in_usd) = Math64x61_sub(
        position_value_in_usd, amount_to_be_sold_value_in_usd
    );
    let (leverage_after_deleveraging) = Math64x61_div(
        remaining_position_value_in_usd, margin_amount_in_usd
    );

    // to64x61(2) == 4611686018427387904
    let can_be_liquidated = is_le(leverage_after_deleveraging, 4611686018427387904);
    if (can_be_liquidated == TRUE) {
        return (0,);
    } else {
        // position_to_be_deleveraged event is emitted
        position_to_be_deleveraged.emit(position=position_, amount_to_be_sold=amount_to_be_sold);
        return (amount_to_be_sold,);
    }
}

// @notice Internal function to check if position can be opened
// @param order - MultipleOrder structure
// @param size - matched order size of current order
// @param execution_price - Execution price of current order
// @param prices_len - Length of the prices array
// @param prices - Array with all the price details
func check_for_risk{syscall_ptr: felt*, pedersen_ptr: HashBuiltin*, range_check_ptr}(
    order: MultipleOrder, size: felt, execution_price: felt, prices_len: felt, prices: PriceData*
) {
    alloc_locals;

    let (registry) = CommonLib.get_registry_address();
    let (version) = CommonLib.get_contract_version();

    // Get a list with all positions from AccountManager contract
    let (
        positions_len: felt, positions: PositionDetailsWithMarket*
    ) = IAccountManager.get_positions(contract_address=order.pub_key);

    // Fetch the maintanence margin requirement from Markets contract
    let (market_address) = IAuthorizedRegistry.get_contract_address(
        contract_address=registry, index=Market_INDEX, version=version
    );
    let (market_id) = IMarkets.get_market_id_from_assets(
        contract_address=market_address,
        asset_id_=order.assetID,
        collateral_id_=order.collateralID
    );
    let (req_margin) = IMarkets.get_maintenance_margin(
        contract_address=market_address, market_id_=market_id
    );

    // Get collateral price
    let (collateral_price_address) = IAuthorizedRegistry.get_contract_address(
        contract_address=registry, index=CollateralPrices_INDEX, version=version
    );
    let (collateral_price: CollateralPrice) = ICollateralPrices.get_collateral_price(
        contract_address=collateral_price_address, id=order.collateralID
    );

    // Calculate needed values
    let (leveraged_position_value) = Math64x61_mul(execution_price, size);

    let (leveraged_position_value_collateral) = Math64x61_mul(
        leveraged_position_value, collateral_price.price_in_usd
    );
    let (total_position_value) = Math64x61_div(leveraged_position_value_collateral, order.leverage);
    let (amount_to_be_borrowed) = Math64x61_sub(
        leveraged_position_value_collateral, total_position_value
    );

    let (account_value) = Math64x61_sub(leveraged_position_value_collateral, amount_to_be_borrowed);
    let (maintenance_requirement) = Math64x61_mul(req_margin, leveraged_position_value_collateral);

    // Recurse through all positions to see if it needs to liquidated
    let (
        liq_result,
        least_collateral_ratio_position,
        least_collateral_ratio_position_collateral_price,
        least_collateral_ratio_position_asset_price,
    ) = check_liquidation_recurse(
        account_address=order.pub_key,
        market_address=market_address,
        positions_len=positions_len,
        positions=positions,
        prices_len=prices_len,
        prices=prices,
        total_account_value=account_value,
        total_maintenance_requirement=maintenance_requirement,
        least_collateral_ratio=Math64x61_ONE,
        least_collateral_ratio_position=PositionDetailsWithMarket(0, 0, 0, 0, 0, 0, 0),
        least_collateral_ratio_position_collateral_price=0,
        least_collateral_ratio_position_asset_price=0,
    );

    with_attr error_message("Liquidate: Position doesn't satisfy maintanence margin") {
        assert liq_result = FALSE;
    }
    return ();
}

// @notice Internal function to populate prices
// @param market_contract_address - Address of Market contract
// @param market_price_address - Address of Market Price contract
// @param collateral_price_address - Address of Collateral Price contract
// @param iterator - Index of the position_array currently pointing to
// @param positions_len - Length of the positions array
// @param postions - Array with all the position details
// @param prices_len - Length of the prices array
// @param prices - Array with all the price details
// @return prices_len - Length of prices array
// @return prices - Fully populated prices
func populate_asset_prices_recurse{syscall_ptr: felt*, pedersen_ptr: HashBuiltin*, range_check_ptr}(
    market_contract_address: felt,
    market_price_address: felt,
    collateral_price_address: felt,
    iterator: felt,
    positions_len: felt,
    positions: PositionDetailsWithMarket*,
    prices_len: felt,
    prices: PriceData*,
) -> (prices_len: felt, prices: PriceData*) {
    alloc_locals;
    
    if (iterator == positions_len) {
        return (prices_len, prices);
    }

    // Get the asset & collateral ID from market contract
    let (asset_id: felt, collateral_id: felt) = IMarkets.get_asset_collateral_from_market(
        contract_address=market_contract_address, market_id_=[positions].market_id
    );
    let (market_price: MarketPrice) = IMarketPrices.get_market_price(
        contract_address=market_price_address, id=[positions].market_id
    );

    // Get the market ttl from the market contract
    let (market_ttl: felt) = IMarkets.get_ttl_from_market(
        contract_address=market_contract_address, market_id_=[positions].market_id
    );

    // Get the collateral price from the CollateralPrice contract
    let (collateral_price: CollateralPrice) = ICollateralPrices.get_collateral_price(
        contract_address=collateral_price_address, 
        id=collateral_id
    );

    // Calculate the timestamp
    let (current_timestamp) = get_block_timestamp();
    tempvar ttl = market_ttl;
    tempvar timestamp = market_price.timestamp;
    tempvar time_difference = current_timestamp - timestamp;

    let status = is_le(time_difference, ttl);
    if (status == TRUE) {
        let (asset_price_in_usd) = Math64x61_mul(market_price.price, collateral_price.price_in_usd);
        let price_data = PriceData(
            assetID=asset_id,
            collateralID=collateral_id,
            assetPrice=asset_price_in_usd,
            collateralPrice=collateral_price.price_in_usd,
        );
        assert prices[prices_len] = price_data;

        return populate_asset_prices_recurse(
            market_contract_address,
            market_price_address,
            collateral_price_address,
            iterator + 1,
            positions_len,
            positions + PositionDetailsWithMarket.SIZE,
            prices_len + 1,
            prices,
        );
    }
    let (empty_price_array: PriceData*) = alloc();
    return (0, empty_price_array);
}

// @notice Internal function to populate collateral prices
// @param collateral_price_address - Address of Collateral Price contract
// @param iterator - Index of the position_array currently pointing to
// @param collaterals_len - Length of the collaterals array
// @param collaterals - Array with all the collateral details
// @param prices_len - Length of the prices array
// @param prices - Array with all the price details
// @return prices_len - Length of prices array
// @return prices - Fully populated prices
func populate_collateral_prices_recurse{
    syscall_ptr: felt*, pedersen_ptr: HashBuiltin*, range_check_ptr
}(
    collateral_price_address: felt,
    iterator: felt,
    collaterals_len: felt,
    collaterals: CollateralBalance*,
    prices_len: felt,
    prices: PriceData*,
) -> (prices_len: felt, prices: PriceData*) {
    alloc_locals;
    if (iterator == collaterals_len) {
        return (prices_len, prices);
    }

    let (collateral_price: CollateralPrice) = ICollateralPrices.get_collateral_price(
        contract_address=collateral_price_address, id=[collaterals].assetID
    );

    let price_data = PriceData(
        assetID=0,
        collateralID=[collaterals].assetID,
        assetPrice=0,
        collateralPrice=collateral_price.price_in_usd,
    );

    assert prices[prices_len] = price_data;
    return populate_collateral_prices_recurse(
        collateral_price_address,
        iterator + 1,
        collaterals_len,
        collaterals + CollateralBalance.SIZE,
        prices_len + 1,
        prices,
    );
}

// @notice Internal function to get asset prices
// @param account_address - Address of L2 account contract
// @return prices_len - Length of prices array
// @return prices - Fully populated prices
func get_asset_prices{syscall_ptr: felt*, pedersen_ptr: HashBuiltin*, range_check_ptr}(
    account_address: felt
) -> (prices_len: felt, prices: PriceData*) {
    alloc_locals;

    let (registry) = CommonLib.get_registry_address();
    let (version) = CommonLib.get_contract_version();
    let (prices: PriceData*) = alloc();

    // Get market price contract address
    let (market_prices_address) = IAuthorizedRegistry.get_contract_address(
        contract_address=registry, index=MarketPrices_INDEX, version=version
    );

    // Get market contract address
    let (market_contract_address) = IAuthorizedRegistry.get_contract_address(
        contract_address=registry, index=Market_INDEX, version=version
    );

    // Get collateral price contract address
    let (collateral_prices_address) = IAuthorizedRegistry.get_contract_address(
        contract_address=registry, index=CollateralPrices_INDEX, version=version
    );

    // Fetch all the positions from the Account contract
    let (
        positions_len: felt, positions: PositionDetailsWithMarket*
    ) = IAccountManager.get_positions(contract_address=account_address);

    let (prices_array_len: felt, prices_array: PriceData*) = populate_asset_prices_recurse(
        market_contract_address=market_contract_address,
        market_price_address=market_prices_address,
        collateral_price_address=collateral_prices_address,
        iterator=0,
        positions_len=positions_len,
        positions=positions,
        prices_len=0,
        prices=prices,
    );
    if (prices_array_len == 0) {
        let (empty_price_array: PriceData*) = alloc();
        return (0, empty_price_array);
    }

    // Fetch all the collaterals that the user holds
    let (
        collaterals_len: felt, collaterals: CollateralBalance*
    ) = IAccountManager.return_array_collaterals(contract_address=account_address);

    if (collaterals_len == 0) {
        let (empty_collateral_array: PriceData*) = alloc();
        return (0, empty_collateral_array);
    }

    return populate_collateral_prices_recurse(
        collateral_price_address=collateral_prices_address,
        iterator=0,
        collaterals_len=collaterals_len,
        collaterals=collaterals,
        prices_len=prices_array_len,
        prices=prices_array,
    );
}
>>>>>>> 89fa2381
<|MERGE_RESOLUTION|>--- conflicted
+++ resolved
@@ -1,4 +1,3 @@
-<<<<<<< HEAD
 // %lang starknet
 
 // from starkware.cairo.common.alloc import alloc
@@ -90,33 +89,33 @@
 //     // Check if the caller is the liquidator contract
 //     let (caller) = get_caller_address();
 
-//     // Check if the list is empty
+// // Check if the list is empty
 //     with_attr error_message("Liquidate: Prices array cannot be empty") {
 //         assert_not_zero(prices_len);
 //     }
 
-//     // Fetch all the positions from the Account contract
+// // Fetch all the positions from the Account contract
 //     let (
 //         positions_len: felt, positions: PositionDetailsWithMarket*
 //     ) = IAccountManager.get_positions(contract_address=account_address);
 
-//     // Check if the list is empty
+// // Check if the list is empty
 //     with_attr error_message("Liquidate: User's positions array is empty") {
 //         assert_not_zero(positions_len);
 //     }
 
-//     // Get the market & asset addresses
+// // Get the market & asset addresses
 //     let (registry) = CommonLib.get_registry_address();
 //     let (version) = CommonLib.get_contract_version();
 
-//     let (asset_address) = IAuthorizedRegistry.get_contract_address(
+// let (asset_address) = IAuthorizedRegistry.get_contract_address(
 //         contract_address=registry, index=Asset_INDEX, version=version
 //     );
 //     let (market_address) = IAuthorizedRegistry.get_contract_address(
 //         contract_address=registry, index=Market_INDEX, version=version
 //     );
 
-//     // Recurse through all positions to see if it needs to liquidated
+// // Recurse through all positions to see if it needs to liquidated
 //     let (
 //         liq_result,
 //         least_collateral_ratio_position,
@@ -138,7 +137,7 @@
 //         least_collateral_ratio_position_asset_price=0,
 //     );
 
-//     if (liq_result == TRUE) {
+// if (liq_result == TRUE) {
 //         let (amount_to_be_sold) = check_deleveraging(
 //             account_address,
 //             asset_address,
@@ -161,14 +160,14 @@
 //         tempvar range_check_ptr = range_check_ptr;
 //     }
 
-//     // check_liquidation_called event is emitted
+// // check_liquidation_called event is emitted
 //     check_liquidation_called.emit(
 //         account_address=account_address,
 //         liq_result=liq_result,
 //         least_collateral_ratio_position=least_collateral_ratio_position,
 //     );
 
-//     return (liq_result, least_collateral_ratio_position);
+// return (liq_result, least_collateral_ratio_position);
 // }
 
 // // @notice Function to check if order can be opened
@@ -181,10 +180,10 @@
 // ) {
 //     let (prices_len: felt, prices: PriceData*) = get_asset_prices(order.user_address);
 
-//     // can_order_be_opened event is emitted
+// // can_order_be_opened event is emitted
 //     can_order_be_opened.emit(order=order);
 
-//     if (prices_len != 0) {
+// if (prices_len != 0) {
 //         check_for_risk(order, size, execution_price, prices_len, prices);
 //         return ();
 //     }
@@ -214,7 +213,7 @@
 //         return (total_value,);
 //     }
 
-//     // Create a temporary struct to read data from the array element of prices
+// // Create a temporary struct to read data from the array element of prices
 //     tempvar price_details: PriceData = PriceData(
 //         assetID=[prices].assetID,
 //         collateralID=[prices].collateralID,
@@ -222,7 +221,7 @@
 //         collateralPrice=[prices].collateralPrice
 //         );
 
-//     // Create a temporary struct to read data from the array element of collaterals
+// // Create a temporary struct to read data from the array element of collaterals
 //     tempvar collateral_details: CollateralBalance = CollateralBalance(
 //         assetID=[collaterals].assetID,
 //         balance=[collaterals].balance
@@ -234,14 +233,14 @@
 //         assert price_details.assetPrice = 0;
 //     }
 
-//     // Calculate the value of the current collateral
+// // Calculate the value of the current collateral
 //     let (collateral_value_usd) = Math64x61_mul(
 //         collateral_details.balance, price_details.collateralPrice
 //     );
 
-//     let (new_total_account_value) = Math64x61_add(total_value, collateral_value_usd);
-
-//     // Recurse over the next element
+// let (new_total_account_value) = Math64x61_add(total_value, collateral_value_usd);
+
+// // Recurse over the next element
 //     return find_collateral_balance(
 //         prices_len=prices_len - 1,
 //         prices=prices + PriceData.SIZE,
@@ -291,14 +290,14 @@
 // ) {
 //     alloc_locals;
 
-//     // Check if the list is empty, if yes return the result
+// // Check if the list is empty, if yes return the result
 //     if (positions_len == 0) {
 //         // Fetch all the collaterals that the user holds
 //         let (
 //             collaterals_len: felt, collaterals: CollateralBalance*
 //         ) = IAccountManager.return_array_collaterals(contract_address=account_address);
 
-//         // Calculate the value of all the collaterals in usd
+// // Calculate the value of all the collaterals in usd
 //         let (user_balance) = find_collateral_balance(
 //             prices_len=prices_len,
 //             prices=prices,
@@ -307,13 +306,13 @@
 //             total_value=0,
 //         );
 
-//         // Add the collateral value to the total_account_value
+// // Add the collateral value to the total_account_value
 //         local total_account_value_collateral = total_account_value + user_balance;
 
-//         // Check if the maintenance margin is not satisfied
+// // Check if the maintenance margin is not satisfied
 //         let is_liquidation = is_le(total_account_value_collateral, total_maintenance_requirement);
 
-//         // Return if the account should be liquidated or not and the orderId of the least colalteralized position
+// // Return if the account should be liquidated or not and the orderId of the least colalteralized position
 //         return (
 //             is_liquidation,
 //             least_collateral_ratio_position,
@@ -322,7 +321,7 @@
 //         );
 //     }
 
-//     // Create a temporary struct to read data from the array element of positions
+// // Create a temporary struct to read data from the array element of positions
 //     tempvar position_details: PositionDetailsWithMarket = PositionDetailsWithMarket(
 //         market_id=[positions].market_id,
 //         direction=[positions].direction,
@@ -333,12 +332,12 @@
 //         leverage=[positions].leverage
 //         );
 
-//     // Get the asset ID and collateral ID of the position
+// // Get the asset ID and collateral ID of the position
 //     let (asset_id: felt, collateral_id: felt) = IMarkets.get_asset_collateral_from_market(
 //         contract_address=market_address, market_id=position_details.market_id
 //     );
 
-//     // Create a temporary struct to read data from the array element of prices
+// // Create a temporary struct to read data from the array element of prices
 //     tempvar price_details: PriceData = PriceData(
 //         assetID=[prices].assetID,
 //         collateralID=[prices].collateralID,
@@ -346,22 +345,22 @@
 //         collateralPrice=[prices].collateralPrice
 //         );
 
-//     // Check if there is a mismatch in prices array and positions array
+// // Check if there is a mismatch in prices array and positions array
 //     with_attr error_message("Liquidate: AssetID and collateralID mismatch") {
 //         assert asset_id = price_details.assetID;
 //         assert collateral_id = price_details.collateralID;
 //     }
 
-//     // Check if the prices are not negative
+// // Check if the prices are not negative
 //     with_attr error("Liquidate: Invalid prices for collateral/asset") {
 //         assert_nn(price_details.collateralPrice);
 //         assert_nn(price_details.assetPrice);
 //     }
 
-//     // Get the maintanence margin from Asset contract
+// // Get the maintanence margin from Asset contract
 //     let (req_margin) = IAsset.get_maintenance_margin(contract_address=asset_address, id=asset_id);
 
-//     // Calculate the required margin in usd
+// // Calculate the required margin in usd
 //     let (maintenance_position) = Math64x61_mul(
 //         position_details.avg_execution_price, position_details.position_size
 //     );
@@ -370,7 +369,7 @@
 //         maintenance_requirement, price_details.collateralPrice
 //     );
 
-//     // Calculate pnl to check if it is the least collateralized position
+// // Calculate pnl to check if it is the least collateralized position
 //     local price_diff_;
 //     if (position_details.direction == 1) {
 //         tempvar price_diff = price_details.assetPrice - position_details.avg_execution_price;
@@ -380,22 +379,22 @@
 //         price_diff_ = price_diff;
 //     }
 
-//     let (pnl) = Math64x61_mul(price_diff_, position_details.position_size);
-
-//     // Calculate the value of the current account margin in usd
+// let (pnl) = Math64x61_mul(price_diff_, position_details.position_size);
+
+// // Calculate the value of the current account margin in usd
 //     local position_value = maintenance_position - position_details.borrowed_amount + pnl;
 //     let (net_position_value_usd: felt) = Math64x61_mul(
 //         position_value, price_details.collateralPrice
 //     );
 
-//     // Margin ratio calculation
+// // Margin ratio calculation
 //     local numerator = position_details.margin_amount + pnl;
 //     let (denominator) = Math64x61_mul(position_details.position_size, price_details.assetPrice);
 //     let (collateral_ratio_position) = Math64x61_div(numerator, denominator);
 
-//     let if_lesser = is_le(collateral_ratio_position, least_collateral_ratio);
-
-//     // If it is the lowest, update least_collateral_ratio and least_collateral_ratio_position
+// let if_lesser = is_le(collateral_ratio_position, least_collateral_ratio);
+
+// // If it is the lowest, update least_collateral_ratio and least_collateral_ratio_position
 //     local least_collateral_ratio_;
 //     local least_collateral_ratio_position_: PositionDetailsWithMarket;
 //     local least_collateral_ratio_position_collateral_price_;
@@ -412,7 +411,7 @@
 //         assert least_collateral_ratio_position_asset_price_ = least_collateral_ratio_position_asset_price;
 //     }
 
-//     // Recurse over to the next position
+// // Recurse over to the next position
 //     return check_liquidation_recurse(
 //         account_address=account_address,
 //         positions_len=positions_len - 1,
@@ -449,17 +448,17 @@
 // ) -> (amount_to_be_sold: felt) {
 //     alloc_locals;
 
-//     let (asset_id: felt, market_id: felt) = IMarkets.get_asset_collateral_from_market(
+// let (asset_id: felt, market_id: felt) = IMarkets.get_asset_collateral_from_market(
 //         contract_address=market_address_, market_id=position_.market_id
 //     );
 //     // Fetch the maintatanence margin requirement from asset contract
 //     let (req_margin) = IAsset.get_maintenance_margin(contract_address=asset_address_, id=asset_id);
 
-//     let margin_amount = position_.margin_amount;
+// let margin_amount = position_.margin_amount;
 //     let borrowed_amount = position_.borrowed_amount;
 //     let position_size = position_.position_size;
 
-//     local price_diff;
+// local price_diff;
 //     if (position_.direction == 1) {
 //         let (diff) = Math64x61_sub(asset_price_, position_.avg_execution_price);
 //         price_diff = diff;
@@ -468,14 +467,14 @@
 //         price_diff = diff;
 //     }
 
-//     // Calcculate amount to be sold for deleveraging
+// // Calcculate amount to be sold for deleveraging
 //     let (margin_amount_in_usd) = Math64x61_mul(margin_amount, collateral_price_);
 //     let (maintenance_requirement_in_usd) = Math64x61_mul(req_margin, asset_price_);
 //     let (price_diff_in_usd) = Math64x61_sub(maintenance_requirement_in_usd, price_diff);
 //     let (amount_to_be_present) = Math64x61_div(margin_amount_in_usd, price_diff_in_usd);
 //     let (amount_to_be_sold) = Math64x61_sub(position_size, amount_to_be_present);
 
-//     // Calculate the leverage after deleveraging
+// // Calculate the leverage after deleveraging
 //     let (position_value) = Math64x61_add(margin_amount, borrowed_amount);
 //     let (position_value_in_usd) = Math64x61_mul(position_value, collateral_price_);
 //     let (amount_to_be_sold_value_in_usd) = Math64x61_mul(amount_to_be_sold, asset_price_);
@@ -486,7 +485,7 @@
 //         remaining_position_value_in_usd, margin_amount_in_usd
 //     );
 
-//     // to64x61(2) == 4611686018427387904
+// // to64x61(2) == 4611686018427387904
 //     let can_be_liquidated = is_le(leverage_after_deleveraging, 4611686018427387904);
 //     if (can_be_liquidated == TRUE) {
 //         return (0,);
@@ -508,51 +507,51 @@
 // ) {
 //     alloc_locals;
 
-//     let (registry) = CommonLib.get_registry_address();
+// let (registry) = CommonLib.get_registry_address();
 //     let (version) = CommonLib.get_contract_version();
 
-//     // Fetch all the positions from the Account contract
+// // Fetch all the positions from the Account contract
 //     let (
 //         positions_len: felt, positions: PositionDetailsWithMarket*
 //     ) = IAccountManager.get_positions(contract_address=order.user_address);
 
-//     // Fetch the maintanence margin requirement from asset contract
+// // Fetch the maintanence margin requirement from asset contract
 //     let (asset_address) = IAuthorizedRegistry.get_contract_address(
 //         contract_address=registry, index=Asset_INDEX, version=version
 //     );
 
-//     let (market_address) = IAuthorizedRegistry.get_contract_address(
+// let (market_address) = IAuthorizedRegistry.get_contract_address(
 //         contract_address=registry, index=Market_INDEX, version=version
 //     );
 
-//     let (req_margin) = IAsset.get_maintenance_margin(
+// let (req_margin) = IAsset.get_maintenance_margin(
 //         contract_address=asset_address, id=order.assetID
 //     );
 
-//     // Get collateral price contract address
+// // Get collateral price contract address
 //     let (collateral_price_address) = IAuthorizedRegistry.get_contract_address(
 //         contract_address=registry, index=CollateralPrices_INDEX, version=version
 //     );
 
-//     let (collateral_price: CollateralPrice) = ICollateralPrices.get_collateral_price(
+// let (collateral_price: CollateralPrice) = ICollateralPrices.get_collateral_price(
 //         contract_address=collateral_price_address, id=order.collateralID
 //     );
 
-//     let (leveraged_position_value) = Math64x61_mul(execution_price, size);
-
-//     let (leveraged_position_value_collateral) = Math64x61_mul(
+// let (leveraged_position_value) = Math64x61_mul(execution_price, size);
+
+// let (leveraged_position_value_collateral) = Math64x61_mul(
 //         leveraged_position_value, collateral_price.price_in_usd
 //     );
 
-//     let (total_position_value) = Math64x61_div(leveraged_position_value_collateral, order.leverage);
+// let (total_position_value) = Math64x61_div(leveraged_position_value_collateral, order.leverage);
 //     let (amount_to_be_borrowed) = Math64x61_sub(
 //         leveraged_position_value_collateral, total_position_value
 //     );
 
-//     let (account_value) = Math64x61_sub(leveraged_position_value_collateral, amount_to_be_borrowed);
+// let (account_value) = Math64x61_sub(leveraged_position_value_collateral, amount_to_be_borrowed);
 //     let (maintenance_requirement) = Math64x61_mul(req_margin, leveraged_position_value_collateral);
 
-//     // Recurse through all positions to see if it needs to liquidated
+// // Recurse through all positions to see if it needs to liquidated
 //     let (
 //         liq_result,
 //         least_collateral_ratio_position,
@@ -574,7 +573,7 @@
 //         least_collateral_ratio_position_asset_price=0,
 //     );
 
-//     if (liq_result == TRUE) {
+// if (liq_result == TRUE) {
 //         with_attr error_message("Liquidate: Position doesn't satisfy maintanence margin") {
 //             assert liq_result = FALSE;
 //         }
@@ -608,32 +607,32 @@
 //         return (prices_len, prices);
 //     }
 
-//     // Get the asset & collateral ID from market contract
+// // Get the asset & collateral ID from market contract
 //     let (asset_id: felt, collateral_id: felt) = IMarkets.get_asset_collateral_from_market(
 //         contract_address=market_contract_address, market_id=[positions].market_id
 //     );
 
-//     let (market_price: MarketPrice) = IMarketPrices.get_market_price(
+// let (market_price: MarketPrice) = IMarketPrices.get_market_price(
 //         contract_address=market_price_address, id=[positions].market_id
 //     );
 
-//     // Get the market ttl from the market contract
+// // Get the market ttl from the market contract
 //     let (market_ttl: felt) = IMarkets.get_ttl_from_market(
 //         contract_address=market_contract_address, market_id=[positions].market_id
 //     );
 
-//     // Get the collateral price from the CollateralPrice contract
+// // Get the collateral price from the CollateralPrice contract
 //     let (collateral_price: CollateralPrice) = ICollateralPrices.get_collateral_price(
 //         contract_address=collateral_price_address, id=collateral_id
 //     );
 
-//     // Calculate the timestamp
+// // Calculate the timestamp
 //     let (current_timestamp) = get_block_timestamp();
 //     tempvar ttl = market_ttl;
 //     tempvar timestamp = market_price.timestamp;
 //     tempvar time_difference = current_timestamp - timestamp;
 
-//     let status = is_le(time_difference, ttl);
+// let status = is_le(time_difference, ttl);
 //     if (status == TRUE) {
 //         let (asset_price_in_usd) = Math64x61_mul(market_price.price, collateral_price.price_in_usd);
 //         let price_data = PriceData(
@@ -644,7 +643,7 @@
 //         );
 //         assert prices[prices_len] = price_data;
 
-//         return populate_asset_prices_recurse(
+// return populate_asset_prices_recurse(
 //             market_contract_address,
 //             market_price_address,
 //             collateral_price_address,
@@ -683,18 +682,18 @@
 //         return (prices_len, prices);
 //     }
 
-//     let (collateral_price: CollateralPrice) = ICollateralPrices.get_collateral_price(
+// let (collateral_price: CollateralPrice) = ICollateralPrices.get_collateral_price(
 //         contract_address=collateral_price_address, id=[collaterals].assetID
 //     );
 
-//     let price_data = PriceData(
+// let price_data = PriceData(
 //         assetID=0,
 //         collateralID=[collaterals].assetID,
 //         assetPrice=0,
 //         collateralPrice=collateral_price.price_in_usd,
 //     );
 
-//     assert prices[prices_len] = price_data;
+// assert prices[prices_len] = price_data;
 //     return populate_collateral_prices_recurse(
 //         collateral_price_address,
 //         iterator + 1,
@@ -714,31 +713,31 @@
 // ) -> (prices_len: felt, prices: PriceData*) {
 //     alloc_locals;
 
-//     let (registry) = CommonLib.get_registry_address();
+// let (registry) = CommonLib.get_registry_address();
 //     let (version) = CommonLib.get_contract_version();
 //     let (prices: PriceData*) = alloc();
 
-//     // Get market price contract address
+// // Get market price contract address
 //     let (market_prices_address) = IAuthorizedRegistry.get_contract_address(
 //         contract_address=registry, index=MarketPrices_INDEX, version=version
 //     );
 
-//     // Get market contract address
+// // Get market contract address
 //     let (market_contract_address) = IAuthorizedRegistry.get_contract_address(
 //         contract_address=registry, index=Market_INDEX, version=version
 //     );
 
-//     // Get collateral price contract address
+// // Get collateral price contract address
 //     let (collateral_prices_address) = IAuthorizedRegistry.get_contract_address(
 //         contract_address=registry, index=CollateralPrices_INDEX, version=version
 //     );
 
-//     // Fetch all the positions from the Account contract
+// // Fetch all the positions from the Account contract
 //     let (
 //         positions_len: felt, positions: PositionDetailsWithMarket*
 //     ) = IAccountManager.get_positions(contract_address=account_address);
 
-//     let (prices_array_len: felt, prices_array: PriceData*) = populate_asset_prices_recurse(
+// let (prices_array_len: felt, prices_array: PriceData*) = populate_asset_prices_recurse(
 //         market_contract_address=market_contract_address,
 //         market_price_address=market_prices_address,
 //         collateral_price_address=collateral_prices_address,
@@ -753,17 +752,17 @@
 //         return (0, empty_price_array);
 //     }
 
-//     // Fetch all the collaterals that the user holds
+// // Fetch all the collaterals that the user holds
 //     let (
 //         collaterals_len: felt, collaterals: CollateralBalance*
 //     ) = IAccountManager.return_array_collaterals(contract_address=account_address);
 
-//     if (collaterals_len == 0) {
+// if (collaterals_len == 0) {
 //         let (empty_collateral_array: PriceData*) = alloc();
 //         return (0, empty_collateral_array);
 //     }
 
-//     return populate_collateral_prices_recurse(
+// return populate_collateral_prices_recurse(
 //         collateral_price_address=collateral_prices_address,
 //         iterator=0,
 //         collaterals_len=collaterals_len,
@@ -771,807 +770,4 @@
 //         prices_len=prices_array_len,
 //         prices=prices_array,
 //     );
-// }
-=======
-%lang starknet
-
-from starkware.cairo.common.alloc import alloc
-from starkware.cairo.common.bool import FALSE, TRUE
-from starkware.cairo.common.cairo_builtins import HashBuiltin, SignatureBuiltin
-from starkware.cairo.common.hash import hash2
-from starkware.cairo.common.math import assert_nn, assert_not_zero
-from starkware.cairo.common.math_cmp import is_le
-from starkware.cairo.common.registers import get_fp_and_pc
-from starkware.starknet.common.syscalls import get_block_timestamp, get_caller_address
-
-from contracts.Constants import (
-    Asset_INDEX,
-    CollateralPrices_INDEX,
-    Market_INDEX,
-    MarketPrices_INDEX,
-)
-from contracts.DataTypes import (
-    CollateralBalance,
-    CollateralPrice,
-    Market,
-    MarketPrice,
-    MultipleOrder,
-    PriceData,
-    PositionDetails,
-    PositionDetailsWithMarket,
-)
-from contracts.interfaces.IAccountManager import IAccountManager
-from contracts.interfaces.IAsset import IAsset
-from contracts.interfaces.IAuthorizedRegistry import IAuthorizedRegistry
-from contracts.interfaces.ICollateralPrices import ICollateralPrices
-from contracts.interfaces.IMarkets import IMarkets
-from contracts.interfaces.IMarketPrices import IMarketPrices
-from contracts.libraries.CommonLibrary import CommonLib
-from contracts.Math_64x61 import Math64x61_div, Math64x61_mul, Math64x61_add, Math64x61_sub, Math64x61_ONE
-
-//////////////////
-// Test Helpers //
-//////////////////
-
-@storage_var
-func maintenance() -> (maintenance: felt) {
-}
-
-@storage_var
-func acc_value() -> (acc_value: felt) {
-}
-
-@view
-func return_maintenance{syscall_ptr: felt*, pedersen_ptr: HashBuiltin*, range_check_ptr}() -> (
-    res: felt
-) {
-    let (_maintenance) = maintenance.read();
-    return (res=_maintenance);
-}
-
-@view
-func return_acc_value{syscall_ptr: felt*, pedersen_ptr: HashBuiltin*, range_check_ptr}() -> (
-    res: felt
-) {
-    let (_acc_value) = acc_value.read();
-    return (res=_acc_value);
-}
-
-////////////
-// Events //
-////////////
-
-// Event emitted whenever check_liquidation() is called
-@event
-func check_liquidation_called(
-    account_address: felt,
-    liq_result: felt,
-    least_collateral_ratio_position: PositionDetailsWithMarket,
-) {
-}
-
-// Event emitted whenever check_order_can_be_opened() is called
-@event
-func can_order_be_opened(order: MultipleOrder) {
-}
-
-// Event emitted whenever position can be deleveraged
-@event
-func position_to_be_deleveraged(position: PositionDetailsWithMarket, amount_to_be_sold: felt) {
-}
-
-/////////////////
-// Constructor //
-/////////////////
-
-// @notice Constructor of the smart-contract
-// @param registry_address_ Address of the AuthorizedRegistry contract
-// @param version_ Version of this contract
-@constructor
-func constructor{syscall_ptr: felt*, pedersen_ptr: HashBuiltin*, range_check_ptr}(
-    registry_address_: felt, version_: felt
-) {
-    CommonLib.initialize(registry_address_, version_);
-    return ();
-}
-
-//////////////
-// External //
-//////////////
-
-// @notice Function to check and mark the positions to be liquidated
-// @param account_address - Account address of the user
-// @param prices_len - Length of the prices array
-// @param prices - Array with all the price details
-// @return res - 1 if positions are marked to be liquidated
-@external
-func check_liquidation{syscall_ptr: felt*, pedersen_ptr: HashBuiltin*, range_check_ptr}(
-    account_address: felt, prices_len: felt, prices: PriceData*
-) -> (liq_result: felt, least_collateral_ratio_position: PositionDetailsWithMarket) {
-    alloc_locals;
-    // Check if the caller is the liquidator contract
-    let (caller) = get_caller_address();
-
-    // Check if the list is empty
-    with_attr error_message("Liquidate: Prices array cannot be empty") {
-        assert_not_zero(prices_len);
-    }
-
-    // Fetch all the positions from the Account contract
-    let (
-        positions_len: felt, positions: PositionDetailsWithMarket*
-    ) = IAccountManager.get_positions(contract_address=account_address);
-
-    // Check if the list is empty
-    with_attr error_message("Liquidate: User's positions array is empty") {
-        assert_not_zero(positions_len);
-    }
-
-    // Get Market contract address
-    let (registry) = CommonLib.get_registry_address();
-    let (version) = CommonLib.get_contract_version();
-    let (local market_address) = IAuthorizedRegistry.get_contract_address(
-        contract_address=registry, index=Market_INDEX, version=version
-    );
-
-    // Recurse through all positions to see if it needs to liquidated
-    let (
-        liq_result,
-        least_collateral_ratio_position,
-        least_collateral_ratio_position_collateral_price,
-        least_collateral_ratio_position_asset_price,
-    ) = check_liquidation_recurse(
-        account_address=account_address,
-        market_address=market_address,
-        positions_len=positions_len,
-        positions=positions,
-        prices_len=prices_len,
-        prices=prices,
-        total_account_value=0,
-        total_maintenance_requirement=0,
-        least_collateral_ratio=Math64x61_ONE,
-        least_collateral_ratio_position=PositionDetailsWithMarket(0, 0, 0, 0, 0, 0, 0),
-        least_collateral_ratio_position_collateral_price=0,
-        least_collateral_ratio_position_asset_price=0,
-    );
-
-    if (liq_result == TRUE) {
-        let (amount_to_be_sold) = check_deleveraging(
-            account_address,
-            market_address,
-            least_collateral_ratio_position,
-            least_collateral_ratio_position_collateral_price,
-            least_collateral_ratio_position_asset_price,
-        );
-        IAccountManager.liquidate_position(
-            contract_address=account_address,
-            position_=least_collateral_ratio_position,
-            amount_to_be_sold_=amount_to_be_sold,
-        );
-        tempvar syscall_ptr = syscall_ptr;
-        tempvar pedersen_ptr: HashBuiltin* = pedersen_ptr;
-        tempvar range_check_ptr = range_check_ptr;
-    } else {
-        tempvar syscall_ptr = syscall_ptr;
-        tempvar pedersen_ptr: HashBuiltin* = pedersen_ptr;
-        tempvar range_check_ptr = range_check_ptr;
-    }
-
-    // check_liquidation_called event is emitted
-    check_liquidation_called.emit(
-        account_address=account_address,
-        liq_result=liq_result,
-        least_collateral_ratio_position=least_collateral_ratio_position,
-    );
-
-    return (liq_result, least_collateral_ratio_position);
-}
-
-// @notice Function to check if order can be opened
-// @param order - MultipleOrder structure
-// @param size - matched order size of current order
-// @param execution_price - Execution price of current order
-@external
-func check_order_can_be_opened{syscall_ptr: felt*, pedersen_ptr: HashBuiltin*, range_check_ptr}(
-    order: MultipleOrder, size: felt, execution_price: felt
-) {
-    can_order_be_opened.emit(order=order);
-
-    let (prices_len: felt, prices: PriceData*) = get_asset_prices(order.pub_key);
-    if (prices_len != 0) {
-        check_for_risk(order, size, execution_price, prices_len, prices);
-        return ();
-    }
-
-    return ();
-}
-
-//////////////
-// Internal //
-//////////////
-
-// @notice Finds the usd value of all the collaterals in account contract
-// @param prices_len - Length of the prices array
-// @param prices - Array containing prices of corresponding collaterals in collaterals array
-// @param collaterals_len - Length of the collateral array
-// @param collaterals - Array containing balance of each collateral of the user
-// @param total_value - Stores the total value in usd of all the collaterals recursed over
-// @return usd_value - Value of the collaterals held by user in usd
-func find_collateral_balance{syscall_ptr: felt*, pedersen_ptr: HashBuiltin*, range_check_ptr}(
-    prices_len: felt,
-    prices: PriceData*,
-    collaterals_len: felt,
-    collaterals: CollateralBalance*,
-    total_value: felt,
-) -> (usd_value: felt) {
-    // If the length of the collateral array is 0, return
-    if (collaterals_len == 0) {
-        return (total_value,);
-    }
-
-    // Create a temporary struct to read data from the array element of prices
-    tempvar price_details: PriceData = PriceData(
-        assetID=[prices].assetID,
-        collateralID=[prices].collateralID,
-        assetPrice=[prices].assetPrice,
-        collateralPrice=[prices].collateralPrice
-        );
-
-    // Create a temporary struct to read data from the array element of collaterals
-    tempvar collateral_details: CollateralBalance = CollateralBalance(
-        assetID=[collaterals].assetID,
-        balance=[collaterals].balance
-        );
-    // Check if the passed prices list is in proper order and the price is not negative
-    with_attr error_message("Liquidate: AssetID and collateralID mismatch") {
-        assert price_details.collateralID = collateral_details.assetID;
-        assert_nn(price_details.collateralPrice);
-        assert price_details.assetPrice = 0;
-    }
-
-    // Calculate the value of the current collateral
-    let (collateral_value_usd) = Math64x61_mul(
-        collateral_details.balance, price_details.collateralPrice
-    );
-
-    let (new_total_account_value) = Math64x61_add(total_value, collateral_value_usd);
-
-    // Recurse over the next element
-    return find_collateral_balance(
-        prices_len=prices_len - 1,
-        prices=prices + PriceData.SIZE,
-        collaterals_len=collaterals_len - 1,
-        collaterals=collaterals + CollateralBalance.SIZE,
-        total_value=new_total_account_value,
-    );
-}
-
-// @notice Function that is called recursively by check_recurse
-// @param account_address - Account address of the user
-// @param market_address - Markets contarct address
-// @param positions_len - Length of the positions array
-// @param postions - Array with all the position details
-// @param prices_len - Length of the prices array
-// @param prices - Array with all the price details
-// @param total_account_value - Collateral value - borrowed value + positionSize * price
-// @param total_maintenance_requirement - maintenance ratio of the asset * value of the position when executed
-// @param least_collateral_ratio - The least collateral ratio among the positions
-// @param least_collateral_ratio_position - The position which is having the least collateral ratio
-// @param least_collateral_ratio_position_collateral_price - Collateral price of the collateral in the postion which is having the least collateral ratio
-// @param least_collateral_ratio_position_asset_price - Asset price of an asset in the postion which is having the least collateral ratio
-// @return is_liquidation - 1 if positions are marked to be liquidated
-// @return least_collateral_ratio_position - The least collateralized position
-// @return least_collateral_ratio_position_collateral_price - Collateral price of the collateral in least_collateral_ratio_position
-// @return least_collateral_ratio_position_asset_price - Asset price of an asset in least_collateral_ratio_position
-func check_liquidation_recurse{syscall_ptr: felt*, pedersen_ptr: HashBuiltin*, range_check_ptr}(
-    account_address: felt,
-    market_address: felt,
-    positions_len: felt,
-    positions: PositionDetailsWithMarket*,
-    prices_len: felt,
-    prices: PriceData*,
-    total_account_value: felt,
-    total_maintenance_requirement: felt,
-    least_collateral_ratio: felt,
-    least_collateral_ratio_position: PositionDetailsWithMarket,
-    least_collateral_ratio_position_collateral_price: felt,
-    least_collateral_ratio_position_asset_price: felt,
-) -> (
-    is_liquidation: felt,
-    least_collateral_ratio_position: PositionDetailsWithMarket,
-    least_collateral_ratio_position_collateral_price: felt,
-    least_collateral_ratio_position_asset_price: felt,
-) {
-    alloc_locals;
-
-    // Check if the list is empty, if yes return the result
-    if (positions_len == 0) {
-        // Fetch all the collaterals that the user holds
-        let (
-            collaterals_len: felt, collaterals: CollateralBalance*
-        ) = IAccountManager.return_array_collaterals(contract_address=account_address);
-
-        // Calculate the value of all the collaterals in usd
-        let (user_balance) = find_collateral_balance(
-            prices_len=prices_len,
-            prices=prices,
-            collaterals_len=collaterals_len,
-            collaterals=collaterals,
-            total_value=0,
-        );
-
-        // Add the collateral value to the total_account_value
-        local total_account_value_collateral = total_account_value + user_balance;
-
-        ///////////////////
-        // TO BE REMOVED //
-        maintenance.write(total_maintenance_requirement);
-        acc_value.write(total_account_value_collateral);
-        ///////////////////
-
-        // Check if the maintenance margin is not satisfied
-        let is_liquidation = is_le(total_account_value_collateral, total_maintenance_requirement);
-
-        // Return if the account should be liquidated or not and the orderId of the least colalteralized position
-        return (
-            is_liquidation,
-            least_collateral_ratio_position,
-            least_collateral_ratio_position_collateral_price,
-            least_collateral_ratio_position_asset_price,
-        );
-    }
-
-    // Create a temporary struct to read data from the array element of positions
-    tempvar position_details: PositionDetailsWithMarket = PositionDetailsWithMarket(
-        market_id=[positions].market_id,
-        direction=[positions].direction,
-        avg_execution_price=[positions].avg_execution_price,
-        position_size=[positions].position_size,
-        margin_amount=[positions].margin_amount,
-        borrowed_amount=[positions].borrowed_amount,
-        leverage=[positions].leverage
-    );
-
-    // Get the asset ID and collateral ID of the position
-    let (asset_id: felt, collateral_id: felt) = IMarkets.get_asset_collateral_from_market(
-        contract_address=market_address,
-        market_id_=position_details.market_id
-    );
-
-    // Create a temporary struct to read data from the array element of prices
-    tempvar price_details: PriceData = PriceData(
-        assetID=[prices].assetID,
-        collateralID=[prices].collateralID,
-        assetPrice=[prices].assetPrice,
-        collateralPrice=[prices].collateralPrice
-    );
-
-    // Check if there is a mismatch in prices array and positions array
-    with_attr error_message("Liquidate: AssetID and collateralID mismatch") {
-        assert asset_id = price_details.assetID;
-        assert collateral_id = price_details.collateralID;
-    }
-
-    // Check if the prices are not negative
-    with_attr error("Liquidate: Invalid prices for collateral/asset") {
-        assert_nn(price_details.collateralPrice);
-        assert_nn(price_details.assetPrice);
-    }
-
-    // Get the maintanence margin from Markets contract
-    let (market_id) = IMarkets.get_market_id_from_assets(
-        contract_address=market_address,
-        asset_id_=price_details.assetID,
-        collateral_id_=price_details.collateralID
-    );
-    let (req_margin) = IMarkets.get_maintenance_margin(
-        contract_address=market_address, 
-        market_id_=market_id
-    );
-
-    // Calculate the required margin in usd
-    let (maintenance_position) = Math64x61_mul(
-        position_details.avg_execution_price, position_details.position_size
-    );
-    let (maintenance_requirement) = Math64x61_mul(req_margin, maintenance_position);
-    let (maintenance_requirement_usd) = Math64x61_mul(
-        maintenance_requirement, price_details.collateralPrice
-    );
-
-    // Calculate pnl to check if it is the least collateralized position
-    local price_diff_;
-    if (position_details.direction == 1) {
-        tempvar price_diff = price_details.assetPrice - position_details.avg_execution_price;
-        price_diff_ = price_diff;
-    } else {
-        tempvar price_diff = position_details.avg_execution_price - price_details.assetPrice;
-        price_diff_ = price_diff;
-    }
-
-    let (pnl) = Math64x61_mul(price_diff_, position_details.position_size);
-
-    // Calculate the value of the current account margin in usd
-    local position_value = maintenance_position - position_details.borrowed_amount + pnl;
-    let (net_position_value_usd: felt) = Math64x61_mul(
-        position_value, price_details.collateralPrice
-    );
-
-    // Margin ratio calculation
-    local numerator = position_details.margin_amount + pnl;
-    let (denominator) = Math64x61_mul(position_details.position_size, price_details.assetPrice);
-    let (collateral_ratio_position) = Math64x61_div(numerator, denominator);
-
-    let is_lesser = is_le(collateral_ratio_position, least_collateral_ratio);
-
-    // If it is the lowest, update least_collateral_ratio and least_collateral_ratio_position
-    local least_collateral_ratio_;
-    local least_collateral_ratio_position_: PositionDetailsWithMarket;
-    local least_collateral_ratio_position_collateral_price_;
-    local least_collateral_ratio_position_asset_price_;
-    if (is_lesser == TRUE) {
-        assert least_collateral_ratio_ = collateral_ratio_position;
-        assert least_collateral_ratio_position_ = position_details;
-        assert least_collateral_ratio_position_collateral_price_ = price_details.collateralPrice;
-        assert least_collateral_ratio_position_asset_price_ = price_details.assetPrice;
-    } else {
-        assert least_collateral_ratio_ = least_collateral_ratio;
-        assert least_collateral_ratio_position_ = least_collateral_ratio_position;
-        assert least_collateral_ratio_position_collateral_price_ = least_collateral_ratio_position_collateral_price;
-        assert least_collateral_ratio_position_asset_price_ = least_collateral_ratio_position_asset_price;
-    }
-
-    // Recurse over to the next position
-    return check_liquidation_recurse(
-        account_address=account_address,
-        market_address=market_address,
-        positions_len=positions_len - 1,
-        positions=positions + PositionDetailsWithMarket.SIZE,
-        prices_len=prices_len - 1,
-        prices=prices + PriceData.SIZE,
-        total_account_value=total_account_value + net_position_value_usd,
-        total_maintenance_requirement=total_maintenance_requirement + maintenance_requirement_usd,
-        least_collateral_ratio=least_collateral_ratio_,
-        least_collateral_ratio_position=least_collateral_ratio_position_,
-        least_collateral_ratio_position_collateral_price=least_collateral_ratio_position_collateral_price_,
-        least_collateral_ratio_position_asset_price=least_collateral_ratio_position_asset_price_,
-    );
-}
-
-// @notice Function to calculate amount to be put on sale for deleveraging
-// @param account_address_ - account address of the user
-// @param position - position to be deleveraged
-// @param market_address - Address of the Market contract
-// @param position - direction of the position to be deleveraged
-// @param collateral_price_ - collateral price of the collateral in the position
-// @param asset_price_ - asset price of the asset in the position
-// @return amount_to_sold - amount to be put on sale for deleveraging
-func check_deleveraging{syscall_ptr: felt*, pedersen_ptr: HashBuiltin*, range_check_ptr}(
-    account_address_: felt,
-    market_address_: felt,
-    position_: PositionDetailsWithMarket,
-    collateral_price_: felt,
-    asset_price_: felt,
-) -> (amount_to_be_sold: felt) {
-    alloc_locals;
-
-    // Fetch the maintatanence margin requirement from Markets contract
-    let (req_margin) = IMarkets.get_maintenance_margin(
-        contract_address=market_address_,
-        market_id_=position_.market_id
-    );
-
-    let margin_amount = position_.margin_amount;
-    let borrowed_amount = position_.borrowed_amount;
-    let position_size = position_.position_size;
-
-    local price_diff;
-    if (position_.direction == 1) {
-        let (diff) = Math64x61_sub(asset_price_, position_.avg_execution_price);
-        price_diff = diff;
-    } else {
-        let (diff) = Math64x61_sub(position_.avg_execution_price, asset_price_);
-        price_diff = diff;
-    }
-
-    // Calcculate amount to be sold for deleveraging
-    let (margin_amount_in_usd) = Math64x61_mul(margin_amount, collateral_price_);
-    let (maintenance_requirement_in_usd) = Math64x61_mul(req_margin, asset_price_);
-    let (price_diff_in_usd) = Math64x61_sub(maintenance_requirement_in_usd, price_diff);
-    let (amount_to_be_present) = Math64x61_div(margin_amount_in_usd, price_diff_in_usd);
-    let (amount_to_be_sold) = Math64x61_sub(position_size, amount_to_be_present);
-
-    // Calculate the leverage after deleveraging
-    let (position_value) = Math64x61_add(margin_amount, borrowed_amount);
-    let (position_value_in_usd) = Math64x61_mul(position_value, collateral_price_);
-    let (amount_to_be_sold_value_in_usd) = Math64x61_mul(amount_to_be_sold, asset_price_);
-    let (remaining_position_value_in_usd) = Math64x61_sub(
-        position_value_in_usd, amount_to_be_sold_value_in_usd
-    );
-    let (leverage_after_deleveraging) = Math64x61_div(
-        remaining_position_value_in_usd, margin_amount_in_usd
-    );
-
-    // to64x61(2) == 4611686018427387904
-    let can_be_liquidated = is_le(leverage_after_deleveraging, 4611686018427387904);
-    if (can_be_liquidated == TRUE) {
-        return (0,);
-    } else {
-        // position_to_be_deleveraged event is emitted
-        position_to_be_deleveraged.emit(position=position_, amount_to_be_sold=amount_to_be_sold);
-        return (amount_to_be_sold,);
-    }
-}
-
-// @notice Internal function to check if position can be opened
-// @param order - MultipleOrder structure
-// @param size - matched order size of current order
-// @param execution_price - Execution price of current order
-// @param prices_len - Length of the prices array
-// @param prices - Array with all the price details
-func check_for_risk{syscall_ptr: felt*, pedersen_ptr: HashBuiltin*, range_check_ptr}(
-    order: MultipleOrder, size: felt, execution_price: felt, prices_len: felt, prices: PriceData*
-) {
-    alloc_locals;
-
-    let (registry) = CommonLib.get_registry_address();
-    let (version) = CommonLib.get_contract_version();
-
-    // Get a list with all positions from AccountManager contract
-    let (
-        positions_len: felt, positions: PositionDetailsWithMarket*
-    ) = IAccountManager.get_positions(contract_address=order.pub_key);
-
-    // Fetch the maintanence margin requirement from Markets contract
-    let (market_address) = IAuthorizedRegistry.get_contract_address(
-        contract_address=registry, index=Market_INDEX, version=version
-    );
-    let (market_id) = IMarkets.get_market_id_from_assets(
-        contract_address=market_address,
-        asset_id_=order.assetID,
-        collateral_id_=order.collateralID
-    );
-    let (req_margin) = IMarkets.get_maintenance_margin(
-        contract_address=market_address, market_id_=market_id
-    );
-
-    // Get collateral price
-    let (collateral_price_address) = IAuthorizedRegistry.get_contract_address(
-        contract_address=registry, index=CollateralPrices_INDEX, version=version
-    );
-    let (collateral_price: CollateralPrice) = ICollateralPrices.get_collateral_price(
-        contract_address=collateral_price_address, id=order.collateralID
-    );
-
-    // Calculate needed values
-    let (leveraged_position_value) = Math64x61_mul(execution_price, size);
-
-    let (leveraged_position_value_collateral) = Math64x61_mul(
-        leveraged_position_value, collateral_price.price_in_usd
-    );
-    let (total_position_value) = Math64x61_div(leveraged_position_value_collateral, order.leverage);
-    let (amount_to_be_borrowed) = Math64x61_sub(
-        leveraged_position_value_collateral, total_position_value
-    );
-
-    let (account_value) = Math64x61_sub(leveraged_position_value_collateral, amount_to_be_borrowed);
-    let (maintenance_requirement) = Math64x61_mul(req_margin, leveraged_position_value_collateral);
-
-    // Recurse through all positions to see if it needs to liquidated
-    let (
-        liq_result,
-        least_collateral_ratio_position,
-        least_collateral_ratio_position_collateral_price,
-        least_collateral_ratio_position_asset_price,
-    ) = check_liquidation_recurse(
-        account_address=order.pub_key,
-        market_address=market_address,
-        positions_len=positions_len,
-        positions=positions,
-        prices_len=prices_len,
-        prices=prices,
-        total_account_value=account_value,
-        total_maintenance_requirement=maintenance_requirement,
-        least_collateral_ratio=Math64x61_ONE,
-        least_collateral_ratio_position=PositionDetailsWithMarket(0, 0, 0, 0, 0, 0, 0),
-        least_collateral_ratio_position_collateral_price=0,
-        least_collateral_ratio_position_asset_price=0,
-    );
-
-    with_attr error_message("Liquidate: Position doesn't satisfy maintanence margin") {
-        assert liq_result = FALSE;
-    }
-    return ();
-}
-
-// @notice Internal function to populate prices
-// @param market_contract_address - Address of Market contract
-// @param market_price_address - Address of Market Price contract
-// @param collateral_price_address - Address of Collateral Price contract
-// @param iterator - Index of the position_array currently pointing to
-// @param positions_len - Length of the positions array
-// @param postions - Array with all the position details
-// @param prices_len - Length of the prices array
-// @param prices - Array with all the price details
-// @return prices_len - Length of prices array
-// @return prices - Fully populated prices
-func populate_asset_prices_recurse{syscall_ptr: felt*, pedersen_ptr: HashBuiltin*, range_check_ptr}(
-    market_contract_address: felt,
-    market_price_address: felt,
-    collateral_price_address: felt,
-    iterator: felt,
-    positions_len: felt,
-    positions: PositionDetailsWithMarket*,
-    prices_len: felt,
-    prices: PriceData*,
-) -> (prices_len: felt, prices: PriceData*) {
-    alloc_locals;
-    
-    if (iterator == positions_len) {
-        return (prices_len, prices);
-    }
-
-    // Get the asset & collateral ID from market contract
-    let (asset_id: felt, collateral_id: felt) = IMarkets.get_asset_collateral_from_market(
-        contract_address=market_contract_address, market_id_=[positions].market_id
-    );
-    let (market_price: MarketPrice) = IMarketPrices.get_market_price(
-        contract_address=market_price_address, id=[positions].market_id
-    );
-
-    // Get the market ttl from the market contract
-    let (market_ttl: felt) = IMarkets.get_ttl_from_market(
-        contract_address=market_contract_address, market_id_=[positions].market_id
-    );
-
-    // Get the collateral price from the CollateralPrice contract
-    let (collateral_price: CollateralPrice) = ICollateralPrices.get_collateral_price(
-        contract_address=collateral_price_address, 
-        id=collateral_id
-    );
-
-    // Calculate the timestamp
-    let (current_timestamp) = get_block_timestamp();
-    tempvar ttl = market_ttl;
-    tempvar timestamp = market_price.timestamp;
-    tempvar time_difference = current_timestamp - timestamp;
-
-    let status = is_le(time_difference, ttl);
-    if (status == TRUE) {
-        let (asset_price_in_usd) = Math64x61_mul(market_price.price, collateral_price.price_in_usd);
-        let price_data = PriceData(
-            assetID=asset_id,
-            collateralID=collateral_id,
-            assetPrice=asset_price_in_usd,
-            collateralPrice=collateral_price.price_in_usd,
-        );
-        assert prices[prices_len] = price_data;
-
-        return populate_asset_prices_recurse(
-            market_contract_address,
-            market_price_address,
-            collateral_price_address,
-            iterator + 1,
-            positions_len,
-            positions + PositionDetailsWithMarket.SIZE,
-            prices_len + 1,
-            prices,
-        );
-    }
-    let (empty_price_array: PriceData*) = alloc();
-    return (0, empty_price_array);
-}
-
-// @notice Internal function to populate collateral prices
-// @param collateral_price_address - Address of Collateral Price contract
-// @param iterator - Index of the position_array currently pointing to
-// @param collaterals_len - Length of the collaterals array
-// @param collaterals - Array with all the collateral details
-// @param prices_len - Length of the prices array
-// @param prices - Array with all the price details
-// @return prices_len - Length of prices array
-// @return prices - Fully populated prices
-func populate_collateral_prices_recurse{
-    syscall_ptr: felt*, pedersen_ptr: HashBuiltin*, range_check_ptr
-}(
-    collateral_price_address: felt,
-    iterator: felt,
-    collaterals_len: felt,
-    collaterals: CollateralBalance*,
-    prices_len: felt,
-    prices: PriceData*,
-) -> (prices_len: felt, prices: PriceData*) {
-    alloc_locals;
-    if (iterator == collaterals_len) {
-        return (prices_len, prices);
-    }
-
-    let (collateral_price: CollateralPrice) = ICollateralPrices.get_collateral_price(
-        contract_address=collateral_price_address, id=[collaterals].assetID
-    );
-
-    let price_data = PriceData(
-        assetID=0,
-        collateralID=[collaterals].assetID,
-        assetPrice=0,
-        collateralPrice=collateral_price.price_in_usd,
-    );
-
-    assert prices[prices_len] = price_data;
-    return populate_collateral_prices_recurse(
-        collateral_price_address,
-        iterator + 1,
-        collaterals_len,
-        collaterals + CollateralBalance.SIZE,
-        prices_len + 1,
-        prices,
-    );
-}
-
-// @notice Internal function to get asset prices
-// @param account_address - Address of L2 account contract
-// @return prices_len - Length of prices array
-// @return prices - Fully populated prices
-func get_asset_prices{syscall_ptr: felt*, pedersen_ptr: HashBuiltin*, range_check_ptr}(
-    account_address: felt
-) -> (prices_len: felt, prices: PriceData*) {
-    alloc_locals;
-
-    let (registry) = CommonLib.get_registry_address();
-    let (version) = CommonLib.get_contract_version();
-    let (prices: PriceData*) = alloc();
-
-    // Get market price contract address
-    let (market_prices_address) = IAuthorizedRegistry.get_contract_address(
-        contract_address=registry, index=MarketPrices_INDEX, version=version
-    );
-
-    // Get market contract address
-    let (market_contract_address) = IAuthorizedRegistry.get_contract_address(
-        contract_address=registry, index=Market_INDEX, version=version
-    );
-
-    // Get collateral price contract address
-    let (collateral_prices_address) = IAuthorizedRegistry.get_contract_address(
-        contract_address=registry, index=CollateralPrices_INDEX, version=version
-    );
-
-    // Fetch all the positions from the Account contract
-    let (
-        positions_len: felt, positions: PositionDetailsWithMarket*
-    ) = IAccountManager.get_positions(contract_address=account_address);
-
-    let (prices_array_len: felt, prices_array: PriceData*) = populate_asset_prices_recurse(
-        market_contract_address=market_contract_address,
-        market_price_address=market_prices_address,
-        collateral_price_address=collateral_prices_address,
-        iterator=0,
-        positions_len=positions_len,
-        positions=positions,
-        prices_len=0,
-        prices=prices,
-    );
-    if (prices_array_len == 0) {
-        let (empty_price_array: PriceData*) = alloc();
-        return (0, empty_price_array);
-    }
-
-    // Fetch all the collaterals that the user holds
-    let (
-        collaterals_len: felt, collaterals: CollateralBalance*
-    ) = IAccountManager.return_array_collaterals(contract_address=account_address);
-
-    if (collaterals_len == 0) {
-        let (empty_collateral_array: PriceData*) = alloc();
-        return (0, empty_collateral_array);
-    }
-
-    return populate_collateral_prices_recurse(
-        collateral_price_address=collateral_prices_address,
-        iterator=0,
-        collaterals_len=collaterals_len,
-        collaterals=collaterals,
-        prices_len=prices_array_len,
-        prices=prices_array,
-    );
-}
->>>>>>> 89fa2381
+// }