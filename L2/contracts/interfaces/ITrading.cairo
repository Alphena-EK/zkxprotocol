--- conflicted
+++ resolved
@@ -5,20 +5,12 @@
 @contract_interface
 namespace ITrading {
     // external functions
-<<<<<<< HEAD
-=======
-
->>>>>>> 46274dfe
     func execute_batch(
         size: felt,
         execution_price: felt,
         marketID: felt,
         request_list_len: felt,
         request_list: MultipleOrder*,
-<<<<<<< HEAD
-    ) -> (res: felt) {
-=======
     ) -> () {
->>>>>>> 46274dfe
     }
 }