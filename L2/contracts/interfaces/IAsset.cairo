%lang starknet

from contracts.DataTypes import Asset, AssetWID

@contract_interface
namespace IAsset {
    //#####################
    // External functions #
    //#####################

    func set_L1_zkx_address(l1_zkx_address: felt) {
    }

<<<<<<< HEAD
    func addAsset(id: felt, new_asset: Asset) {
    }

    func removeAsset(id_to_remove: felt) {
    }

    func modify_core_settings(
        id: felt,
        short_name: felt,
        tradable: felt,
        collateral: felt,
        token_decimal: felt,
        metadata_id: felt,
=======
    func add_asset(id: felt, new_asset: Asset) {
    }

    func remove_asset(id_to_remove: felt) {
    }

    func modify_core_settings(
        id: felt, short_name: felt, tradable: felt, collateral: felt, metadata_id: felt
>>>>>>> 46274dfe
    ) {
    }

    func modify_trade_settings(
        id: felt,
        tick_size: felt,
        step_size: felt,
        minimum_order_size: felt,
        minimum_leverage: felt,
        maximum_leverage: felt,
        currently_allowed_leverage: felt,
        maintenance_margin_fraction: felt,
        initial_margin_fraction: felt,
        incremental_initial_margin_fraction: felt,
        incremental_position_size: felt,
        baseline_position_size: felt,
        maximum_position_size: felt,
    ) {
    }

    //#################
    // View functions #
    //#################

    func get_L1_zkx_address() -> (res: felt) {
    }

<<<<<<< HEAD
    func getAsset(id: felt) -> (currAsset: Asset) {
=======
    func get_asset(id: felt) -> (currAsset: Asset) {
>>>>>>> 46274dfe
    }

    func get_maintenance_margin(id: felt) -> (maintenance_margin: felt) {
    }

    func get_version() -> (version: felt) {
    }

<<<<<<< HEAD
    func returnAllAssets() -> (array_list_len: felt, array_list: AssetWID*) {
=======
    func return_all_assets() -> (array_list_len: felt, array_list: AssetWID*) {
>>>>>>> 46274dfe
    }
}<|MERGE_RESOLUTION|>--- conflicted
+++ resolved
@@ -11,21 +11,6 @@
     func set_L1_zkx_address(l1_zkx_address: felt) {
     }
 
-<<<<<<< HEAD
-    func addAsset(id: felt, new_asset: Asset) {
-    }
-
-    func removeAsset(id_to_remove: felt) {
-    }
-
-    func modify_core_settings(
-        id: felt,
-        short_name: felt,
-        tradable: felt,
-        collateral: felt,
-        token_decimal: felt,
-        metadata_id: felt,
-=======
     func add_asset(id: felt, new_asset: Asset) {
     }
 
@@ -34,7 +19,6 @@
 
     func modify_core_settings(
         id: felt, short_name: felt, tradable: felt, collateral: felt, metadata_id: felt
->>>>>>> 46274dfe
     ) {
     }
 
@@ -62,11 +46,7 @@
     func get_L1_zkx_address() -> (res: felt) {
     }
 
-<<<<<<< HEAD
-    func getAsset(id: felt) -> (currAsset: Asset) {
-=======
     func get_asset(id: felt) -> (currAsset: Asset) {
->>>>>>> 46274dfe
     }
 
     func get_maintenance_margin(id: felt) -> (maintenance_margin: felt) {
@@ -75,10 +55,6 @@
     func get_version() -> (version: felt) {
     }
 
-<<<<<<< HEAD
-    func returnAllAssets() -> (array_list_len: felt, array_list: AssetWID*) {
-=======
     func return_all_assets() -> (array_list_len: felt, array_list: AssetWID*) {
->>>>>>> 46274dfe
     }
 }