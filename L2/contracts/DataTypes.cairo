--- conflicted
+++ resolved
@@ -229,7 +229,6 @@
     member L1_fee_ticker : felt
 end
 
-<<<<<<< HEAD
 struct CoreFunctionCall:
     member index: felt
     member version: felt
@@ -243,7 +242,7 @@
     member index: felt
     member version: felt
     member function_selector: felt
-=======
+
 # struct to store deposit payload information (for L1->L2 interaction) + other useful data
 struct DepositData:
 
@@ -254,5 +253,4 @@
     member nonce: felt
     member message_hash: felt
     member timestamp: felt
->>>>>>> 0b0ab5cc
 end