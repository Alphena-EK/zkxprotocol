--- conflicted
+++ resolved
@@ -282,11 +282,6 @@
     final_xp_value: felt,
 }
 
-<<<<<<< HEAD
-struct LeaderboardStat {
-    user_address: felt,
-    reward: felt,
-=======
 struct CoreFunctionCall {
     index: felt,
     version: felt,
@@ -307,5 +302,4 @@
     f_p_64x61: felt,
     d_64x61: felt,
     p_64x61: felt,
->>>>>>> 89fa2381
 }