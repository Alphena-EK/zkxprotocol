--- conflicted
+++ resolved
@@ -120,9 +120,7 @@
     member status : felt
 end
 
-<<<<<<< HEAD
-# Struct for storing order_details with the order_id
-=======
+
 # Struct to pass the transactions to the contract
 struct Message:
     member sender : felt
@@ -141,7 +139,6 @@
 # status 5: toBeDeleveraged
 # status 6: toBeLiquidated
 # status 7: fullyLiquidated
->>>>>>> 633734f6
 struct OrderDetailsWithIDs:
     member orderID : felt
     member assetID : felt
@@ -155,8 +152,6 @@
     member status : felt
     member marginAmount : felt
     member borrowedAmount : felt
-<<<<<<< HEAD
-=======
 end
 
 # Struct to store collateral balances
@@ -176,5 +171,4 @@
     member L1_fee_collateral_id : felt
     member L2_fee_amount : felt
     member L2_fee_collateral_id : felt
->>>>>>> 633734f6
 end