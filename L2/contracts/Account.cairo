%lang starknet
%builtins pedersen range_check ecdsa

from starkware.cairo.common.alloc import alloc
from starkware.starknet.common.messages import send_message_to_l1
from starkware.cairo.common.registers import get_fp_and_pc
from starkware.starknet.common.syscalls import get_contract_address
from starkware.cairo.common.signature import verify_ecdsa_signature
from starkware.cairo.common.cairo_builtins import HashBuiltin, SignatureBuiltin
from starkware.starknet.common.syscalls import call_contract, get_caller_address, get_tx_signature
from starkware.cairo.common.hash_state import (
    hash_init,
    hash_finalize,
    hash_update,
    hash_update_single,
)
from starkware.cairo.common.math_cmp import is_le
from starkware.cairo.common.math import assert_le, assert_not_equal, assert_not_zero, assert_nn
from starkware.cairo.common.pow import pow

from contracts.Math_64x61 import mul_fp, div_fp, to64x61, from64x61

const L1_CONTRACT_ADDRESS = (0x88d2EE8A225D281cAa435F532F51c9844F05a4d9)
const MESSAGE_WITHDRAW = 0

#
# Structs
#

# Struct to pass the transactions to the contract
struct Message:
    member sender : felt
    member to : felt
    member selector : felt
    member calldata : felt*
    member calldata_size : felt
    member nonce : felt
end

# Struct to pass the order to this contract
struct OrderRequest:
    member orderID : felt
    member assetID : felt
    member collateralID : felt
    member price : felt
    member orderType : felt
    member positionSize : felt
    member direction : felt
    member closeOrder : felt
    member leverage : felt
    member parentOrder : felt
end

# Struct to pass signatures to this contract
struct Signature:
    member r_value : felt
    member s_value : felt
end

# status 0: initialized
# status 1: partial
# status 2: executed
# status 3: close partial
# status 4: close
struct OrderDetails:
    member assetID : felt
    member collateralID : felt
    member price : felt
    member executionPrice : felt
    member positionSize : felt
    member orderType : felt
    member direction : felt
    member portionExecuted : felt
    member status : felt
<<<<<<< HEAD
=======
    member marginAmount : felt
    member borrowedAmount : felt
>>>>>>> ba6abdd0
end

# @notice struct to store details of assets
struct Asset:
    member ticker : felt
    member short_name : felt
    member tradable : felt
    member collateral : felt
    member token_decimal : felt
    member metadata_id : felt
    member tick_size : felt
    member step_size : felt
    member minimum_order_size : felt
    member minimum_leverage : felt
    member maximum_leverage : felt
    member currently_allowed_leverage : felt
    member maintenance_margin_fraction : felt
    member initial_margin_fraction : felt
    member incremental_initial_margin_fraction : felt
    member incremental_position_size : felt
    member baseline_position_size : felt
    member maximum_position_size : felt
end

#
# Storage
#

@storage_var
func current_nonce() -> (res : felt):
end

@storage_var
func public_key() -> (res : felt):
end

@storage_var
func trading_volume() -> (res : felt):
end

@storage_var
func balance(assetID : felt) -> (res : felt):
end

@storage_var
func authorized_registry() -> (res : felt):
end

@storage_var
func order_mapping(orderID : felt) -> (res : OrderDetails):
end

# L1 User associated with the account
@storage_var
func L1_address() -> (res : felt):
end

@storage_var
func asset_contract_address() -> (res : felt):
end

# Store positions to facilitate liquidation request
@storage_var
func position_array(index : felt) -> (position_id : felt):
end

# Length of the array
@storage_var
func position_array_len() -> (len : felt):
end

#
# Guards
#

@view
func assert_only_self{syscall_ptr : felt*, pedersen_ptr : HashBuiltin*, range_check_ptr}():
    let (self) = get_contract_address()
    let (caller) = get_caller_address()
    assert self = caller
    return ()
end

#
# Getters
#

@view
func get_public_key{syscall_ptr : felt*, pedersen_ptr : HashBuiltin*, range_check_ptr}() -> (
    res : felt
):
    let (res) = public_key.read()
    return (res=res)
end

@view
func get_nonce{syscall_ptr : felt*, pedersen_ptr : HashBuiltin*, range_check_ptr}() -> (res : felt):
    let (res) = current_nonce.read()
    return (res=res)
end

@view
func get_trading_volume{syscall_ptr : felt*, pedersen_ptr : HashBuiltin*, range_check_ptr}() -> (
    res : felt
):
    let (res) = trading_volume.read()
    return (res=res)
end

@view
func get_balance{syscall_ptr : felt*, pedersen_ptr : HashBuiltin*, range_check_ptr}(
    assetID_ : felt
) -> (res : felt):
    let (res) = balance.read(assetID=assetID_)
    return (res=res)
end

@view
func get_order_data{syscall_ptr : felt*, pedersen_ptr : HashBuiltin*, range_check_ptr}(
    orderID_ : felt
) -> (res : OrderDetails):
    let (res) = order_mapping.read(orderID=orderID_)
    return (res=res)
end

# @notice get L1 address of the user
@view
func get_L1_address{syscall_ptr : felt*, pedersen_ptr : HashBuiltin*, range_check_ptr}() -> (
    res : felt
):
    let (res) = L1_address.read()
    return (res=res)
end

#
# Setters
#

@external
func set_public_key{syscall_ptr : felt*, pedersen_ptr : HashBuiltin*, range_check_ptr}(
    new_public_key : felt
):
    assert_only_self()
    public_key.write(new_public_key)
    return ()
end

#
# Constructor
#

@constructor
func constructor{syscall_ptr : felt*, pedersen_ptr : HashBuiltin*, range_check_ptr}(
    _public_key : felt, _registry : felt
):
    public_key.write(_public_key)
    authorized_registry.write(_registry)
    return ()
end

#
# Business logic
#

# @notice External function called by the Trading Contract
# @param amount - Amount of funds to transfer from this contract
@external
func transfer_from{syscall_ptr : felt*, pedersen_ptr : HashBuiltin*, range_check_ptr}(
    assetID_ : felt, amount : felt
) -> ():
    alloc_locals

    # Check if the caller is trading contract
    let (caller) = get_caller_address()
    let (balance_) = balance.read(assetID=assetID_)

    let (authorized_registry_) = authorized_registry.read()
    let (is_trading_contract) = IAuthorizedRegistry.get_registry_value(
        contract_address=authorized_registry_, address=caller, action=3
    )

    with_attr error_message(
            "Trading contract is not authorized to do transferFrom in account contract."):
        assert is_trading_contract = 1
    end

    # Check that the balance doesn't go negative
    with_attr error_message("Users balance is negative in account contract."):
        assert_nn(balance_ - amount)
    end

    balance.write(assetID=assetID_, value=balance_ - amount)
    return ()
end

# @notice External function called by the Trading Contract
# @param amount - Amount of funds to transfer to this contract
@external
func transfer{syscall_ptr : felt*, pedersen_ptr : HashBuiltin*, range_check_ptr}(
    assetID_ : felt, amount : felt
) -> ():
    alloc_locals

    let (caller) = get_caller_address()
    let (authorized_registry_) = authorized_registry.read()
    tempvar pedersen_ptr : HashBuiltin* = pedersen_ptr

    let (is_trading_contract) = IAuthorizedRegistry.get_registry_value(
        contract_address=authorized_registry_, address=caller, action=3
    )
    with_attr error_message(
            "Trading contract is not authorized to do transfer in account contract."):
        assert is_trading_contract = 1
    end

    with_attr error_message("Amount supplied shouldn't be negative in account contract."):
        assert_nn(amount)
    end

    let (balance_) = balance.read(assetID=assetID_)
    balance.write(assetID=assetID_, value=balance_ + amount)
    return ()
end

# @notice Check if the transaction signature is valid
# @param hash - Hash of the transaction parameters
# @param singature_len - Length of the signatures
# @param signature - Array of signatures
@view
func is_valid_signature{
    syscall_ptr : felt*, pedersen_ptr : HashBuiltin*, range_check_ptr, ecdsa_ptr : SignatureBuiltin*
}(hash : felt, signature_len : felt, signature : felt*) -> ():
    let (_public_key) = public_key.read()

    # This interface expects a signature pointer and length to make
    # no assumption about signature validation schemes.
    # But this implementation does, and it expects a (sig_r, sig_s) pair.
    let sig_r = signature[0]
    let sig_s = signature[1]

    verify_ecdsa_signature(
        message=hash, public_key=_public_key, signature_r=sig_r, signature_s=sig_s
    )

    return ()
end

# @notice Function to execute transactions signed by this account
# @param to - Contract address to which to send the transaction
# @param selector - Function selector of the function to call
# @param calldata_len - Length of the paramaters to be passed to the function
# @param calldata - Array of parameters
# @param nonce - (Currently not used)
# @return response_len - Length of the return values from the function
# @return response - Array of return values
@external
func execute{
    syscall_ptr : felt*, pedersen_ptr : HashBuiltin*, range_check_ptr, ecdsa_ptr : SignatureBuiltin*
}(to : felt, selector : felt, calldata_len : felt, calldata : felt*, nonce : felt) -> (
    response_len : felt, response : felt*
):
    alloc_locals

    let (__fp__, _) = get_fp_and_pc()
    let (_address) = get_contract_address()
    let (_current_nonce) = current_nonce.read()

    local message : Message = Message(
        _address,
        to,
        selector,
        calldata,
        calldata_size=calldata_len,
        _current_nonce
        )

    # validate transaction
    let (hash) = hash_message(&message)
    let (signature_len, signature) = get_tx_signature()
    is_valid_signature(hash, signature_len, signature)

    # bump nonce
    current_nonce.write(_current_nonce + 1)

    # execute call
    let response = call_contract(
        contract_address=message.to,
        function_selector=message.selector,
        calldata_size=message.calldata_size,
        calldata=message.calldata,
    )

    return (response_len=response.retdata_size, response=response.retdata)
end

# @notice Function to hash the transaction parameters
# @param message - Struct of details to hash
# @param res - Hash of the parameters
func hash_message{pedersen_ptr : HashBuiltin*}(message : Message*) -> (res : felt):
    alloc_locals
    # we need to make `res_calldata` local
    # to prevent the reference from being revoked
    let (local res_calldata) = hash_calldata(message.calldata, message.calldata_size)
    let hash_ptr = pedersen_ptr
    with hash_ptr:
        let (hash_state_ptr) = hash_init()
        # first three iterations are 'sender', 'to', and 'selector'
        let (hash_state_ptr) = hash_update(hash_state_ptr, message, 3)
        let (hash_state_ptr) = hash_update_single(hash_state_ptr, res_calldata)
        let (hash_state_ptr) = hash_update_single(hash_state_ptr, message.nonce)
        let (res) = hash_finalize(hash_state_ptr)
        let pedersen_ptr = hash_ptr
        return (res=res)
    end
end

# @notice Function to hash the calldata
# @param calldata - Array of params
# @param calldata_size - Length of the params
# @return res - hash of the calldata
func hash_calldata{pedersen_ptr : HashBuiltin*}(calldata : felt*, calldata_size : felt) -> (
    res : felt
):
    let hash_ptr = pedersen_ptr
    with hash_ptr:
        let (hash_state_ptr) = hash_init()
        let (hash_state_ptr) = hash_update(hash_state_ptr, calldata, calldata_size)
        let (res) = hash_finalize(hash_state_ptr)
        let pedersen_ptr = hash_ptr
        return (res=res)
    end
end

# TODO: Remove; Only for testing purposes
@external
func set_balance{syscall_ptr : felt*, pedersen_ptr : HashBuiltin*, range_check_ptr}(
    assetID_ : felt, amount : felt
):
    let (curr_balance) = get_balance(assetID_)
    balance.write(assetID=assetID_, value=curr_balance + amount)
    return ()
end

# @notice Internal function to add a position to the array when it is opened
# @param id_ - OrderRequest Id to be added
# @returns 1 - If successfully added
func add_to_array{syscall_ptr : felt*, pedersen_ptr : HashBuiltin*, range_check_ptr}(
    id_ : felt
) -> (res : felt):
    let (arr_len) = position_array_len.read()
    position_array.write(index=arr_len, value=id_)
    position_array_len.write(arr_len + 1)
    return (1)
end

# @notice External function called to remove a fully closed position
# @param id_ - Index of the element in the array
# @returns 1 - If successfully removed
func remove_from_array{syscall_ptr : felt*, pedersen_ptr : HashBuiltin*, range_check_ptr}(
    id_ : felt
) -> (res : felt):
    alloc_locals

    let (pos_id) = position_array.read(index=id_)
    if pos_id == 0:
        with_attr error_message("No order exists in that index"):
            assert 1 = 0
        end
    end

    let (posDetails : OrderDetails) = order_mapping.read(orderID=pos_id)

    with_attr error_message("The order is not fully closed yet."):
        assert posDetails.status = 4
    end

    let (arr_len) = position_array_len.read()
    let (last_id) = position_array.read(index=arr_len - 1)

    position_array.write(index=id_, value=last_id)
    position_array.write(index=arr_len - 1, value=0)

    position_array_len.write(arr_len - 1)
    return (1)
end

# @notice Internal Function called by return array to recursively add positions to the array and return it
# @param array_list_len - Index of the current OrderRequest to be added in this recursive call
# @param array_list - Array of OrderRequests filled up to the index
# @returns array_list_len - Length of the array_list
# @returns array_list - Fully populated list of OrderDetails
func populate_array{syscall_ptr : felt*, pedersen_ptr : HashBuiltin*, range_check_ptr}(
    array_list_len : felt, array_list : OrderDetails*
) -> (array_list_len : felt, array_list : OrderDetails*):
    let (pos) = position_array.read(index=array_list_len)

    if pos == 0:
        return (array_list_len, array_list)
    end

    let (pos_deets) = order_mapping.read(orderID=pos)

    assert array_list[array_list_len] = pos_deets
    return populate_array(array_list_len + 1, array_list)
end

# @notice Function to get all the open positions
# @returns array_list_len - Length of the array_list
# @returns array_list - Fully populated list of OrderDetails
@view
func return_array{syscall_ptr : felt*, pedersen_ptr : HashBuiltin*, range_check_ptr}() -> (
    array_list_len : felt, array_list : OrderDetails*
):
    alloc_locals

    let (array_list : OrderDetails*) = alloc()
    return populate_array(array_list_len=0, array_list=array_list)
end

# @notice Internal Function called by return array to recursively add positions to the array and return it
# @param array_list_len - Index of the current OrderRequest to be added in this recursive call
# @param array_list - Array of OrderRequests filled up to the index
# @returns array_list_len - Length of the array_list
# @returns array_list - Fully populated list of OrderDetails
func populate_array{syscall_ptr : felt*, pedersen_ptr : HashBuiltin*, range_check_ptr}(
    array_list_len : felt, array_list : felt*
) -> (array_list_len : felt, array_list : felt*):
    let (pos) = position_array.read(index=array_list_len)

    if pos == 0:
        return (array_list_len, array_list)
    end

    assert array_list[array_list_len] = pos
    return populate_array(array_list_len + 1, array_list)
end

# @notice Function to get all the open position IDs
# @returns array_list_len - Length of the array_list
# @returns array_list - Fully populated list of Order Ids
@view
func return_array_ids{syscall_ptr : felt*, pedersen_ptr : HashBuiltin*, range_check_ptr}() -> (
    array_list_len : felt, array_list : felt*
):
    alloc_locals

    let (array_list : felt*) = alloc()
    return populate_array(array_list_len=0, array_list=array_list)
end

# @notice Function to hash the order parameters
# @param message - Struct of order details to hash
# @param res - Hash of the details
func hash_order{pedersen_ptr : HashBuiltin*}(orderRequest : OrderRequest*) -> (res : felt):
    alloc_locals

    let hash_ptr = pedersen_ptr
    with hash_ptr:
        let (hash_state_ptr) = hash_init()
        let (hash_state_ptr) = hash_update(hash_state_ptr, orderRequest, 9)
        let (res) = hash_finalize(hash_state_ptr)
        let pedersen_ptr = hash_ptr
        return (res=res)
    end
end

# @notice Function called by Trading Contract
# @param request - Details of the order to be executed
# @param signature - Details of the signature
# @param size - Size of the Order to be executed
# @param execution_price - Price at which the order should be executed
# @param amount - TODO: Amount of funds that user must send/receive
# @returns 1, if executed correctly
@external
func execute_order{
    syscall_ptr : felt*, pedersen_ptr : HashBuiltin*, ecdsa_ptr : SignatureBuiltin*, range_check_ptr
<<<<<<< HEAD
}(request : OrderRequest, signature : Signature, size : felt, execution_price : felt) -> (
    res : felt
):
=======
}(
    request : OrderRequest,
    signature : Signature,
    size : felt,
    execution_price : felt,
    margin_amount : felt,
    borrowed_amount : felt,
) -> (res : felt):
>>>>>>> ba6abdd0
    alloc_locals
    let (__fp__, _) = get_fp_and_pc()

    # Make sure that the caller is the authorized Trading Contract
    let (caller) = get_caller_address()
    let (authorized_registry_) = authorized_registry.read()
    let (is_trading_contract) = IAuthorizedRegistry.get_registry_value(
        contract_address=authorized_registry_, address=caller, action=3
    )
    with_attr error_message(
            "Trading contract is not authorized to execute order in account contract."):
        assert is_trading_contract = 1
    end

    # hash the parameters
    let (hash) = hash_order(&request)

    # check the validity of the signature
    is_valid_signature_order(hash, signature)

    local status_
    # closeOrder == 0 -> Open a new position
    # closeOrder == 1 -> Close a position
    if request.closeOrder == 0:
        # Get the order details if already exists
        let (orderDetails) = order_mapping.read(orderID=request.orderID)
        # If it's a new order
        if orderDetails.assetID == 0:
            # Create if the order is being fully opened
            # status_ == 1, partially opened
            # status_ == 2, fully opened
            if request.positionSize == size:
                assert status_ = 2
            else:
                assert status_ = 1
            end

            # Create a new struct with the updated details
            let new_order = OrderDetails(
                assetID=request.assetID,
                collateralID=request.collateralID,
                price=request.price,
                executionPrice=execution_price,
                positionSize=request.positionSize,
                orderType=request.orderType,
                direction=request.direction,
                portionExecuted=size,
                status=status_,
<<<<<<< HEAD
=======
                marginAmount=margin_amount,
                borrowedAmount=borrowed_amount,
>>>>>>> ba6abdd0
            )
            # Write to the mapping
            order_mapping.write(orderID=request.orderID, value=new_order)
            tempvar syscall_ptr : felt* = syscall_ptr
            tempvar pedersen_ptr : HashBuiltin* = pedersen_ptr
            tempvar range_check_ptr = range_check_ptr
            # If it's an existing order
        else:
            # Return if the position size after the executing the current order is more than the order's positionSize
<<<<<<< HEAD
=======
            let (size_by_leverage) = div_fp(size, request.leverage)
>>>>>>> ba6abdd0
            with_attr error_message(
                    "Paritally executed + remaining should be less than position in account contract."):
                assert_le(size + orderDetails.portionExecuted, request.positionSize)
            end

            # Check if the order is in the process of being closed
            assert_le(orderDetails.status, 3)

            # Check if the order is fully filled by executing the current one
            if request.positionSize == size + orderDetails.portionExecuted:
                status_ = 2
            else:
                status_ = 1
            end

            # Create a new struct with the updated details
            let updated_order = OrderDetails(
                assetID=orderDetails.assetID,
                collateralID=orderDetails.collateralID,
                price=orderDetails.price,
                executionPrice=orderDetails.executionPrice,
                positionSize=orderDetails.positionSize,
                orderType=request.orderType,
                direction=orderDetails.direction,
                portionExecuted=orderDetails.portionExecuted + size,
                status=status_,
<<<<<<< HEAD
=======
                marginAmount=margin_amount,
                borrowedAmount=borrowed_amount,
>>>>>>> ba6abdd0
            )
            # Write to the mapping
            order_mapping.write(orderID=request.orderID, value=updated_order)
            tempvar syscall_ptr : felt* = syscall_ptr
            tempvar pedersen_ptr : HashBuiltin* = pedersen_ptr
            tempvar range_check_ptr = range_check_ptr
<<<<<<< HEAD

            tempvar syscall_ptr : felt* = syscall_ptr
            tempvar pedersen_ptr : HashBuiltin* = pedersen_ptr
            tempvar range_check_ptr = range_check_ptr
=======
>>>>>>> ba6abdd0
        end
    else:
        # Get the order details
        let (orderDetails) = order_mapping.read(orderID=request.parentOrder)

        # Assert that it's the reverse direction of the current position
        assert_not_equal(request.direction, orderDetails.direction)

        # Assert that the order exists
        assert_not_zero(orderDetails.positionSize)
        assert_nn(orderDetails.portionExecuted - size)

        # Check if the order is fully closed or not
        # status_ == 4, fully closed
        # status_ == 3, partially closed
        if orderDetails.portionExecuted - size == 0:
            assert status_ = 4
        else:
            assert status_ = 3
        end

        # Create a new struct with the updated details
        let updated_order = OrderDetails(
            assetID=orderDetails.assetID,
            collateralID=orderDetails.collateralID,
            price=orderDetails.price,
            executionPrice=orderDetails.executionPrice,
<<<<<<< HEAD
            positionSize=orderDetails.positionSize,
=======
            positionSize=orderDetails.positionSize - size,
>>>>>>> ba6abdd0
            orderType=orderDetails.orderType,
            direction=orderDetails.direction,
            portionExecuted=orderDetails.portionExecuted - size,
            status=status_,
<<<<<<< HEAD
=======
            marginAmount=margin_amount,
            borrowedAmount=borrowed_amount,
>>>>>>> ba6abdd0
        )

        # Write to the mapping
        order_mapping.write(orderID=request.parentOrder, value=updated_order)

        tempvar syscall_ptr : felt* = syscall_ptr
        tempvar pedersen_ptr : HashBuiltin* = pedersen_ptr
        tempvar range_check_ptr = range_check_ptr
    end

    return (1)
end

# @notice view function which checks the signature passed is valid
# @param hash - Hash of the order to check against
# @param signature - Signature passed to the contract to check against
# @returns reverts, if there is an error
@view
func is_valid_signature_order{
    syscall_ptr : felt*, pedersen_ptr : HashBuiltin*, range_check_ptr, ecdsa_ptr : SignatureBuiltin*
}(hash : felt, signature : Signature) -> ():
    let (_public_key) = public_key.read()
    let sig_r = signature.r_value
    let sig_s = signature.s_value

    verify_ecdsa_signature(
        message=hash, public_key=_public_key, signature_r=sig_r, signature_s=sig_s
    )

    return ()
end

# @notice Function to withdraw funds
# @param amount - The Amount of funds that user wants to withdraw
@external
func withdraw{syscall_ptr : felt*, pedersen_ptr : HashBuiltin*, range_check_ptr}(
    assetID_ : felt, amount : felt
):
    alloc_locals
    # Make sure 'amount' is positive.
    assert_nn(amount)

    let (res) = balance.read(assetID=assetID_)
    tempvar new_balance = res - amount

    # Make sure the new balance will be positive.
    assert_nn(new_balance)

    # Update the new balance.
    balance.write(assetID=assetID_, value=new_balance)

    # Reading token decimal field of an asset
    let (asset_address) = asset_contract_address.read()
    let (asset : Asset) = IAsset.getAsset(contract_address=asset_address, id=assetID_)
    tempvar decimal = asset.token_decimal

    let (ten_power_decimal) = pow(10, decimal)
    let (decimal_in_64x61_format) = to64x61(ten_power_decimal)

    let (amount_times_ten_power_decimal) = mul_fp(amount, decimal_in_64x61_format)
    let (amount_in_felt) = from64x61(amount_times_ten_power_decimal)

    # Get the L1 Metamask address
    let (L2_account_address) = get_contract_address()
    let (user) = L1_address.read()

    # Send the withdrawal message.
    let (message_payload : felt*) = alloc()
    assert message_payload[0] = MESSAGE_WITHDRAW
    assert message_payload[1] = user
    assert message_payload[2] = amount_in_felt
    assert message_payload[3] = assetID_
    send_message_to_l1(to_address=L1_CONTRACT_ADDRESS, payload_size=4, payload=message_payload)

    return ()
end

# @notice Function to handle deposit from L1ZKX contract
# @param from_address - The address from where deposit function is called from
# @param user - User's Metamask account address
# @param amount - The Amount of funds that user wants to withdraw
@l1_handler
func deposit{syscall_ptr : felt*, pedersen_ptr : HashBuiltin*, range_check_ptr}(
    from_address : felt, user : felt, amount : felt, assetID_ : felt
):
    alloc_locals
    # Make sure the message was sent by the intended L1 contract.
    assert from_address = L1_CONTRACT_ADDRESS

    # Update the L1 address
    L1_address.write(user)

    # Reading token decimal field of an asset
    let (asset_address) = asset_contract_address.read()
    let (asset : Asset) = IAsset.getAsset(contract_address=asset_address, id=assetID_)
    tempvar decimal = asset.token_decimal

    let (ten_power_decimal) = pow(10, decimal)
    let (decimal_in_64x61_format) = to64x61(ten_power_decimal)

    let (amount_in_64x61_format) = to64x61(amount)
    let (amount_in_decimal_representation) = div_fp(amount_in_64x61_format, decimal_in_64x61_format)

    # Read the current balance.
    let (res) = balance.read(assetID=assetID_)

    # Compute and update the new balance.
    tempvar new_balance = res + amount_in_decimal_representation
    balance.write(assetID=assetID_, value=new_balance)

    return ()
end

@external
func liquidate_position{syscall_ptr : felt*, pedersen_ptr : HashBuiltin*, range_check_ptr}(
    id : felt
):
    let (orderDetails) = order_mapping.read(orderID=id)

    # Create a new struct with the updated details
    let updated_order = OrderDetails(
        assetID=orderDetails.assetID,
        collateralID=orderDetails.collateralID,
        price=orderDetails.price,
        executionPrice=orderDetails.executionPrice,
        positionSize=orderDetails.positionSize,
        orderType=orderDetails.orderType,
        direction=orderDetails.direction,
        portionExecuted=0,
        status=4,
    )

    # Write to the mapping
    order_mapping.write(orderID=id, value=updated_order)
end

# @notice AuthorizedRegistry interface
@contract_interface
namespace IAuthorizedRegistry:
    func get_registry_value(address : felt, action : felt) -> (allowed : felt):
    end
end

# @notice Asset interface
@contract_interface
namespace IAsset:
    func getAsset(id : felt) -> (currAsset : Asset):
    end
end<|MERGE_RESOLUTION|>--- conflicted
+++ resolved
@@ -72,11 +72,8 @@
     member direction : felt
     member portionExecuted : felt
     member status : felt
-<<<<<<< HEAD
-=======
     member marginAmount : felt
     member borrowedAmount : felt
->>>>>>> ba6abdd0
 end
 
 # @notice struct to store details of assets
@@ -553,11 +550,6 @@
 @external
 func execute_order{
     syscall_ptr : felt*, pedersen_ptr : HashBuiltin*, ecdsa_ptr : SignatureBuiltin*, range_check_ptr
-<<<<<<< HEAD
-}(request : OrderRequest, signature : Signature, size : felt, execution_price : felt) -> (
-    res : felt
-):
-=======
 }(
     request : OrderRequest,
     signature : Signature,
@@ -566,7 +558,6 @@
     margin_amount : felt,
     borrowed_amount : felt,
 ) -> (res : felt):
->>>>>>> ba6abdd0
     alloc_locals
     let (__fp__, _) = get_fp_and_pc()
 
@@ -615,11 +606,8 @@
                 direction=request.direction,
                 portionExecuted=size,
                 status=status_,
-<<<<<<< HEAD
-=======
                 marginAmount=margin_amount,
                 borrowedAmount=borrowed_amount,
->>>>>>> ba6abdd0
             )
             # Write to the mapping
             order_mapping.write(orderID=request.orderID, value=new_order)
@@ -629,10 +617,7 @@
             # If it's an existing order
         else:
             # Return if the position size after the executing the current order is more than the order's positionSize
-<<<<<<< HEAD
-=======
             let (size_by_leverage) = div_fp(size, request.leverage)
->>>>>>> ba6abdd0
             with_attr error_message(
                     "Paritally executed + remaining should be less than position in account contract."):
                 assert_le(size + orderDetails.portionExecuted, request.positionSize)
@@ -659,24 +644,14 @@
                 direction=orderDetails.direction,
                 portionExecuted=orderDetails.portionExecuted + size,
                 status=status_,
-<<<<<<< HEAD
-=======
                 marginAmount=margin_amount,
                 borrowedAmount=borrowed_amount,
->>>>>>> ba6abdd0
             )
             # Write to the mapping
             order_mapping.write(orderID=request.orderID, value=updated_order)
             tempvar syscall_ptr : felt* = syscall_ptr
             tempvar pedersen_ptr : HashBuiltin* = pedersen_ptr
             tempvar range_check_ptr = range_check_ptr
-<<<<<<< HEAD
-
-            tempvar syscall_ptr : felt* = syscall_ptr
-            tempvar pedersen_ptr : HashBuiltin* = pedersen_ptr
-            tempvar range_check_ptr = range_check_ptr
-=======
->>>>>>> ba6abdd0
         end
     else:
         # Get the order details
@@ -704,20 +679,13 @@
             collateralID=orderDetails.collateralID,
             price=orderDetails.price,
             executionPrice=orderDetails.executionPrice,
-<<<<<<< HEAD
-            positionSize=orderDetails.positionSize,
-=======
             positionSize=orderDetails.positionSize - size,
->>>>>>> ba6abdd0
             orderType=orderDetails.orderType,
             direction=orderDetails.direction,
             portionExecuted=orderDetails.portionExecuted - size,
             status=status_,
-<<<<<<< HEAD
-=======
             marginAmount=margin_amount,
             borrowedAmount=borrowed_amount,
->>>>>>> ba6abdd0
         )
 
         # Write to the mapping
