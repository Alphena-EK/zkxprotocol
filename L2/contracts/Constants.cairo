--- conflicted
+++ resolved
@@ -91,12 +91,10 @@
 const OPEN = 1;
 const CLOSE = 2;
 
-<<<<<<< HEAD
 const STATE_0 = 0;
 const STATE_1 = 1;
 const STATE_2 = 2;
-=======
+
 const SEASON_CREATED = 1;
 const SEASON_STARTED = 2;
-const SEASON_ENDED = 3;
->>>>>>> 1020ef0d
+const SEASON_ENDED = 3;