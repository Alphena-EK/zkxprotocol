%lang starknet

from starkware.cairo.common.alloc import alloc
from starkware.cairo.common.bool import FALSE, TRUE
from starkware.cairo.common.cairo_builtins import HashBuiltin, SignatureBuiltin
from starkware.cairo.common.math import (
    abs_value,
    assert_in_range,
    assert_le,
    assert_lt,
    assert_not_zero,
)
from starkware.cairo.common.math_cmp import is_le

from contracts.Constants import (
    AccountRegistry_INDEX,
    Asset_INDEX,
    BUY,
    DELEVERAGING_ORDER,
    FeeBalance_INDEX,
    FoK,
    Holding_INDEX,
    InsuranceFund_INDEX,
    LIMIT_ORDER,
    Liquidate_INDEX,
    LIQUIDATION_ORDER,
    LiquidityFund_INDEX,
    LONG,
    MAKER,
    Market_INDEX,
    MARKET_ORDER,
    MarketPrices_INDEX,
    SELL,
    TAKER,
    TradingFees_INDEX,
    TradingStats_INDEX,
)
from contracts.DataTypes import (
    Asset,
    Market,
    MultipleOrder,
    OrderRequest,
    PositionDetails,
    PositionDetailsForRiskManagement,
    Signature,
    TraderStats,
)
from contracts.interfaces.IAccountManager import IAccountManager
from contracts.interfaces.IAccountRegistry import IAccountRegistry
from contracts.interfaces.IAsset import IAsset
from contracts.interfaces.IAuthorizedRegistry import IAuthorizedRegistry
from contracts.interfaces.IFeeBalance import IFeeBalance
from contracts.interfaces.IHolding import IHolding
from contracts.interfaces.IInsuranceFund import IInsuranceFund
from contracts.interfaces.ILiquidate import ILiquidate
from contracts.interfaces.ILiquidityFund import ILiquidityFund
from contracts.interfaces.IMarketPrices import IMarketPrices
from contracts.interfaces.IMarkets import IMarkets
from contracts.interfaces.ITradingStats import ITradingStats
from contracts.interfaces.ITradingFees import ITradingFees
from contracts.libraries.CommonLibrary import CommonLib
from contracts.Math_64x61 import (
    Math64x61_add,
    Math64x61_assert_le,
    Math64x61_div,
    Math64x61_is_equal,
    Math64x61_is_le,
    Math64x61_mul,
    Math64x61_ONE,
    Math64x61_sub,
)

// ////////////
// Constants //
// ////////////

const LEVERAGE_ONE = 2305843009213693952;
const NEGATIVE_ONE = 3618502788666131213697322783095070105623107215331596699970786213126658326529;
const FIFTEEN_PERCENTAGE = 34587645138205409280;
const HUNDRED = 230584300921369395200;
const TWO = 4611686018427387904;

// /////////
// Events //
// /////////

// Event emitted whenever a trade is executed for a user
@event
func trade_execution(size: felt, execution_price: felt, maker_direction: felt) {
}

// //////////
// Storage //
// //////////

// Stores if a batch id is executed
@storage_var
func batch_id_status(batch_id: felt) -> (res: felt) {
}

// //////////////
// Constructor //
// //////////////

// @notice Constructor of the smart-contract
// @param registry_address_ Address of the AuthorizedRegistry contract
// @param version_ Version of this contract
@constructor
func constructor{syscall_ptr: felt*, pedersen_ptr: HashBuiltin*, range_check_ptr}(
    registry_address_: felt, version_: felt
) {
    CommonLib.initialize(registry_address_, version_);
    return ();
}

// ///////
// View //
// ///////

@view
func get_batch_id_status{syscall_ptr: felt*, pedersen_ptr: HashBuiltin*, range_check_ptr}(
    batch_id_: felt
) -> (status: felt) {
    alloc_locals;

    let (status: felt) = batch_id_status.read(batch_id=batch_id_);
    return (status,);
}

// ///////////
// External //
// ///////////

// @notice Function to execute multiple orders in a batch
// @param quantity_locked_ - Size of the order to be executed
// @param market_id_ - Market id of the batch
// @param oracle_price_ - Average of the oracle prices sent by ZKX Nodes
// @param request_list_len - No of orders in the batch
// @param request_list - The batch of the orders
@external
func execute_batch{
    syscall_ptr: felt*, pedersen_ptr: HashBuiltin*, range_check_ptr, ecdsa_ptr: SignatureBuiltin*
}(
    batch_id_: felt,
    quantity_locked_: felt,
    market_id_: felt,
    oracle_price_: felt,
    request_list_len: felt,
    request_list: MultipleOrder*,
) -> () {
    alloc_locals;

    // Get all the addresses from the auth registry
    let (
        account_registry_address: felt,
        asset_address: felt,
        holding_address: felt,
        trading_fees_address: felt,
        fees_balance_address: felt,
        liquidity_fund_address: felt,
        insurance_fund_address: felt,
        liquidate_address: felt,
        trading_stats_address: felt,
        market_address: felt,
        market_prices_address: felt,
    ) = get_registry_addresses();

    // get collateral id
    let (asset_id: felt, collateral_id: felt) = IMarkets.get_asset_collateral_from_market(
        contract_address=market_address, market_id_=market_id_
    );

    // Get Asset to fetch number of token decimals of an asset
    let (asset: Asset) = IAsset.get_asset(contract_address=asset_address, id=asset_id);

    // Get collateral to fetch number of token decimals of a collateral
    let (collateral: Asset) = IAsset.get_asset(contract_address=asset_address, id=collateral_id);

    // Initialize trader_stats_list and executed_size arrays
    let (trader_stats_list: TraderStats*) = alloc();
    let (executed_sizes_list: felt*) = alloc();

    // Get the market details
    let (market: Market) = IMarkets.get_market(
        contract_address=market_address, market_id_=market_id_
    );

    with_attr error_message("0509: {market_id_}") {
        assert_not_zero(market.is_tradable);
    }

    // Recursively loop through the orders in the batch
    let (taker_execution_price: felt, open_interest: felt) = check_and_execute(
        quantity_locked_=quantity_locked_,
        market_id_=market_id_,
        collateral_id_=collateral_id,
        asset_token_decimal_=asset.token_decimal,
        collateral_token_decimal_=collateral.token_decimal,
        orders_len_=request_list_len,
        request_list_len_=request_list_len,
        request_list_=request_list,
        quantity_executed_=0,
        account_registry_address_=account_registry_address,
        holding_address_=holding_address,
        trading_fees_address_=trading_fees_address,
        fees_balance_address_=fees_balance_address,
        liquidate_address_=liquidate_address,
        liquidity_fund_address_=liquidity_fund_address,
        insurance_fund_address_=insurance_fund_address,
        max_leverage_=market.currently_allowed_leverage,
        min_quantity_=market.minimum_order_size,
        maker1_direction_=[request_list].direction,
        maker1_side_=[request_list].side,
        trader_stats_list_=trader_stats_list,
        executed_sizes_list_=executed_sizes_list,
        total_order_volume_=0,
        taker_execution_price=0,
        open_interest_=0,
        oracle_price_=oracle_price_,
    );

    // Get Market price for the corresponding market Id
    let (market_price: felt) = IMarketPrices.get_market_price(
        contract_address=market_prices_address, id=market_id_
    );

    // update market price
    if (market_price == 0) {
        IMarketPrices.update_market_price(
            contract_address=market_prices_address, id=market_id_, price=oracle_price_
        );
        tempvar syscall_ptr = syscall_ptr;
        tempvar pedersen_ptr: HashBuiltin* = pedersen_ptr;
        tempvar range_check_ptr = range_check_ptr;
    } else {
        tempvar syscall_ptr = syscall_ptr;
        tempvar pedersen_ptr: HashBuiltin* = pedersen_ptr;
        tempvar range_check_ptr = range_check_ptr;
    }

    tempvar syscall_ptr = syscall_ptr;
    tempvar pedersen_ptr: HashBuiltin* = pedersen_ptr;
    tempvar range_check_ptr = range_check_ptr;

    // Record TradingStats
    ITradingStats.record_trade_batch_stats(
        contract_address=trading_stats_address,
        market_id_=market_id_,
        execution_price_64x61_=taker_execution_price,
        request_list_len=request_list_len,
        request_list=request_list,
        trader_stats_list_len=request_list_len,
        trader_stats_list=trader_stats_list,
        executed_sizes_list_len=request_list_len,
        executed_sizes_list=executed_sizes_list,
        open_interest_=open_interest,
    );

    // Change the status of the batch to TRUE
    batch_id_status.write(batch_id=batch_id_, value=TRUE);

    return ();
}

// ///////////
// Internal //
// ///////////

// @notice Internal function to check to check the slippage of a market order
// @param order_id_ - Order ID of the order
// @param slippage_ - Slippage % of the order
// @param oracle_price_ - Oracle price of the batch
// @param execution_price_ - Execution price of the order
func check_within_slippage{syscall_ptr: felt*, pedersen_ptr: HashBuiltin*, range_check_ptr}(
    order_id_: felt, slippage_: felt, oracle_price_: felt, execution_price_: felt
) {
    // To remove
    alloc_locals;
    with_attr error_message("0521: {order_id_} {slippage_}") {
        assert_lt(0, slippage_);
        assert_le(slippage_, FIFTEEN_PERCENTAGE);
    }

    let (percentage) = Math64x61_div(slippage_, HUNDRED);
    let (threshold) = Math64x61_mul(percentage, oracle_price_);

    let (lower_limit: felt) = Math64x61_sub(oracle_price_, threshold);
    let (upper_limit: felt) = Math64x61_add(oracle_price_, threshold);

    with_attr error_message("0506: {order_id_} {execution_price_}") {
        assert_in_range(execution_price_, lower_limit, upper_limit);
    }
    return ();
}

// @notice Internal function to check if the execution_price of a limit order is valid (TAKER)
// @param order_id_ - Order ID of the order
// @param price_ - Limit price of the order
// @param execution_price_ - Execution price of the order
// @param side_ - Side of the order BUY/SELL
// @param collateral_token_decimal_ - Number of decimals for the collateral
func check_limit_price{syscall_ptr: felt*, pedersen_ptr: HashBuiltin*, range_check_ptr}(
    order_id_: felt,
    price_: felt,
    execution_price_: felt,
    direction_: felt,
    side_: felt,
    collateral_token_decimal_: felt,
) {
    alloc_locals;

    if (direction_ == LONG) {
        // if it's a long order
        if (side_ == BUY) {
            // if it's a buy order
            with_attr error_message("0508: {order_id_} {execution_price_}") {
                Math64x61_assert_le(execution_price_, price_, collateral_token_decimal_);
            }
        } else {
            // if it's a sell order
            with_attr error_message("0507: {order_id_} {execution_price_}") {
                Math64x61_assert_le(price_, execution_price_, collateral_token_decimal_);
            }
        }
        tempvar range_check_ptr = range_check_ptr;
    } else {
        // if it's a short order
        if (side_ == BUY) {
            // if it's a buy order
            with_attr error_message("0507: {order_id_} {execution_price_}") {
                Math64x61_assert_le(price_, execution_price_, collateral_token_decimal_);
            }
        } else {
            // if it's a sell order
            with_attr error_message("0508: {order_id_} {execution_price_}") {
                Math64x61_assert_le(execution_price_, price_, collateral_token_decimal_);
            }
        }
        tempvar range_check_ptr = range_check_ptr;
    }

    return ();
}

// @notice Internal function to retrieve contract addresses from the Auth Registry
// @returns account_registry_address - Address of the Account Registry contract
// @returns asset_address - Address of the Asset contract
// @returns holding_address - Address of the Holding contract
// @returns trading_fees_address - Address of the Trading contract
// @returns fees_balance_address - Address of the Fee Balance contract
// @returns liquidity_fund_address - Address of the Liquidity Fund contract
// @returns insurance_fund_address - Address of the Insurance Fund contract
// @returns liquidate_address - Address of the Liquidate contract
// @returns trading_stats_address - Address of the Trading stats contract
// @returns market_address - Address of the Market contract
// @returns market_prices_address - Address of the Market Prices contract
func get_registry_addresses{syscall_ptr: felt*, pedersen_ptr: HashBuiltin*, range_check_ptr}() -> (
    account_registry_address: felt,
    asset_address: felt,
    holding_address: felt,
    trading_fees_address: felt,
    fees_balance_address: felt,
    liquidity_fund_address: felt,
    insurance_fund_address: felt,
    liquidate_address: felt,
    trading_stats_address: felt,
    market_address: felt,
    market_prices_address: felt,
) {
    // Read the registry and version
    let (registry) = CommonLib.get_registry_address();
    let (version) = CommonLib.get_contract_version();

    // Get account Registry address
    let (account_registry_address) = IAuthorizedRegistry.get_contract_address(
        contract_address=registry, index=AccountRegistry_INDEX, version=version
    );

    // Get Asset contract address
    let (asset_address) = IAuthorizedRegistry.get_contract_address(
        contract_address=registry, index=Asset_INDEX, version=version
    );

    // Get holding address
    let (holding_address) = IAuthorizedRegistry.get_contract_address(
        contract_address=registry, index=Holding_INDEX, version=version
    );

    // Get Trading fees address
    let (trading_fees_address) = IAuthorizedRegistry.get_contract_address(
        contract_address=registry, index=TradingFees_INDEX, version=version
    );

    // Get Fee balalnce address
    let (fees_balance_address) = IAuthorizedRegistry.get_contract_address(
        contract_address=registry, index=FeeBalance_INDEX, version=version
    );

    // Get Liquidate address
    let (liquidate_address) = IAuthorizedRegistry.get_contract_address(
        contract_address=registry, index=Liquidate_INDEX, version=version
    );

    // Get Liquidity Fund address
    let (liquidity_fund_address) = IAuthorizedRegistry.get_contract_address(
        contract_address=registry, index=LiquidityFund_INDEX, version=version
    );

    // Get Insurance fund address
    let (insurance_fund_address) = IAuthorizedRegistry.get_contract_address(
        contract_address=registry, index=InsuranceFund_INDEX, version=version
    );

    // Get Trading stats address
    let (trading_stats_address) = IAuthorizedRegistry.get_contract_address(
        contract_address=registry, index=TradingStats_INDEX, version=version
    );

    // Get Market address
    let (market_address) = IAuthorizedRegistry.get_contract_address(
        contract_address=registry, index=Market_INDEX, version=version
    );

    // Get Market address
    let (market_prices_address) = IAuthorizedRegistry.get_contract_address(
        contract_address=registry, index=MarketPrices_INDEX, version=version
    );

    return (
        account_registry_address,
        asset_address,
        holding_address,
        trading_fees_address,
        fees_balance_address,
        liquidity_fund_address,
        insurance_fund_address,
        liquidate_address,
        trading_stats_address,
        market_address,
        market_prices_address,
    );
}

// @notice Intenal function that processes open orders
// @param order_ - Order request
// @param execution_price_ - The price at which it got matched
// @param order_size_ - The size of the asset that got matched
// @param market_id_ - The market ID of the batch
// @param collateral_id_ - Collateral_id of all the orders in the batch
// @param collateral_token_decimal_ - No.of token decimals of collateral
// @param trading_fees_address_ - Address of the Trading Fees contract
// @param liquidity_fund_address_ - Address of the Liquidity contract
// @param liquidate_address_ - Address of the Liquidate contract
// @param fees_balance_address_ - Address of the Fee Balance contract
// @param holding_address_ - Address of the Holding contract
// @param trader_stats_list_ - traders fee list
// @returns average_execution_price_open - Average Execution Price for the order
// @returns margin_amount_open - Margin amount for the order
// @returns borrowed_amount_open - Borrowed amount for the order
func process_open_orders{syscall_ptr: felt*, pedersen_ptr: HashBuiltin*, range_check_ptr}(
    order_: MultipleOrder,
    execution_price_: felt,
    order_size_: felt,
    market_id_: felt,
    collateral_id_: felt,
    collateral_token_decimal_: felt,
    trading_fees_address_: felt,
    liquidity_fund_address_: felt,
    liquidate_address_: felt,
    fees_balance_address_: felt,
    holding_address_: felt,
    trader_stats_list_: TraderStats*,
    side_: felt,
) -> (
    average_execution_price_open: felt,
    margin_amount_open: felt,
    borrowed_amount_open: felt,
    trading_fee: felt,
    margin_lock_amount: felt,
) {
    alloc_locals;

    local margin_amount_open;
    local borrowed_amount_open;
    local average_execution_price_open;
    local trading_fee;
    local user_available_balance;
    local order_id;

    // Get the fees from Trading Fee contract
    let (fees_rate, base_fee_tier, discount_tier) = ITradingFees.get_discounted_fee_rate_for_user(
        contract_address=trading_fees_address_, address_=order_.user_address, side_=side_
    );

    // Get order details
    let (position_details: PositionDetails) = IAccountManager.get_position_data(
        contract_address=order_.user_address, market_id_=market_id_, direction_=order_.direction
    );
    let margin_amount = position_details.margin_amount;
    let borrowed_amount = position_details.borrowed_amount;

    // calculate avg execution price
    if (position_details.position_size == 0) {
        assert average_execution_price_open = execution_price_;
        tempvar range_check_ptr = range_check_ptr;
    } else {
        let (portion_executed_value) = Math64x61_mul(
            position_details.position_size, position_details.avg_execution_price
        );
        let (current_order_value) = Math64x61_mul(order_size_, execution_price_);
        let (cumulative_order_value) = Math64x61_add(portion_executed_value, current_order_value);
        let (cumulative_order_size) = Math64x61_add(position_details.position_size, order_size_);
        let (cumulative_price) = Math64x61_div(cumulative_order_value, cumulative_order_size);

        assert average_execution_price_open = cumulative_price;
        tempvar range_check_ptr = range_check_ptr;
    }

    let (leveraged_order_value) = Math64x61_mul(order_size_, execution_price_);
    let (margin_order_value) = Math64x61_div(leveraged_order_value, order_.leverage);
    let (amount_to_be_borrowed_felt) = Math64x61_sub(leveraged_order_value, margin_order_value);
    tempvar amount_to_be_borrowed = amount_to_be_borrowed_felt;

    // Calculate borrowed and margin amounts to be stored in account contract
    let (margin_amount_open_felt) = Math64x61_add(margin_amount, margin_order_value);
    let (borrowed_amount_open_felt) = Math64x61_add(borrowed_amount, amount_to_be_borrowed);
    assert margin_amount_open = margin_amount_open_felt;
    assert borrowed_amount_open = borrowed_amount_open_felt;

    // Calculate the fees for the order
    let (fees) = Math64x61_mul(fees_rate, leveraged_order_value);
    let (trading_fee) = Math64x61_mul(fees, NEGATIVE_ONE);

    // Calculate the total amount by adding fees
    let (order_value_with_fee_felt) = Math64x61_add(margin_order_value, fees);
    tempvar order_value_with_fee = order_value_with_fee_felt;

    // Check if the position can be opened
    let (available_margin) = ILiquidate.check_for_risk(
        contract_address=liquidate_address_,
        order_=order_,
        size=order_size_,
        execution_price_=execution_price_,
        margin_amount_=margin_order_value,
     );

    assert user_available_balance = available_margin;
    assert order_id = order_.order_id;

    // User must be able to pay the amount
    with_attr error_message("0501: {order_id} {user_available_balance}") {
        Math64x61_assert_le(
            order_value_with_fee, user_available_balance, collateral_token_decimal_
        );
    }

    // Deduct the fee from account contract
    IAccountManager.transfer_from(
        contract_address=order_.user_address,
        assetID_=collateral_id_,
        amount_=fees,
        invoked_for_='fee',
    );

    // Update the fees to be paid by user in fee balance contract
    IFeeBalance.update_fee_mapping(
        contract_address=fees_balance_address_,
        address=order_.user_address,
        assetID_=collateral_id_,
        fee_to_add=fees,
    );

    let (order_volume_64x61) = Math64x61_mul(order_size_, execution_price_);

    // Update Trader stats
    let element: TraderStats = TraderStats(
        trader_address=order_.user_address,
        fee_64x61=fees,
        order_volume_64x61=order_volume_64x61,
        side=BUY,
        pnl_64x61=0,
        margin_amount_64x61=0,
    );
    assert [trader_stats_list_] = element;

    // Deduct the amount from liquidity funds if order is leveraged
    let is_non_leveraged = is_le(order_.leverage, Math64x61_ONE);

    if (is_non_leveraged == FALSE) {
        ILiquidityFund.withdraw(
            contract_address=liquidity_fund_address_,
            asset_id_=collateral_id_,
            amount=amount_to_be_borrowed,
            position_id_=order_.order_id,
        );
        tempvar syscall_ptr = syscall_ptr;
        tempvar pedersen_ptr: HashBuiltin* = pedersen_ptr;
        tempvar range_check_ptr = range_check_ptr;
    } else {
        tempvar syscall_ptr = syscall_ptr;
        tempvar pedersen_ptr: HashBuiltin* = pedersen_ptr;
        tempvar range_check_ptr = range_check_ptr;
    }

    // Deposit the funds taken from the user and liquidity fund
    IHolding.deposit(
        contract_address=holding_address_, asset_id_=collateral_id_, amount=leveraged_order_value
    );

    return (
        average_execution_price_open,
        margin_amount_open,
        borrowed_amount_open,
        trading_fee,
        margin_order_value,
    );
}

// @notice Intenal function that processes close orders including Liquidation & Deleveraging
// @param order_ - Order request
// @param execution_price_ - The price at which it got matched
// @param order_size_ - The size of the asset that got matched
// @param market_id_ - The market ID of the batch
// @param collateral_id_ - Collateral_id of all the orders in the batch
// @param collateral_token_decimal_ - No.of token decimals of collateral
// @param liquidity_fund_address_ - Address of the Liquidity contract
// @param insurance_fund_address - Address of the Insurance Fund contract
// @param holding_address_ - Address of the Holding contract
// @param trader_stats_list_ - traders fee list
// @returns average_execution_price_open - Average Execution Price for the order
// @returns margin_amount_open - Margin amount for the order
// @returns borrowed_amount_open - Borrowed amount for the order
func process_close_orders{syscall_ptr: felt*, pedersen_ptr: HashBuiltin*, range_check_ptr}(
    order_: MultipleOrder,
    execution_price_: felt,
    order_size_: felt,
    market_id_: felt,
    collateral_id_: felt,
    collateral_token_decimal_: felt,
    liquidity_fund_address_: felt,
    insurance_fund_address_: felt,
    holding_address_: felt,
    trader_stats_list_: TraderStats*,
) -> (
    margin_amount_close: felt,
    borrowed_amount_close: felt,
    average_execution_price_close: felt,
    realized_pnl: felt,
    margin_unlock_amount: felt,
) {
    alloc_locals;

    local margin_amount_close;
    local borrowed_amount_close;
    local average_execution_price_close;
    local realized_pnl;
    // To be passed as arguments to error_message
    local order_id;
    local order_direction;
    assert order_id = order_.order_id;
    assert order_direction = order_.direction;

    // Get order details
    let (current_position: PositionDetails) = IAccountManager.get_position_data(
        contract_address=order_.user_address, market_id_=market_id_, direction_=order_.direction
    );

    with_attr error_message("0517: {order_id} {order_direction}") {
        assert_not_zero(current_position.position_size);
    }

    let margin_amount = current_position.margin_amount;
    let borrowed_amount = current_position.borrowed_amount;
    average_execution_price_close = current_position.avg_execution_price;

    local diff;
    local actual_execution_price;
    local margin_plus_pnl;

    // current order is a long order
    if (order_.direction == LONG) {
        assert actual_execution_price = execution_price_;
        let (diff_felt) = Math64x61_sub(execution_price_, current_position.avg_execution_price);
        assert diff = diff_felt;
    } else {
        let (diff_felt) = Math64x61_sub(current_position.avg_execution_price, execution_price_);
        assert diff = diff_felt;
        let (actual_exexution_price_felt) = Math64x61_add(
            current_position.avg_execution_price, diff
        );

        assert actual_execution_price = actual_exexution_price_felt;
    }

    // Calculate pnl and net account value
    let (pnl) = Math64x61_mul(order_size_, diff);
    let (margin_plus_pnl_felt) = Math64x61_add(margin_amount, pnl);
    assert margin_plus_pnl = margin_plus_pnl_felt;

    // Total value of the asset at current price
    let (leveraged_amount_out) = Math64x61_mul(order_size_, actual_execution_price);

    // Calculate the amount that needs to be returned to liquidity fund
    let (ratio_of_position) = Math64x61_div(order_size_, current_position.position_size);
    let (borrowed_amount_to_be_returned) = Math64x61_mul(borrowed_amount, ratio_of_position);
    let (local margin_amount_to_be_reduced) = Math64x61_mul(margin_amount, ratio_of_position);
    local margin_amount_open_64x61;

    // Calculate new values for margin and borrowed amounts
    if (order_.order_type == DELEVERAGING_ORDER) {
        // In delevereaging, we only reduce borrowed field
        let (borrowed_amount_close_felt) = Math64x61_sub(borrowed_amount, leveraged_amount_out);
        assert borrowed_amount_close = borrowed_amount_close_felt;

        // New margin amount of the position
        margin_amount_close = margin_amount;
        margin_amount_open_64x61 = 0;

        tempvar syscall_ptr = syscall_ptr;
        tempvar pedersen_ptr: HashBuiltin* = pedersen_ptr;
        tempvar range_check_ptr = range_check_ptr;
    } else {
        // New borrowed amount of the position
        let (borrowed_amount_close_felt) = Math64x61_sub(
            borrowed_amount, borrowed_amount_to_be_returned
        );
        assert borrowed_amount_close = borrowed_amount_close_felt;

        // New margin amount of the position
        let (margin_amount_close_felt) = Math64x61_sub(margin_amount, margin_amount_to_be_reduced);
        assert margin_amount_close = margin_amount_close_felt;
        margin_amount_open_64x61 = margin_amount_to_be_reduced;

        tempvar syscall_ptr = syscall_ptr;
        tempvar pedersen_ptr: HashBuiltin* = pedersen_ptr;
        tempvar range_check_ptr = range_check_ptr;
    }

    let (order_volume_64x61) = Math64x61_mul(order_size_, execution_price_);

    // Update trader stats.
    // If close order is a deleveraging order, margin won't be reduced. So, we will record 0.
    // Else, we will record margin_to_be_reduced
    let element: TraderStats = TraderStats(
        trader_address=order_.user_address,
        fee_64x61=0,
        order_volume_64x61=order_volume_64x61,
        side=SELL,
        pnl_64x61=pnl,
        margin_amount_64x61=margin_amount_open_64x61,
    );
    assert [trader_stats_list_] = element;

    // Check if the position is to be liquidated
    let not_liquidation = is_le(order_.order_type, 3);

    // Deduct funds from holding contract
    IHolding.withdraw(
        contract_address=holding_address_, asset_id_=collateral_id_, amount=leveraged_amount_out
    );

    // If the position is leveraged, deposit the borrowed funds to Liquidity Fund
    if (current_position.leverage != LEVERAGE_ONE) {
        ILiquidityFund.deposit(
            contract_address=liquidity_fund_address_,
            asset_id_=collateral_id_,
            amount=borrowed_amount_to_be_returned,
            position_id_=order_.order_id,
        );

        tempvar syscall_ptr = syscall_ptr;
        tempvar pedersen_ptr: HashBuiltin* = pedersen_ptr;
        tempvar range_check_ptr = range_check_ptr;
    } else {
        tempvar syscall_ptr = syscall_ptr;
        tempvar pedersen_ptr: HashBuiltin* = pedersen_ptr;
        tempvar range_check_ptr = range_check_ptr;
    }

    tempvar syscall_ptr = syscall_ptr;
    tempvar pedersen_ptr: HashBuiltin* = pedersen_ptr;
    tempvar range_check_ptr = range_check_ptr;

    // Check if the account value for the position is negative
    let (is_underwater) = Math64x61_is_le(margin_plus_pnl, 0, collateral_token_decimal_);

    if (is_underwater == TRUE) {
        // If yes, deduct the difference from user's balance; balance can go negative
        // Absolute value of the acc value
        let amount_to_transfer_from = abs_value(margin_plus_pnl);

<<<<<<< HEAD
        let (
            is_liquidation: felt,
            total_margin: felt,
            available_margin: felt,
            unrealized_pnl_sum: felt,
            maintenance_margin_requirement: felt,
            least_collateral_ratio: felt,
            least_collateral_ratio_position: PositionDetails,
            least_collateral_ratio_position_asset_price: felt,
        ) = IAccountManager.get_margin_info(
            contract_address=order_.user_address,
            asset_id_=collateral_id_,
            new_position_maintanence_requirement_=0,
            new_position_margin_=0,
        );
=======
            // Get the user balance
            let (
                is_liquidation: felt,
                total_margin: felt,
                available_margin: felt,
                unrealized_pnl_sum: felt,
                maintenance_margin_requirement: felt,
                least_collateral_ratio: felt,
                least_collateral_ratio_position: PositionDetailsForRiskManagement,
                least_collateral_ratio_position_asset_price: felt,
            ) = IAccountManager.get_margin_info(
                contract_address=order_.user_address,
                asset_id_=collateral_id_,
                new_position_maintanence_requirement_=0,
                new_position_margin_=0,
            );
>>>>>>> 136678ec

        // Check if the user's balance can cover the deficit
        let (balance_check) = Math64x61_is_le(
            amount_to_transfer_from, available_margin, collateral_token_decimal_
        );
        if (balance_check == FALSE) {
            let (balance_less_than_zero_res) = Math64x61_is_le(
                available_margin, 0, collateral_token_decimal_
            );
            if (balance_less_than_zero_res == TRUE) {
                IInsuranceFund.withdraw(
                    contract_address=insurance_fund_address_,
                    asset_id_=collateral_id_,
                    amount=amount_to_transfer_from,
                    position_id_=order_.order_id,
                );
                tempvar syscall_ptr = syscall_ptr;
                tempvar pedersen_ptr: HashBuiltin* = pedersen_ptr;
                tempvar range_check_ptr = range_check_ptr;
            } else {
                let (deduct_from_insurance) = Math64x61_sub(
                    amount_to_transfer_from, available_margin
                );
                IInsuranceFund.withdraw(
                    contract_address=insurance_fund_address_,
                    asset_id_=collateral_id_,
                    amount=deduct_from_insurance,
                    position_id_=order_.order_id,
                );
                tempvar syscall_ptr = syscall_ptr;
                tempvar pedersen_ptr: HashBuiltin* = pedersen_ptr;
                tempvar range_check_ptr = range_check_ptr;
            }
            tempvar syscall_ptr = syscall_ptr;
            tempvar pedersen_ptr: HashBuiltin* = pedersen_ptr;
            tempvar range_check_ptr = range_check_ptr;
        } else {
            tempvar syscall_ptr = syscall_ptr;
            tempvar pedersen_ptr: HashBuiltin* = pedersen_ptr;
            tempvar range_check_ptr = range_check_ptr;
        }

        // Retrieve locked_margin from the user account
        let (total_amount_to_transfer_from) = Math64x61_add(amount_to_transfer_from, margin_amount_to_be_reduced);
        IAccountManager.transfer_from(
            contract_address=order_.user_address,
            assetID_=collateral_id_,
            amount_=amount_to_transfer_from,
            invoked_for_='holding',
        );

        let (signed_realized_pnl) = Math64x61_mul(amount_to_transfer_from, NEGATIVE_ONE);
        realized_pnl = signed_realized_pnl;

<<<<<<< HEAD
        tempvar syscall_ptr = syscall_ptr;
        tempvar pedersen_ptr: HashBuiltin* = pedersen_ptr;
        tempvar range_check_ptr = range_check_ptr;
    } else {
        // If it's not a liquidation order
        if (is_le(order_.order_type, 3) == 1) {
            if(is_le(pnl, 0) == 1){
=======
                // Get the user balance
                let (
                    is_liquidation: felt,
                    total_margin: felt,
                    available_margin: felt,
                    unrealized_pnl_sum: felt,
                    maintenance_margin_requirement: felt,
                    least_collateral_ratio: felt,
                    least_collateral_ratio_position: PositionDetailsForRiskManagement,
                    least_collateral_ratio_position_asset_price: felt,
                ) = IAccountManager.get_margin_info(
                    contract_address=order_.user_address,
                    asset_id_=collateral_id_,
                    new_position_maintanence_requirement_=0,
                    new_position_margin_=0,
                );

                // Transfer the deficit from user balance. User balance can go negative
>>>>>>> 136678ec
                IAccountManager.transfer_from(
                    contract_address=order_.user_address,
                    assetID_=collateral_id_,
                    amount_=abs_value(pnl),
                    invoked_for_='holding',
                );
               
            } else {
                IAccountManager.transfer(
                    contract_address=order_.user_address,
                    assetID_=collateral_id_,
                    amount_=pnl,
                    invoked_for_='holding',
                );
            }

            realized_pnl = pnl;
            tempvar syscall_ptr = syscall_ptr;
            tempvar pedersen_ptr: HashBuiltin* = pedersen_ptr;
            tempvar range_check_ptr = range_check_ptr;
        } else {
            if (order_.order_type == LIQUIDATION_ORDER) {
                // Deposit the user's remaining margin in Insurance Fund
                IInsuranceFund.deposit(
                    contract_address=insurance_fund_address_,
                    asset_id_=collateral_id_,
                    amount=margin_plus_pnl,
                    position_id_=order_.order_id,
                );

                IAccountManager.transfer_from(
                    contract_address=order_.user_address,
                    assetID_=collateral_id_,
                    amount_=margin_amount_to_be_reduced,
                    invoked_for_='holding',
                );

                let (signed_realized_pnl) = Math64x61_mul(margin_plus_pnl, NEGATIVE_ONE);
                realized_pnl = signed_realized_pnl;
                tempvar syscall_ptr = syscall_ptr;
                tempvar pedersen_ptr: HashBuiltin* = pedersen_ptr;
                tempvar range_check_ptr = range_check_ptr;
            } else {
                realized_pnl = 0;
                tempvar syscall_ptr = syscall_ptr;
                tempvar pedersen_ptr: HashBuiltin* = pedersen_ptr;
                tempvar range_check_ptr = range_check_ptr;
            }
            tempvar syscall_ptr = syscall_ptr;
            tempvar pedersen_ptr: HashBuiltin* = pedersen_ptr;
            tempvar range_check_ptr = range_check_ptr;
        }
        tempvar syscall_ptr = syscall_ptr;
        tempvar pedersen_ptr: HashBuiltin* = pedersen_ptr;
        tempvar range_check_ptr = range_check_ptr;
    }

    return (
        average_execution_price_close,
        margin_amount_close,
        borrowed_amount_close,
        realized_pnl,
        margin_amount_to_be_reduced,
    );
}

// @notice Internal function called by execute_batch
// @param quantity_locked_ - Size of the order to be executed
// @param market_id_ - Market ID of the batch
// @param collateralID_ - Collateral ID of the batch to be set by the first order
// @param asset_token_decimal_ - No.of token decimals of an asset
// @param collateral_token_decimal_ - No.of token decimals of collateral
// @param orders_len_ - Length fo the execute batch (to be used to calculate the index of each order)
// @param request_list_len_ - No of orders in the batch
// @param request_list_ - The batch of the orders
// @param quantity_executed_ - Quantity of maker orders executed so far
// @param account_registry_address_ - Address of the Account Registry contract
// @param holding_address_ - Address of the Holding contract
// @param trading_fees_address_ - Address of the Trading contract
// @param fees_balance_address_ - Address of the Fee Balance contract
// @param liquidate_address_ - Address of the Liquidate contract
// @param liquidity_fund_address_ - Address of the Liquidity Fund contract
// @param insurance_fund_address_ - Address of the Insurance Fund contract
// @param max_leverage_ - Maximum Leverage for the market set by the first order
// @param min_quantity_ - Minimum quantity for the market set by the first order
// @param maker1_direction_ - Direction of the first maker order
// @param maker1_side_ - Side of the first maker order
// @param trader_stats_list_ - This list contains trader addresses along with fee charged
// @param total_order_volume_ - This stores the sum of size*execution_price for each maker order
// @param taker_execution_price - The price to be stored for the market price in execute_batch
// @param open_interest_ - Open interest corresponding to the current order
// @param oracle_price_ - Oracle price from the ZKXNode network
// @return res - returns the net sum of the orders do far
// @return trader_stats_list_len - length of the trader fee list so far
// @return open_interest - open interest corresponding to the trade batch
func check_and_execute{syscall_ptr: felt*, pedersen_ptr: HashBuiltin*, range_check_ptr}(
    quantity_locked_: felt,
    market_id_: felt,
    collateral_id_: felt,
    asset_token_decimal_: felt,
    collateral_token_decimal_: felt,
    orders_len_: felt,
    request_list_len_: felt,
    request_list_: MultipleOrder*,
    quantity_executed_: felt,
    account_registry_address_: felt,
    holding_address_: felt,
    trading_fees_address_: felt,
    fees_balance_address_: felt,
    liquidate_address_: felt,
    liquidity_fund_address_: felt,
    insurance_fund_address_: felt,
    max_leverage_: felt,
    min_quantity_: felt,
    maker1_direction_: felt,
    maker1_side_: felt,
    trader_stats_list_: TraderStats*,
    executed_sizes_list_: felt*,
    total_order_volume_: felt,
    taker_execution_price: felt,
    open_interest_: felt,
    oracle_price_: felt,
) -> (taker_execution_price: felt, open_interest: felt) {
    alloc_locals;

    local execution_price;
    local margin_amount;
    local borrowed_amount;
    local margin_lock_update_amount;
    local average_execution_price;
    local new_total_order_volume;
    local quantity_to_execute;
    local current_quantity_executed;
    local current_order_side;
    local current_open_interest;

    // Local variables to be passed as arguments in error_messages
    local order_id;
    local leverage;
    local market_id_order;
    local quantity_order;
    local user_address;

    // Error messages require local variables to be passed in params
    local current_index;
    current_index = orders_len_ - request_list_len_;

    // Check if the list is empty, if yes return 1
    if (request_list_len_ == 0) {
        let (actual_open_interest) = Math64x61_div(open_interest_, TWO);
        return (taker_execution_price, actual_open_interest);
    }

    assert order_id = [request_list_].order_id;
    assert leverage = [request_list_].leverage;
    assert quantity_order = [request_list_].quantity;
    assert user_address = [request_list_].user_address;
    assert market_id_order = [request_list_].market_id;

    // check that the user account is present in account registry (and thus that it was deployed by zkx)
    let (is_registered) = IAccountRegistry.is_registered_user(
        contract_address=account_registry_address_, address_=user_address
    );

    with_attr error_message("0510: {order_id} {user_address}") {
        assert_not_zero(is_registered);
    }

    // Size Check
    with_attr error_message("0505: {order_id} {quantity_order}") {
        Math64x61_assert_le(min_quantity_, [request_list_].quantity, asset_token_decimal_);
    }

    // Market Check
    with_attr error_message("0504: {order_id} {market_id_order}") {
        assert [request_list_].market_id = market_id_;
    }

    // Leverage check minimum
    with_attr error_message("0503: {order_id} {leverage}") {
        assert_le(LEVERAGE_ONE, [request_list_].leverage);
    }

    // Leverage check maximum
    with_attr error_message("0502: {order_id} {leverage}") {
        assert_le([request_list_].leverage, max_leverage_);
    }

    // Direction Check
    if (request_list_len_ == 1) {
        validate_taker(
            order_id,
            maker1_direction_,
            maker1_side_,
            [request_list_].direction,
            [request_list_].side,
        );
        tempvar syscall_ptr = syscall_ptr;
        tempvar pedersen_ptr: HashBuiltin* = pedersen_ptr;
        tempvar range_check_ptr = range_check_ptr;
    } else {
        if (request_list_len_ != orders_len_) {
            validate_maker(
                order_id,
                maker1_direction_,
                maker1_side_,
                [request_list_].direction,
                [request_list_].side,
            );
            tempvar syscall_ptr = syscall_ptr;
            tempvar pedersen_ptr: HashBuiltin* = pedersen_ptr;
            tempvar range_check_ptr = range_check_ptr;
        } else {
            tempvar syscall_ptr = syscall_ptr;
            tempvar pedersen_ptr: HashBuiltin* = pedersen_ptr;
            tempvar range_check_ptr = range_check_ptr;
        }
    }

    tempvar syscall_ptr = syscall_ptr;
    tempvar pedersen_ptr = pedersen_ptr;
    tempvar range_check_ptr = range_check_ptr;

    // Quantity remaining to be executed
    let (quantity_remaining: felt) = Math64x61_sub(quantity_locked_, quantity_executed_);

    // Get the portion executed of the order
    let (order_portion_executed: felt) = IAccountManager.get_portion_executed(
        contract_address=user_address, order_id_=order_id
    );

    // Taker order
    let (quantity_remaining_res) = Math64x61_is_equal(quantity_remaining, 0, asset_token_decimal_);
    if (quantity_remaining_res == TRUE) {
        // There must only be a single Taker order; hence they must be the last order in the batch
        with_attr error_message("0513: {order_id} {current_index}") {
            assert request_list_len_ = 1;
        }

        // Check for post-only flag; they must always be a maker
        with_attr error_message("0515: {order_id} {current_index}") {
            assert [request_list_].post_only = FALSE;
        }

        // Check for F&K type of orders; they must only be filled completely or rejected
        if ([request_list_].time_in_force == FoK) {
            let (diff_check) = Math64x61_sub([request_list_].quantity, quantity_locked_);

            with_attr error_message("0516: {order_id} {quantity_locked_}") {
                assert diff_check = 0;
                assert [request_list_].order_type = LIMIT_ORDER;
            }

            tempvar syscall_ptr = syscall_ptr;
            tempvar pedersen_ptr = pedersen_ptr;
            tempvar range_check_ptr = range_check_ptr;
        } else {
            tempvar syscall_ptr = syscall_ptr;
            tempvar pedersen_ptr = pedersen_ptr;
            tempvar range_check_ptr = range_check_ptr;
        }

        // The matched quanity must be executed for a Taker order
        assert quantity_to_execute = quantity_locked_;

        // The execution price of a taker order is the weighted mean of the Maker orders
        let (new_execution_price: felt) = Math64x61_div(total_order_volume_, quantity_locked_);
        assert execution_price = new_execution_price;

        // Price check
        if ([request_list_].order_type == MARKET_ORDER) {
            check_within_slippage(
                order_id_=order_id,
                slippage_=[request_list_].slippage,
                oracle_price_=oracle_price_,
                execution_price_=execution_price,
            );
        } else {
            check_limit_price(
                order_id_=order_id,
                price_=[request_list_].price,
                execution_price_=new_execution_price,
                direction_=[request_list_].direction,
                side_=[request_list_].side,
                collateral_token_decimal_=collateral_token_decimal_,
            );
        }

        // Reset the variable
        assert current_quantity_executed = 0;

        // Reset the variable
        assert new_total_order_volume = 0;

        // Set the current side as taker
        assert current_order_side = TAKER;

        tempvar syscall_ptr = syscall_ptr;
        tempvar pedersen_ptr = pedersen_ptr;
        tempvar range_check_ptr = range_check_ptr;
        // Maker Order
    } else {
        with_attr error_message("0518: {order_id} {current_index}") {
            assert [request_list_].order_type = LIMIT_ORDER;
        }

        if (request_list_len_ == 1) {
            with_attr error_message("0514: {order_id} {current_index}") {
                assert 1 = 0;
            }
        }

        // Get min of remaining quantity and the order quantity
        let (executable_quantity: felt) = Math64x61_sub(quantity_order, order_portion_executed);
        let (cmp_res) = Math64x61_is_le(
            quantity_remaining, executable_quantity, asset_token_decimal_
        );

        // If yes, make the quantity_to_execute to be quantity_remaining
        // i.e Partial order
        if (cmp_res == 1) {
            assert quantity_to_execute = quantity_remaining;

            // If no, make quantity_to_execute to be the [request_list_].quantity
            tempvar syscall_ptr = syscall_ptr;
            tempvar pedersen_ptr = pedersen_ptr;
            tempvar range_check_ptr = range_check_ptr;
        } else {
            assert quantity_to_execute = executable_quantity;

            tempvar syscall_ptr = syscall_ptr;
            tempvar pedersen_ptr = pedersen_ptr;
            tempvar range_check_ptr = range_check_ptr;
        }

        with_attr error_message("0520: {order_id} {quantity_remaining}") {
            assert_not_zero(quantity_to_execute);
        }

        // Add the executed quantity to the running sum of quantity executed
        let (current_quantity_executed_felt: felt) = Math64x61_add(
            quantity_executed_, quantity_to_execute
        );
        // Write to local variable
        assert current_quantity_executed = current_quantity_executed_felt;

        // Limit price of the maker is used as the execution price
        assert execution_price = [request_list_].price;

        // Add to the weighted sum of the execution prices
        let (new_order_volume) = Math64x61_mul([request_list_].price, quantity_to_execute);
        let (new_total_order_volume_) = Math64x61_add(new_order_volume, total_order_volume_);
        // Write to local variable
        assert new_total_order_volume = new_total_order_volume_;

        // Set the current side as maker
        assert current_order_side = MAKER;

        // Emit the event
        trade_execution.emit(
            size=quantity_to_execute,
            execution_price=[request_list_].price,
            maker_direction=[request_list_].direction,
        );

        tempvar syscall_ptr = syscall_ptr;
        tempvar pedersen_ptr = pedersen_ptr;
        tempvar range_check_ptr = range_check_ptr;
    }

    local pnl;

    // If the order is to be opened
    if ([request_list_].side == BUY) {
        let (
            average_execution_price_temp: felt,
            margin_amount_temp: felt,
            borrowed_amount_temp: felt,
            trading_fee: felt,
            margin_lock_amount: felt,
        ) = process_open_orders(
            order_=[request_list_],
            execution_price_=execution_price,
            order_size_=quantity_to_execute,
            market_id_=market_id_,
            collateral_id_=collateral_id_,
            collateral_token_decimal_=collateral_token_decimal_,
            trading_fees_address_=trading_fees_address_,
            liquidity_fund_address_=liquidity_fund_address_,
            liquidate_address_=liquidate_address_,
            fees_balance_address_=fees_balance_address_,
            holding_address_=holding_address_,
            trader_stats_list_=trader_stats_list_,
            side_=current_order_side,
        );
        assert margin_amount = margin_amount_temp;
        assert borrowed_amount = borrowed_amount_temp;
        assert average_execution_price = average_execution_price_temp;
        assert pnl = trading_fee;
        assert current_open_interest = quantity_to_execute;
        assert margin_lock_update_amount = margin_lock_amount;

        tempvar syscall_ptr = syscall_ptr;
        tempvar pedersen_ptr: HashBuiltin* = pedersen_ptr;
        tempvar range_check_ptr = range_check_ptr;
    } else {
        let (
            average_execution_price_temp: felt,
            margin_amount_temp: felt,
            borrowed_amount_temp: felt,
            realized_pnl: felt,
            margin_unlock_amount: felt,
        ) = process_close_orders(
            order_=[request_list_],
            execution_price_=execution_price,
            order_size_=quantity_to_execute,
            market_id_=market_id_,
            collateral_id_=collateral_id_,
            collateral_token_decimal_=collateral_token_decimal_,
            liquidity_fund_address_=liquidity_fund_address_,
            insurance_fund_address_=insurance_fund_address_,
            holding_address_=holding_address_,
            trader_stats_list_=trader_stats_list_,
        );
        assert margin_amount = margin_amount_temp;
        assert borrowed_amount = borrowed_amount_temp;
        assert average_execution_price = average_execution_price_temp;
        assert pnl = realized_pnl;
        assert current_open_interest = 0 - quantity_to_execute;
        assert margin_lock_update_amount = margin_unlock_amount;

        tempvar syscall_ptr = syscall_ptr;
        tempvar pedersen_ptr: HashBuiltin* = pedersen_ptr;
        tempvar range_check_ptr = range_check_ptr;
    }

    // Create a temporary order object
    let temp_order_request: OrderRequest = OrderRequest(
        order_id=[request_list_].order_id,
        market_id=[request_list_].market_id,
        direction=[request_list_].direction,
        price=[request_list_].price,
        quantity=[request_list_].quantity,
        leverage=[request_list_].leverage,
        slippage=[request_list_].slippage,
        order_type=[request_list_].order_type,
        time_in_force=[request_list_].time_in_force,
        post_only=[request_list_].post_only,
        side=[request_list_].side,
        liquidator_address=[request_list_].liquidator_address,
    );

    // Create a temporary signature object
    let temp_signature: Signature = Signature(
        r_value=[request_list_].sig_r, s_value=[request_list_].sig_s
    );

    // Call the account contract to initialize the order
    IAccountManager.execute_order(
        contract_address=user_address,
        request=temp_order_request,
        signature=temp_signature,
        size=quantity_to_execute,
        execution_price=average_execution_price,
        margin_amount=margin_amount,
        borrowed_amount=borrowed_amount,
        market_id=market_id_,
        collateral_id_=collateral_id_,
        pnl=pnl,
        side=current_order_side,
        margin_lock_update_amount=margin_lock_update_amount,
    );

    // Set the order size in executed_sizes_list array
    assert [executed_sizes_list_] = quantity_to_execute;

    let (new_open_interest) = Math64x61_add(open_interest_, current_open_interest);

    return check_and_execute(
        quantity_locked_=quantity_locked_,
        market_id_=market_id_,
        collateral_id_=collateral_id_,
        asset_token_decimal_=asset_token_decimal_,
        collateral_token_decimal_=collateral_token_decimal_,
        orders_len_=orders_len_,
        request_list_len_=request_list_len_ - 1,
        request_list_=request_list_ + MultipleOrder.SIZE,
        quantity_executed_=current_quantity_executed,
        account_registry_address_=account_registry_address_,
        holding_address_=holding_address_,
        trading_fees_address_=trading_fees_address_,
        fees_balance_address_=fees_balance_address_,
        liquidate_address_=liquidate_address_,
        liquidity_fund_address_=liquidity_fund_address_,
        insurance_fund_address_=insurance_fund_address_,
        max_leverage_=max_leverage_,
        min_quantity_=min_quantity_,
        maker1_direction_=maker1_direction_,
        maker1_side_=maker1_side_,
        trader_stats_list_=trader_stats_list_ + TraderStats.SIZE,
        executed_sizes_list_=executed_sizes_list_ + 1,
        total_order_volume_=new_total_order_volume,
        taker_execution_price=execution_price,
        open_interest_=new_open_interest,
        oracle_price_=oracle_price_,
    );
}

// @notice Internal function to validate maker orders
// @param order_id_ - Id of the maker order
// @param maker1_direction_ - Direction of first maker order
// @param maker1_side_ - Side of first maker order
// @param current_direction_ - Direction of current maker order
// @param current_side_ -  Side of current maker order
func validate_maker{syscall_ptr: felt*, pedersen_ptr: HashBuiltin*, range_check_ptr}(
    order_id_: felt,
    maker1_direction_: felt,
    maker1_side_: felt,
    current_direction_: felt,
    current_side_: felt,
) {
    alloc_locals;
    let (local opposite_direction) = get_opposite(maker1_direction_);
    let (local opposite_side) = get_opposite(maker1_side_);
    if (current_direction_ == maker1_direction_) {
        if (current_side_ == maker1_side_) {
            return ();
        }
    }

    if (current_direction_ == opposite_direction) {
        if (current_side_ == opposite_side) {
            return ();
        }
    }

    with_attr error_message("0512: {order_id_} {current_direction_}") {
        assert 0 = 1;
    }
    return ();
}

// @notice Internal function to validate taker orders
// @param order_id_ - Id of the taker order
// @param maker1_direction_ - Direction of first maker order
// @param maker1_side_ - Side of first maker order
// @param current_direction_ - Direction of current maker order
// @param current_side_ -  Side of current maker order
func validate_taker{syscall_ptr: felt*, pedersen_ptr: HashBuiltin*, range_check_ptr}(
    order_id_: felt,
    maker1_direction_: felt,
    maker1_side_: felt,
    current_direction_: felt,
    current_side_: felt,
) {
    alloc_locals;
    let (local opposite_direction) = get_opposite(maker1_direction_);
    let (local opposite_side) = get_opposite(maker1_side_);
    if (current_direction_ == maker1_direction_) {
        if (current_side_ == opposite_side) {
            return ();
        }
    }

    if (current_direction_ == opposite_direction) {
        if (current_side_ == maker1_side_) {
            return ();
        }
    }

    with_attr error_message("0511: {order_id_} {current_direction_}") {
        assert 0 = 1;
    }
    return ();
}

// @notice Internal function to get oppsite side or direction of the order
// @param side_or_direction_ - Argument represents either side or direction
// @return res - Returns either opposite side or opposite direction of the order
func get_opposite{syscall_ptr: felt*, pedersen_ptr: HashBuiltin*, range_check_ptr}(
    side_or_direction_: felt
) -> (res: felt) {
    if (side_or_direction_ == 1) {
        return (res=2);
    } else {
        return (res=1);
    }
}<|MERGE_RESOLUTION|>--- conflicted
+++ resolved
@@ -789,7 +789,6 @@
         // Absolute value of the acc value
         let amount_to_transfer_from = abs_value(margin_plus_pnl);
 
-<<<<<<< HEAD
         let (
             is_liquidation: felt,
             total_margin: felt,
@@ -797,7 +796,7 @@
             unrealized_pnl_sum: felt,
             maintenance_margin_requirement: felt,
             least_collateral_ratio: felt,
-            least_collateral_ratio_position: PositionDetails,
+            least_collateral_ratio_position: PositionDetailsForRiskManagement,
             least_collateral_ratio_position_asset_price: felt,
         ) = IAccountManager.get_margin_info(
             contract_address=order_.user_address,
@@ -805,24 +804,6 @@
             new_position_maintanence_requirement_=0,
             new_position_margin_=0,
         );
-=======
-            // Get the user balance
-            let (
-                is_liquidation: felt,
-                total_margin: felt,
-                available_margin: felt,
-                unrealized_pnl_sum: felt,
-                maintenance_margin_requirement: felt,
-                least_collateral_ratio: felt,
-                least_collateral_ratio_position: PositionDetailsForRiskManagement,
-                least_collateral_ratio_position_asset_price: felt,
-            ) = IAccountManager.get_margin_info(
-                contract_address=order_.user_address,
-                asset_id_=collateral_id_,
-                new_position_maintanence_requirement_=0,
-                new_position_margin_=0,
-            );
->>>>>>> 136678ec
 
         // Check if the user's balance can cover the deficit
         let (balance_check) = Math64x61_is_le(
@@ -877,7 +858,6 @@
         let (signed_realized_pnl) = Math64x61_mul(amount_to_transfer_from, NEGATIVE_ONE);
         realized_pnl = signed_realized_pnl;
 
-<<<<<<< HEAD
         tempvar syscall_ptr = syscall_ptr;
         tempvar pedersen_ptr: HashBuiltin* = pedersen_ptr;
         tempvar range_check_ptr = range_check_ptr;
@@ -885,26 +865,6 @@
         // If it's not a liquidation order
         if (is_le(order_.order_type, 3) == 1) {
             if(is_le(pnl, 0) == 1){
-=======
-                // Get the user balance
-                let (
-                    is_liquidation: felt,
-                    total_margin: felt,
-                    available_margin: felt,
-                    unrealized_pnl_sum: felt,
-                    maintenance_margin_requirement: felt,
-                    least_collateral_ratio: felt,
-                    least_collateral_ratio_position: PositionDetailsForRiskManagement,
-                    least_collateral_ratio_position_asset_price: felt,
-                ) = IAccountManager.get_margin_info(
-                    contract_address=order_.user_address,
-                    asset_id_=collateral_id_,
-                    new_position_maintanence_requirement_=0,
-                    new_position_margin_=0,
-                );
-
-                // Transfer the deficit from user balance. User balance can go negative
->>>>>>> 136678ec
                 IAccountManager.transfer_from(
                     contract_address=order_.user_address,
                     assetID_=collateral_id_,
