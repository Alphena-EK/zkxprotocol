%lang starknet

from starkware.cairo.common.alloc import alloc
from starkware.cairo.common.bool import FALSE, TRUE
from starkware.cairo.common.cairo_builtins import HashBuiltin, SignatureBuiltin
<<<<<<< HEAD
from starkware.cairo.common.hash_state import hash_finalize, hash_init, hash_update
from starkware.cairo.common.math import abs_value, assert_not_zero
=======
from starkware.cairo.common.math import abs_value, assert_le, assert_lt, assert_not_zero
>>>>>>> 6e5a4e49
from starkware.cairo.common.math_cmp import is_le
from starkware.cairo.common.signature import verify_ecdsa_signature
from starkware.starknet.common.syscalls import emit_event, get_block_timestamp

from contracts.Constants import (
    AccountRegistry_INDEX,
    Asset_INDEX,
    BUY,
    CLOSE,
    DELEVERAGING_ORDER,
    FeeBalance_INDEX,
    FoK,
    Holding_INDEX,
    InsuranceFund_INDEX,
    IoC,
    LIMIT_ORDER,
    Liquidate_INDEX,
    LIQUIDATION_ORDER,
    LiquidityFund_INDEX,
    LONG,
    MAKER,
    Market_INDEX,
    MARKET_ORDER,
    MarketPrices_INDEX,
    OPEN,
    SELL,
    TAKER,
    TradingFees_INDEX,
    TradingStats_INDEX,
)
from contracts.DataTypes import (
    Asset,
    ExecutionDetails,
    LiquidatablePosition,
    Market,
    MultipleOrder,
    PositionDetails,
    PositionDetailsForRiskManagement,
    Signature,
    TraderStats,
)

from contracts.interfaces.IAccountLiquidator import IAccountLiquidator
from contracts.interfaces.IAccountManager import IAccountManager
from contracts.interfaces.IAccountRegistry import IAccountRegistry
from contracts.interfaces.IAsset import IAsset
from contracts.interfaces.IAuthorizedRegistry import IAuthorizedRegistry
from contracts.interfaces.IFeeBalance import IFeeBalance
from contracts.interfaces.IHolding import IHolding
from contracts.interfaces.IInsuranceFund import IInsuranceFund
from contracts.interfaces.ILiquidate import ILiquidate
from contracts.interfaces.ILiquidityFund import ILiquidityFund
from contracts.interfaces.IMarketPrices import IMarketPrices
from contracts.interfaces.IMarkets import IMarkets
// from contracts.interfaces.ITradingStats import ITradingStats
from contracts.interfaces.ITradingFees import ITradingFees
from contracts.libraries.CommonLibrary import CommonLib
from contracts.Math_64x61 import (
    Math64x61_add,
    Math64x61_div,
    Math64x61_is_equal,
    Math64x61_is_le,
    Math64x61_mul,
    Math64x61_ONE,
    Math64x61_sub,
    Math64x61_round,
)

// ////////////
// Constants //
// ////////////

const LEVERAGE_ONE = 2305843009213693952;
const NEGATIVE_ONE = 3618502788666131213697322783095070105623107215331596699970786213126658326529;
const FIFTEEN_PERCENTAGE = 34587645138205409280;
const HUNDRED = 230584300921369395200;
const TWO = 4611686018427387904;

// //////////
// Storage //
// //////////

// Stores if a batch id is executed
@storage_var
func batch_id_status(batch_id: felt) -> (res: felt) {
}

<<<<<<< HEAD
// Stores the order_id to hash mapping
@storage_var
func order_id_mapping(order_id: felt) -> (hash: felt) {
}

// /////////
// Events //
// /////////

// Event emitted whenever fund() is called
@event
func order_rejected(code: felt, param_1: felt, param_2: felt) {
=======
// Stores size locked for a user if order is SELL
@storage_var
func position_size_locked_per_user(
    batch_id: felt, user_address: felt, market_id: felt, direction: felt
) -> (res: felt) {
>>>>>>> 6e5a4e49
}

// //////////////
// Constructor //
// //////////////

// @notice Constructor of the smart-contract
// @param registry_address_ Address of the AuthorizedRegistry contract
// @param version_ Version of this contract
@constructor
func constructor{syscall_ptr: felt*, pedersen_ptr: HashBuiltin*, range_check_ptr}(
    registry_address_: felt, version_: felt
) {
    CommonLib.initialize(registry_address_, version_);
    return ();
}

// ///////
// View //
// ///////

@view
func get_batch_id_status{syscall_ptr: felt*, pedersen_ptr: HashBuiltin*, range_check_ptr}(
    batch_id_: felt
) -> (status: felt) {
    alloc_locals;

    let (status: felt) = batch_id_status.read(batch_id=batch_id_);
    return (status,);
}

// ///////////
// External //
// ///////////

// @notice Function to execute multiple orders in a batch
// @param quantity_locked_ - Size of the order to be executed
// @param market_id_ - Market id of the batch
// @param oracle_price_ - Average of the oracle prices sent by ZKX Nodes
// @param request_list_len - No of orders in the batch
// @param request_list - The batch of the orders
@external
func execute_batch{
    syscall_ptr: felt*, pedersen_ptr: HashBuiltin*, range_check_ptr, ecdsa_ptr: SignatureBuiltin*
}(
    batch_id_: felt,
    quantity_locked_: felt,
    market_id_: felt,
    oracle_price_: felt,
    request_list_len: felt,
    request_list: MultipleOrder*,
) -> () {
    alloc_locals;

    let (status: felt) = batch_id_status.read(batch_id=batch_id_);
    with_attr error_message("0525: {batch_id_}") {
        assert status = FALSE;
    }

    // Get all the addresses from the auth registry
    let (
        account_registry_address: felt,
        asset_address: felt,
        holding_address: felt,
        trading_fees_address: felt,
        fees_balance_address: felt,
        liquidity_fund_address: felt,
        insurance_fund_address: felt,
        liquidate_address: felt,
        trading_stats_address: felt,
        market_address: felt,
        market_prices_address: felt,
    ) = get_registry_addresses();

    // get collateral id
    let (asset_id: felt, collateral_id: felt) = IMarkets.get_asset_collateral_from_market(
        contract_address=market_address, market_id_=market_id_
    );

    // Get Asset to fetch number of token decimals of an asset
    let (asset: Asset) = IAsset.get_asset(contract_address=asset_address, id=asset_id);

    // Get collateral to fetch number of token decimals of a collateral
    let (collateral: Asset) = IAsset.get_asset(contract_address=asset_address, id=collateral_id);

    // Get the market details
    let (market: Market) = IMarkets.get_market(
        contract_address=market_address, market_id_=market_id_
    );

    with_attr error_message("0509: {market_id_}") {
        assert_not_zero(market.is_tradable);
    }

    with_attr error_message("0522: {market_id_}") {
        assert_not_zero(quantity_locked_);
    }

    // Get the index of the Taker order
    let last_index = request_list_len - 1;

<<<<<<< HEAD
    let (initial_taker_locked: felt) = find_initial_taker_locked(
=======
    adjust_quantity_locked(
        batch_id_=batch_id_,
>>>>>>> 6e5a4e49
        asset_token_decimal_=asset.token_decimal,
        request_=request_list[last_index],
        quantity_locked_=quantity_locked_,
    );

    let (is_zero_quantity) = Math64x61_is_equal(initial_taker_locked, 0, 6);
    with_attr error_message("0523: {quantity_locked_} 0") {
        assert is_zero_quantity = 0;
    }

    // Recursively loop through the orders in the batch
<<<<<<< HEAD
    let (taker_execution_price: felt, open_interest: felt) = process_and_execute_orders_recurse(
        taker_locked_quantity_=initial_taker_locked,
=======
    let (taker_execution_price: felt, open_interest: felt) = check_and_execute(
        batch_id_=batch_id_,
>>>>>>> 6e5a4e49
        market_id_=market_id_,
        collateral_id_=collateral_id,
        asset_token_decimal_=asset.token_decimal,
        collateral_token_decimal_=collateral.token_decimal,
        orders_len_=request_list_len,
        request_list_len_=request_list_len,
        request_list_=request_list,
        quantity_executed_=0,
        account_registry_address_=account_registry_address,
        holding_address_=holding_address,
        trading_fees_address_=trading_fees_address,
        fees_balance_address_=fees_balance_address,
        liquidate_address_=liquidate_address,
        liquidity_fund_address_=liquidity_fund_address,
        insurance_fund_address_=insurance_fund_address,
        max_leverage_=market.currently_allowed_leverage,
        min_quantity_=market.minimum_order_size,
        maker1_direction_=[request_list].direction,
        maker1_side_=[request_list].side,
        total_order_volume_=0,
        taker_execution_price_=0,
        open_interest_=0,
        oracle_price_=oracle_price_,
    );

    // Get Market price for the corresponding market Id
    let (market_price: felt) = IMarketPrices.get_market_price(
        contract_address=market_prices_address, id=market_id_
    );

    // update market price
    if (market_price == 0) {
        IMarketPrices.update_market_price(
            contract_address=market_prices_address, id=market_id_, price=oracle_price_
        );
        tempvar syscall_ptr = syscall_ptr;
        tempvar range_check_ptr = range_check_ptr;
    } else {
        tempvar syscall_ptr = syscall_ptr;
        tempvar range_check_ptr = range_check_ptr;
    }

    // // Record TradingStats
    // ITradingStats.record_trade_batch_stats(
    //     contract_address=trading_stats_address,
    //     market_id_=market_id_,
    //     execution_price_64x61_=taker_execution_price,
    //     request_list_len=request_list_len,
    //     request_list=request_list,
    //     trader_stats_list_len=request_list_len,
    //     trader_stats_list=trader_stats_list,
    //     executed_sizes_list_len=request_list_len,
    //     executed_sizes_list=execution_sizes,
    //     open_interest_=open_interest,
    // );

    // Change the status of the batch to TRUE
    batch_id_status.write(batch_id=batch_id_, value=TRUE);

    return ();
}

// ///////////
// Internal //
// ///////////

// @notice Internal function to calculate the amount that must be executed for an order
// @param asset_token_decimal_ - Number of decimals for the asset
// @param request_ - An order request
// @param quantity_remainging - Max quantity that can be executed for that order
// @returns quantity_to_execute_final - Calculated quantity to execute
func get_quantity_to_execute{syscall_ptr: felt*, pedersen_ptr: HashBuiltin*, range_check_ptr}(
<<<<<<< HEAD
    order_portion_executed_: felt,
    position_details_: PositionDetails,
    asset_token_decimal_: felt,
    request_: MultipleOrder,
    quantity_remaining_: felt,
=======
    batch_id_: felt, asset_token_decimal_: felt, request_: MultipleOrder, quantity_remaining_: felt
>>>>>>> 6e5a4e49
) -> (quantity_to_execute_final: felt) {
    alloc_locals;
    local quantity_to_execute;
    local quantity_to_execute_final;

    // Get min of remaining quantity and the order quantity
    let (executable_quantity: felt) = Math64x61_sub(request_.quantity, order_portion_executed_);
    let (cmp_res) = Math64x61_is_le(quantity_remaining_, executable_quantity, asset_token_decimal_);

    // If yes, make the quantity_to_execute to be quantity_remaining
    // i.e Partial order
    if (cmp_res == TRUE) {
        assert quantity_to_execute = quantity_remaining_;
    } else {
        assert quantity_to_execute = executable_quantity;
    }

    local order_id;
    local quantity_remaining;
    assert order_id = request_.order_id;
    assert quantity_remaining = quantity_remaining_;

    // If it's a sell order, calculate the amount that can be executed
    if (request_.side == SELL) {
<<<<<<< HEAD
        let (cmp_res) = Math64x61_is_le(
            quantity_to_execute, position_details_.position_size, asset_token_decimal_
        );

        if (cmp_res == FALSE) {
            quantity_to_execute_final = position_details_.position_size;
=======
        // Get the order size already locked for the current batch
        let (current_batch_locked_size) = position_size_locked_per_user.read(
            batch_id_, request_.user_address, request_.market_id, request_.direction
        );
        // Get position details
        let (position_details: PositionDetails) = IAccountManager.get_position_data(
            contract_address=request_.user_address,
            market_id_=request_.market_id,
            direction_=request_.direction,
        );

        let (remaining_position_size) = Math64x61_sub(
            position_details.position_size, current_batch_locked_size
        );

        let (cmp_res) = Math64x61_is_le(
            quantity_to_execute, remaining_position_size, asset_token_decimal_
        );

        if (cmp_res == FALSE) {
            quantity_to_execute_final = remaining_position_size;
>>>>>>> 6e5a4e49
        } else {
            quantity_to_execute_final = quantity_to_execute;
        }

        // Update position size locked for the user in current batch
        let (current_batch_locked_size_new) = Math64x61_add(
            current_batch_locked_size, quantity_to_execute_final
        );
        position_size_locked_per_user.write(
            batch_id_,
            request_.user_address,
            request_.market_id,
            request_.direction,
            current_batch_locked_size_new,
        );

        tempvar syscall_ptr = syscall_ptr;
        tempvar pedersen_ptr: HashBuiltin* = pedersen_ptr;
        tempvar range_check_ptr = range_check_ptr;
    } else {
        quantity_to_execute_final = quantity_to_execute;

        tempvar syscall_ptr = syscall_ptr;
        tempvar pedersen_ptr: HashBuiltin* = pedersen_ptr;
        tempvar range_check_ptr = range_check_ptr;
    }

    return (quantity_to_execute_final,);
}

// @notice Internal function to adjust and calculate the quantity locked and execution sizes
// @param asset_token_decimal_ - Number of decimals for the asset
// @param request_list_len_ - Length of the requests list
// @param request_list_ - Request list of orders
<<<<<<< HEAD
// @param quantity_locked_ - Original quantity lokcked of the batch
func find_initial_taker_locked{syscall_ptr: felt*, pedersen_ptr: HashBuiltin*, range_check_ptr}(
    asset_token_decimal_: felt, request_: MultipleOrder, quantity_locked_: felt
) -> (taker_quantity_to_execute: felt) {
    // Get the portion executed of the order
    let (order_portion_executed: felt) = IAccountManager.get_portion_executed(
        contract_address=request_.user_address, order_id_=request_.order_id
    );

    // Get position details
    let (position_details: PositionDetails) = IAccountManager.get_position_data(
        contract_address=request_.user_address,
        market_id_=request_.market_id,
        direction_=request_.direction,
    );

    // Adjust the quantity to execute on the taker side
    let (taker_quantity_to_execute) = get_quantity_to_execute(
        order_portion_executed_=order_portion_executed,
        position_details_=position_details,
=======
// @param execution_sizes_ - Array of the calculated execution sizes
// @param taker_locked_quantity_ - Adjsut taker execution Size
// @param quantity_executed_ - Quantity that has been locked so far on maker side
// @param iterator_ - Iterator for the execution_sizes_ array
func get_maker_sizes{syscall_ptr: felt*, pedersen_ptr: HashBuiltin*, range_check_ptr}(
    batch_id_: felt,
    asset_token_decimal_: felt,
    request_list_len_: felt,
    request_list_: MultipleOrder*,
    execution_sizes_: felt*,
    taker_locked_quantity_: felt,
    quantity_executed_: felt,
    iterator_: felt,
) -> (maker_quantity_to_execute: felt) {
    // Reached the end of maker orders
    if (request_list_len_ == 1) {
        return (quantity_executed_,);
    }
    // Find quantity left to be executed
    let (quantity_remaining) = Math64x61_sub(taker_locked_quantity_, quantity_executed_);
    // Find quantity that needs to be executed for the current order
    let (quantity_to_execute) = get_quantity_to_execute(
        batch_id_=batch_id_,
        asset_token_decimal_=asset_token_decimal_,
        request_=[request_list_],
        quantity_remaining_=quantity_remaining,
    );

    // Store it in the array
    assert execution_sizes_[iterator_] = quantity_to_execute;

    // New quantity executed
    let (quantity_executed_new) = Math64x61_add(quantity_to_execute, quantity_executed_);
    return get_maker_sizes(
        batch_id_=batch_id_,
        asset_token_decimal_=asset_token_decimal_,
        request_list_len_=request_list_len_ - 1,
        request_list_=request_list_ + MultipleOrder.SIZE,
        execution_sizes_=execution_sizes_,
        taker_locked_quantity_=taker_locked_quantity_,
        quantity_executed_=quantity_executed_new,
        iterator_=iterator_ + 1,
    );
}

// @notice Internal function to adjust and calculate the quantity locked and execution sizes
// @param asset_token_decimal_ - Number of decimals for the asset
// @param request_list_len_ - Length of the requests list
// @param request_list_ - Request list of orders
// @param quantity_locked_ - Original quantity lokcked of the batch
// @param execution_sizes_ - Array of the calculated execution sizes
func adjust_quantity_locked{syscall_ptr: felt*, pedersen_ptr: HashBuiltin*, range_check_ptr}(
    batch_id_: felt,
    asset_token_decimal_: felt,
    request_list_len_: felt,
    request_list_: MultipleOrder*,
    quantity_locked_: felt,
    execution_sizes_: felt*,
) -> () {
    // Get the index of the Taker order
    let last_index = request_list_len_ - 1;

    // Adjust the quantity to execute on the taker side
    let (taker_quantity_to_execute) = get_quantity_to_execute(
        batch_id_=batch_id_,
>>>>>>> 6e5a4e49
        asset_token_decimal_=asset_token_decimal_,
        request_=request_,
        quantity_remaining_=quantity_locked_,
    );

<<<<<<< HEAD
    return (taker_quantity_to_execute,);
=======
    with_attr error_message("0523: {quantity_locked_}") {
        assert_not_zero(taker_quantity_to_execute);
    }

    // Adjust the quantity to execute on the maker side and fill the execution_sizes_ array
    let (maker_quantity_to_execute) = get_maker_sizes(
        batch_id_=batch_id_,
        asset_token_decimal_=asset_token_decimal_,
        request_list_len_=request_list_len_,
        request_list_=request_list_,
        execution_sizes_=execution_sizes_,
        taker_locked_quantity_=taker_quantity_to_execute,
        quantity_executed_=0,
        iterator_=0,
    );

    with_attr error_message("0524: {quantity_locked_}") {
        assert_not_zero(maker_quantity_to_execute);
    }

    // Store the new adjusted execution size of taker order
    assert execution_sizes_[last_index] = maker_quantity_to_execute;

    return ();
>>>>>>> 6e5a4e49
}

// @notice Internal function to check to check the slippage of a market order
// @param slippage_ - Slippage % of the order
// @param oracle_price_ - Oracle price of the batch
// @param execution_price_ - Execution price of the order
func check_within_slippage{syscall_ptr: felt*, pedersen_ptr: HashBuiltin*, range_check_ptr}(
    slippage_: felt,
    oracle_price_: felt,
    execution_price_: felt,
    direction_: felt,
    side_: felt,
    collateral_token_decimal_: felt,
) -> (is_error: felt) {
    // To remove
    alloc_locals;

    let (percentage) = Math64x61_div(slippage_, HUNDRED);
    let (threshold) = Math64x61_mul(percentage, oracle_price_);

    let (lower_limit: felt) = Math64x61_sub(oracle_price_, threshold);
    let (upper_limit: felt) = Math64x61_add(oracle_price_, threshold);

    if (direction_ == side_) {
        let (slippage_check) = Math64x61_is_le(
            execution_price_, upper_limit, collateral_token_decimal_
        );
        if (slippage_check == FALSE) {
            return (TRUE,);
        }
    } else {
        let (slippage_check) = Math64x61_is_le(
            lower_limit, execution_price_, collateral_token_decimal_
        );
        if (slippage_check == FALSE) {
            return (TRUE,);
        }
    }

    return (FALSE,);
}

// @notice Internal function to check if the execution_price of a limit order is valid (TAKER)
// @param price_ - Limit price of the order
// @param execution_price_ - Execution price of the order
// @param side_ - Side of the order BUY/SELL
// @param collateral_token_decimal_ - Number of decimals for the collateral
func check_limit_price{syscall_ptr: felt*, pedersen_ptr: HashBuiltin*, range_check_ptr}(
    price_: felt,
    execution_price_: felt,
    direction_: felt,
    side_: felt,
    collateral_token_decimal_: felt,
) -> (is_error: felt, error_message: felt) {
    alloc_locals;

    if (direction_ == LONG) {
        // if it's a long order
        if (side_ == BUY) {
            let (limit_price_check_1) = Math64x61_is_le(
                execution_price_, price_, collateral_token_decimal_
            );

            if (limit_price_check_1 == FALSE) {
                // if it's a buy order
                return (TRUE, '0508');
            }
        } else {
            // if it's a sell order
            let (limit_price_check_2) = Math64x61_is_le(
                price_, execution_price_, collateral_token_decimal_
            );

            if (limit_price_check_2 == FALSE) {
                return (TRUE, '0507');
            }
        }
        tempvar range_check_ptr = range_check_ptr;
    } else {
        // if it's a short order
        if (side_ == BUY) {
            // if it's a buy order
            let (limit_price_check_3) = Math64x61_is_le(
                price_, execution_price_, collateral_token_decimal_
            );

            if (limit_price_check_3 == FALSE) {
                return (TRUE, '0507');
            }
        } else {
            // if it's a sell order
            let (limit_price_check_4) = Math64x61_is_le(
                execution_price_, price_, collateral_token_decimal_
            );

            if (limit_price_check_4 == FALSE) {
                return (TRUE, '0507');
            }
        }
        tempvar range_check_ptr = range_check_ptr;
    }

    return (0, 0);
}

// @notice Internal function to retrieve contract addresses from the Auth Registry
// @returns account_registry_address - Address of the Account Registry contract
// @returns asset_address - Address of the Asset contract
// @returns holding_address - Address of the Holding contract
// @returns trading_fees_address - Address of the Trading contract
// @returns fees_balance_address - Address of the Fee Balance contract
// @returns liquidity_fund_address - Address of the Liquidity Fund contract
// @returns insurance_fund_address - Address of the Insurance Fund contract
// @returns liquidate_address - Address of the Liquidate contract
// @returns trading_stats_address - Address of the Trading stats contract
// @returns market_address - Address of the Market contract
// @returns market_prices_address - Address of the Market Prices contract
func get_registry_addresses{syscall_ptr: felt*, pedersen_ptr: HashBuiltin*, range_check_ptr}() -> (
    account_registry_address: felt,
    asset_address: felt,
    holding_address: felt,
    trading_fees_address: felt,
    fees_balance_address: felt,
    liquidity_fund_address: felt,
    insurance_fund_address: felt,
    liquidate_address: felt,
    trading_stats_address: felt,
    market_address: felt,
    market_prices_address: felt,
) {
    // Read the registry and version
    let (registry) = CommonLib.get_registry_address();
    let (version) = CommonLib.get_contract_version();

    // Get account Registry address
    let (account_registry_address) = IAuthorizedRegistry.get_contract_address(
        contract_address=registry, index=AccountRegistry_INDEX, version=version
    );

    // Get Asset contract address
    let (asset_address) = IAuthorizedRegistry.get_contract_address(
        contract_address=registry, index=Asset_INDEX, version=version
    );

    // Get holding address
    let (holding_address) = IAuthorizedRegistry.get_contract_address(
        contract_address=registry, index=Holding_INDEX, version=version
    );

    // Get Trading fees address
    let (trading_fees_address) = IAuthorizedRegistry.get_contract_address(
        contract_address=registry, index=TradingFees_INDEX, version=version
    );

    // Get Fee balance address
    let (fees_balance_address) = IAuthorizedRegistry.get_contract_address(
        contract_address=registry, index=FeeBalance_INDEX, version=version
    );

    // Get Liquidate address
    let (liquidate_address) = IAuthorizedRegistry.get_contract_address(
        contract_address=registry, index=Liquidate_INDEX, version=version
    );

    // Get Liquidity Fund address
    let (liquidity_fund_address) = IAuthorizedRegistry.get_contract_address(
        contract_address=registry, index=LiquidityFund_INDEX, version=version
    );

    // Get Insurance fund address
    let (insurance_fund_address) = IAuthorizedRegistry.get_contract_address(
        contract_address=registry, index=InsuranceFund_INDEX, version=version
    );

    // Get Trading stats address
    let (trading_stats_address) = IAuthorizedRegistry.get_contract_address(
        contract_address=registry, index=TradingStats_INDEX, version=version
    );

    // Get Market address
    let (market_address) = IAuthorizedRegistry.get_contract_address(
        contract_address=registry, index=Market_INDEX, version=version
    );

    // Get Market address
    let (market_prices_address) = IAuthorizedRegistry.get_contract_address(
        contract_address=registry, index=MarketPrices_INDEX, version=version
    );

    return (
        account_registry_address,
        asset_address,
        holding_address,
        trading_fees_address,
        fees_balance_address,
        liquidity_fund_address,
        insurance_fund_address,
        liquidate_address,
        trading_stats_address,
        market_address,
        market_prices_address,
    );
}

// @notice Intenal function that processes open orders
// @param order_ - Order request
// @param execution_price_ - The price at which it got matched
// @param order_size_ - The size of the asset that got matched
// @param market_id_ - The market ID of the batch
// @param collateral_id_ - Collateral_id of all the orders in the batch
// @param collateral_token_decimal_ - No.of token decimals of collateral
// @param liquidity_fund_address_ - Address of the Liquidity contract
// @param liquidate_address_ - Address of the Liquidate contract
// @param holding_address_ - Address of the Holding contract
// @returns average_execution_price_open - Average Execution Price for the order
// @returns margin_amount_open - Margin amount for the order
// @returns borrowed_amount_open - Borrowed amount for the order
func process_open_orders{syscall_ptr: felt*, pedersen_ptr: HashBuiltin*, range_check_ptr}(
    order_: MultipleOrder,
    execution_price_: felt,
    order_size_: felt,
    market_id_: felt,
    collateral_id_: felt,
    collateral_token_decimal_: felt,
    liquidity_fund_address_: felt,
    liquidate_address_: felt,
    holding_address_: felt,
    trading_fees_address_: felt,
    fees_balance_address_: felt,
    side_: felt,
) -> (
    is_error: felt,
    user_available_balance: felt,
    average_execution_price_open: felt,
    margin_amount_open: felt,
    borrowed_amount_open: felt,
    trading_fee: felt,
    margin_lock_amount: felt,
) {
    alloc_locals;

    local margin_amount_open;
    local borrowed_amount_open;
    local average_execution_price_open;
    local user_available_balance;
    local trading_fee;
    local order_id;

    // Get the fees from Trading Fee contract
    let (fees_rate, base_fee_tier, discount_tier) = ITradingFees.get_discounted_fee_rate_for_user(
        contract_address=trading_fees_address_, address_=order_.user_address, side_=side_
    );

    // Get position details
    let (position_details: PositionDetails) = IAccountManager.get_position_data(
        contract_address=order_.user_address, market_id_=market_id_, direction_=order_.direction
    );
    let margin_amount = position_details.margin_amount;
    let borrowed_amount = position_details.borrowed_amount;

    // calculate avg execution price
    if (position_details.position_size == 0) {
        assert average_execution_price_open = execution_price_;
        tempvar range_check_ptr = range_check_ptr;
    } else {
        let (portion_executed_value) = Math64x61_mul(
            position_details.position_size, position_details.avg_execution_price
        );
        let (current_order_value) = Math64x61_mul(order_size_, execution_price_);
        let (cumulative_order_value) = Math64x61_add(portion_executed_value, current_order_value);
        let (cumulative_order_size) = Math64x61_add(position_details.position_size, order_size_);
        let (cumulative_price) = Math64x61_div(cumulative_order_value, cumulative_order_size);

        assert average_execution_price_open = cumulative_price;
        tempvar range_check_ptr = range_check_ptr;
    }

    let (leveraged_order_value) = Math64x61_mul(order_size_, execution_price_);
    let (margin_order_value) = Math64x61_div(leveraged_order_value, order_.leverage);
    let (amount_to_be_borrowed_felt) = Math64x61_sub(leveraged_order_value, margin_order_value);
    tempvar amount_to_be_borrowed = amount_to_be_borrowed_felt;

    // Calculate borrowed and margin amounts to be stored in account contract
    let (margin_amount_open_felt) = Math64x61_add(margin_amount, margin_order_value);
    let (borrowed_amount_open_felt) = Math64x61_add(borrowed_amount, amount_to_be_borrowed);
    assert margin_amount_open = margin_amount_open_felt;
    assert borrowed_amount_open = borrowed_amount_open_felt;

    // Calculate the fees for the order
    let (fees) = Math64x61_mul(fees_rate, leveraged_order_value);
    let (trading_fee) = Math64x61_mul(fees, NEGATIVE_ONE);

    // Check if the position can be opened
    let (available_margin) = ILiquidate.check_for_risk(
        contract_address=liquidate_address_,
        order_=order_,
        size=order_size_,
        execution_price_=execution_price_,
        margin_amount_=margin_order_value,
    );

    // Setting local values to be used in error message
    assert user_available_balance = available_margin;
    assert order_id = order_.order_id;

    let (user_balance_check) = Math64x61_is_le(
        fees, user_available_balance, collateral_token_decimal_
    );

    if (user_balance_check == FALSE) {
        return (FALSE, user_available_balance, 0, 0, 0, 0, 0);
    }

    if (is_le(fees, 0) == 0) {
        // Deduct the fee from account contract
        IAccountManager.transfer_from(
            contract_address=order_.user_address,
            asset_id_=collateral_id_,
            market_id_=0,
            amount_=fees,
            invoked_for_='fee',
        );

        // Update the fees to be paid by user in fee balance contract
        IFeeBalance.update_fee_mapping(
            contract_address=fees_balance_address_,
            address=order_.user_address,
            assetID_=collateral_id_,
            fee_to_add=fees,
        );
        tempvar range_check_ptr = range_check_ptr;
        tempvar syscall_ptr = syscall_ptr;
    } else {
        tempvar range_check_ptr = range_check_ptr;
        tempvar syscall_ptr = syscall_ptr;
    }

    let (order_volume_64x61) = Math64x61_mul(order_size_, execution_price_);

    // Deduct the amount from liquidity funds if order is leveraged
    let is_non_leveraged = is_le(order_.leverage, Math64x61_ONE);

    if (is_non_leveraged == FALSE) {
        ILiquidityFund.withdraw(
            contract_address=liquidity_fund_address_,
            asset_id_=collateral_id_,
            amount=amount_to_be_borrowed,
            position_id_=order_.order_id,
        );
        tempvar syscall_ptr = syscall_ptr;
        tempvar range_check_ptr = range_check_ptr;
    } else {
        tempvar syscall_ptr = syscall_ptr;
        tempvar range_check_ptr = range_check_ptr;
    }

    // Deposit the funds taken from the user and liquidity fund
    IHolding.deposit(
        contract_address=holding_address_, asset_id_=collateral_id_, amount_=leveraged_order_value
    );

    return (
        FALSE,
        user_available_balance,
        average_execution_price_open,
        margin_amount_open,
        borrowed_amount_open,
        trading_fee,
        margin_order_value,
    );
}

// @notice Intenal function that processes close orders including Liquidation & Deleveraging
// @param order_ - Order request
// @param execution_price_ - The price at which it got matched
// @param order_size_ - The size of the asset that got matched
// @param market_id_ - The market ID of the batch
// @param collateral_id_ - Collateral_id of all the orders in the batch
// @param collateral_token_decimal_ - No.of token decimals of collateral
// @param liquidity_fund_address_ - Address of the Liquidity contract
// @param insurance_fund_address - Address of the Insurance Fund contract
// @param holding_address_ - Address of the Holding contract
// @returns average_execution_price_open - Average Execution Price for the order
// @returns margin_amount_open - Margin amount for the order
// @returns borrowed_amount_open - Borrowed amount for the order
func process_close_orders{syscall_ptr: felt*, pedersen_ptr: HashBuiltin*, range_check_ptr}(
    order_: MultipleOrder,
    execution_price_: felt,
    order_size_: felt,
    market_id_: felt,
    collateral_id_: felt,
    collateral_token_decimal_: felt,
    liquidity_fund_address_: felt,
    insurance_fund_address_: felt,
    holding_address_: felt,
) -> (
    margin_amount_close: felt,
    borrowed_amount_close: felt,
    average_execution_price_close: felt,
    realized_pnl: felt,
    margin_unlock_amount: felt,
) {
    alloc_locals;

    local margin_amount_close;
    local borrowed_amount_close;
    local average_execution_price_close;
    local realized_pnl;
    // To be passed as arguments to error_message
    local order_id;
    local order_direction;
    assert order_id = order_.order_id;
    assert order_direction = order_.direction;

    // Get order details
    let (current_position: PositionDetails) = IAccountManager.get_position_data(
        contract_address=order_.user_address, market_id_=market_id_, direction_=order_.direction
    );

    let margin_amount = current_position.margin_amount;
    let borrowed_amount = current_position.borrowed_amount;
    average_execution_price_close = current_position.avg_execution_price;

    local diff;
    local actual_execution_price;
    local margin_plus_pnl;

    // current order is a long order
    if (order_.direction == LONG) {
        assert actual_execution_price = execution_price_;
        let (diff_felt) = Math64x61_sub(execution_price_, current_position.avg_execution_price);
        assert diff = diff_felt;
    } else {
        let (diff_felt) = Math64x61_sub(current_position.avg_execution_price, execution_price_);
        assert diff = diff_felt;
        let (actual_exexution_price_felt) = Math64x61_add(
            current_position.avg_execution_price, diff
        );

        assert actual_execution_price = actual_exexution_price_felt;
    }

    // Total value of the asset at current price
    let (leveraged_amount_out) = Math64x61_mul(order_size_, actual_execution_price);

    // Calculate the amount that needs to be returned to liquidity fund
    let (ratio_of_position) = Math64x61_div(order_size_, current_position.position_size);
    let (borrowed_amount_to_be_returned) = Math64x61_mul(borrowed_amount, ratio_of_position);
    let (local margin_amount_to_be_reduced) = Math64x61_mul(margin_amount, ratio_of_position);
    local margin_amount_open_64x61;

    // Calculate pnl and net account value
    let (pnl) = Math64x61_mul(order_size_, diff);
    let (margin_plus_pnl_felt) = Math64x61_add(margin_amount_to_be_reduced, pnl);
    assert margin_plus_pnl = margin_plus_pnl_felt;

    // Calculate new values for margin and borrowed amounts
    if (order_.order_type == DELEVERAGING_ORDER) {
        // In delevereaging, we only reduce borrowed field
        let (borrowed_amount_close_felt) = Math64x61_sub(borrowed_amount, leveraged_amount_out);
        assert borrowed_amount_close = borrowed_amount_close_felt;

        // New margin amount of the position
        margin_amount_close = margin_amount;
        margin_amount_open_64x61 = 0;

        tempvar syscall_ptr = syscall_ptr;
        tempvar range_check_ptr = range_check_ptr;
    } else {
        // New borrowed amount of the position
        let (borrowed_amount_close_felt) = Math64x61_sub(
            borrowed_amount, borrowed_amount_to_be_returned
        );
        assert borrowed_amount_close = borrowed_amount_close_felt;

        // New margin amount of the position
        let (margin_amount_close_felt) = Math64x61_sub(margin_amount, margin_amount_to_be_reduced);
        assert margin_amount_close = margin_amount_close_felt;
        margin_amount_open_64x61 = margin_amount_to_be_reduced;

        tempvar syscall_ptr = syscall_ptr;
        tempvar range_check_ptr = range_check_ptr;
    }

    let (order_volume_64x61) = Math64x61_mul(order_size_, execution_price_);

    // Deduct funds from holding contract
    if (is_le(0, leveraged_amount_out) == TRUE) {
        IHolding.withdraw(
            contract_address=holding_address_,
            asset_id_=collateral_id_,
            amount_=leveraged_amount_out,
        );

        tempvar syscall_ptr = syscall_ptr;
        tempvar range_check_ptr = range_check_ptr;
    } else {
        tempvar syscall_ptr = syscall_ptr;
        tempvar range_check_ptr = range_check_ptr;
    }

    // If the position is leveraged, deposit the borrowed funds to Liquidity Fund
    if (current_position.leverage != LEVERAGE_ONE) {
        ILiquidityFund.deposit(
            contract_address=liquidity_fund_address_,
            asset_id_=collateral_id_,
            amount=borrowed_amount_to_be_returned,
            position_id_=order_.order_id,
        );

        tempvar syscall_ptr = syscall_ptr;
        tempvar range_check_ptr = range_check_ptr;
    } else {
        tempvar syscall_ptr = syscall_ptr;
        tempvar range_check_ptr = range_check_ptr;
    }

    tempvar syscall_ptr = syscall_ptr;
    tempvar range_check_ptr = range_check_ptr;

    // Check if the account value for the position is negative
    let (is_underwater) = Math64x61_is_le(margin_plus_pnl, 0, collateral_token_decimal_);

    // User's position has lost some amount of borrowed funds
    if (is_underwater == TRUE) {
        // Absolute value of the margin_plus_pnl
        let amount_to_transfer_from = abs_value(margin_plus_pnl);

        // Get the balance of user that is not locked
        let (user_unused_balance) = IAccountManager.get_unused_balance(
            contract_address=order_.user_address, assetID_=collateral_id_
        );

        // Check if the user's balance can cover the deficit
        let (is_balance_sufficient) = Math64x61_is_le(
            amount_to_transfer_from, user_unused_balance, collateral_token_decimal_
        );

        if (is_balance_sufficient == FALSE) {
            let (is_balance_less_than_zero) = Math64x61_is_le(
                user_unused_balance, 0, collateral_token_decimal_
            );
            if (is_balance_less_than_zero == TRUE) {
                IInsuranceFund.withdraw(
                    contract_address=insurance_fund_address_,
                    asset_id_=collateral_id_,
                    amount=amount_to_transfer_from,
                    position_id_=order_.order_id,
                );
                tempvar syscall_ptr = syscall_ptr;
                tempvar range_check_ptr = range_check_ptr;
            } else {
                let (deduct_from_insurance) = Math64x61_sub(
                    amount_to_transfer_from, user_unused_balance
                );
                IInsuranceFund.withdraw(
                    contract_address=insurance_fund_address_,
                    asset_id_=collateral_id_,
                    amount=deduct_from_insurance,
                    position_id_=order_.order_id,
                );
                tempvar syscall_ptr = syscall_ptr;
                tempvar range_check_ptr = range_check_ptr;
            }
            tempvar syscall_ptr = syscall_ptr;
            tempvar pedersen_ptr: HashBuiltin* = pedersen_ptr;
            tempvar range_check_ptr = range_check_ptr;
        } else {
            tempvar syscall_ptr = syscall_ptr;
            tempvar pedersen_ptr: HashBuiltin* = pedersen_ptr;
            tempvar range_check_ptr = range_check_ptr;
        }

        tempvar syscall_ptr = syscall_ptr;
        tempvar range_check_ptr = range_check_ptr;

        // User's position value has become negative, it's a deficit for Holding contract as well
        if (is_le(0, leveraged_amount_out) == FALSE) {
            let holding_deficit = abs_value(leveraged_amount_out);

            IHolding.deposit(
                contract_address=holding_address_, asset_id_=collateral_id_, amount_=holding_deficit
            );

            tempvar syscall_ptr = syscall_ptr;
            tempvar range_check_ptr = range_check_ptr;
            tempvar pedersen_ptr: HashBuiltin* = pedersen_ptr;
        } else {
            tempvar syscall_ptr = syscall_ptr;
            tempvar range_check_ptr = range_check_ptr;
            tempvar pedersen_ptr: HashBuiltin* = pedersen_ptr;
        }

        // locked_margin needs to be taken from the user account
        let (total_amount_to_transfer_from) = Math64x61_add(
            amount_to_transfer_from, margin_amount_to_be_reduced
        );

        // Get locked_margin + margin_plus_pnl from the user account
        IAccountManager.transfer_from(
            contract_address=order_.user_address,
            asset_id_=collateral_id_,
            market_id_=market_id_,
            amount_=total_amount_to_transfer_from,
            invoked_for_='holding',
        );

        let (signed_realized_pnl) = Math64x61_mul(total_amount_to_transfer_from, NEGATIVE_ONE);
        realized_pnl = signed_realized_pnl;

        tempvar syscall_ptr = syscall_ptr;
        tempvar pedersen_ptr: HashBuiltin* = pedersen_ptr;
        tempvar range_check_ptr = range_check_ptr;
    } else {
        let (local user_balance) = IAccountManager.get_balance(
            contract_address=order_.user_address, assetID_=collateral_id_
        );
        // If it's not a liquidation order
        if (is_le(order_.order_type, 3) == TRUE) {
            // if the user is in loss
            if (is_le(pnl, 0) == TRUE) {
                let pnl_abs = abs_value(pnl);
                let (is_balance_sufficient) = Math64x61_is_le(
                    pnl_abs, user_balance, collateral_token_decimal_
                );
                // if user balance <= 0, deduct from insurance the whole loss amount
                if (is_balance_sufficient == FALSE) {
                    let (is_balance_less_than_zero) = Math64x61_is_le(
                        user_balance, 0, collateral_token_decimal_
                    );
                    if (is_balance_less_than_zero == TRUE) {
                        IInsuranceFund.withdraw(
                            contract_address=insurance_fund_address_,
                            asset_id_=collateral_id_,
                            amount=pnl_abs,
                            position_id_=order_.order_id,
                        );
                        tempvar syscall_ptr = syscall_ptr;
                        tempvar range_check_ptr = range_check_ptr;
                        // if user has some balance, deduct only remaining from insurance
                    } else {
                        let (deduct_from_insurance) = Math64x61_sub(pnl_abs, user_balance);
                        IInsuranceFund.withdraw(
                            contract_address=insurance_fund_address_,
                            asset_id_=collateral_id_,
                            amount=deduct_from_insurance,
                            position_id_=order_.order_id,
                        );
                        tempvar syscall_ptr = syscall_ptr;
                        tempvar range_check_ptr = range_check_ptr;
                    }
                    tempvar syscall_ptr = syscall_ptr;
                    tempvar range_check_ptr = range_check_ptr;
                    // if user balance can cover whole loss, don't do anything
                } else {
                    tempvar syscall_ptr = syscall_ptr;
                    tempvar range_check_ptr = range_check_ptr;
                }
                IAccountManager.transfer_from(
                    contract_address=order_.user_address,
                    asset_id_=collateral_id_,
                    market_id_=market_id_,
                    amount_=pnl_abs,
                    invoked_for_='holding',
                );
                // if user is in profit
            } else {
                IAccountManager.transfer(
                    contract_address=order_.user_address,
                    asset_id_=collateral_id_,
                    market_id_=market_id_,
                    amount_=pnl,
                    invoked_for_='holding',
                );
            }

            realized_pnl = pnl;
            tempvar syscall_ptr = syscall_ptr;
            tempvar pedersen_ptr: HashBuiltin* = pedersen_ptr;
            tempvar range_check_ptr = range_check_ptr;
        } else {
            if (order_.order_type == LIQUIDATION_ORDER) {
                let (is_balance_sufficient) = Math64x61_is_le(
                    margin_amount_to_be_reduced, user_balance, collateral_token_decimal_
                );
                // if user balance >= margin amount, deposit remaining margin in insurance
                if (is_balance_sufficient == TRUE) {
                    IInsuranceFund.deposit(
                        contract_address=insurance_fund_address_,
                        asset_id_=collateral_id_,
                        amount=margin_plus_pnl,
                        position_id_=order_.order_id,
                    );
                } else {
                    let (is_balance_less_than_zero) = Math64x61_is_le(
                        user_balance, 0, collateral_token_decimal_
                    );
                    // if user balance <= 0, deduct margin amount from insurance
                    if (is_balance_less_than_zero == TRUE) {
                        IInsuranceFund.withdraw(
                            contract_address=insurance_fund_address_,
                            asset_id_=collateral_id_,
                            amount=margin_amount_to_be_reduced,
                            position_id_=order_.order_id,
                        );
                        tempvar syscall_ptr = syscall_ptr;
                        tempvar range_check_ptr = range_check_ptr;
                        // if user has some balance
                    } else {
                        let pnl_abs = abs_value(pnl);
                        let (is_balance_less_than_loss) = Math64x61_is_le(
                            user_balance, pnl_abs, collateral_token_decimal_
                        );
                        // if user balance can't cover loss, deduct deficit from insurance
                        if (is_balance_less_than_loss == TRUE) {
                            let (deduct_from_insurance) = Math64x61_sub(pnl_abs, user_balance);
                            IInsuranceFund.withdraw(
                                contract_address=insurance_fund_address_,
                                asset_id_=collateral_id_,
                                amount=deduct_from_insurance,
                                position_id_=order_.order_id,
                            );
                            tempvar syscall_ptr = syscall_ptr;
                            tempvar range_check_ptr = range_check_ptr;
                            // if user balance can cover loss, deposit remaining to insurance
                        } else {
                            let (deposit_to_insurance) = Math64x61_sub(user_balance, pnl_abs);
                            IInsuranceFund.deposit(
                                contract_address=insurance_fund_address_,
                                asset_id_=collateral_id_,
                                amount=deposit_to_insurance,
                                position_id_=order_.order_id,
                            );
                        }
                    }
                }

                IAccountManager.transfer_from(
                    contract_address=order_.user_address,
                    asset_id_=collateral_id_,
                    market_id_=market_id_,
                    amount_=margin_amount_to_be_reduced,
                    invoked_for_='holding',
                );

                let (signed_realized_pnl) = Math64x61_mul(
                    margin_amount_to_be_reduced, NEGATIVE_ONE
                );
                realized_pnl = signed_realized_pnl;
                tempvar syscall_ptr = syscall_ptr;
                tempvar pedersen_ptr: HashBuiltin* = pedersen_ptr;
                tempvar range_check_ptr = range_check_ptr;
            } else {
                realized_pnl = 0;
                tempvar syscall_ptr = syscall_ptr;
                tempvar pedersen_ptr: HashBuiltin* = pedersen_ptr;
                tempvar range_check_ptr = range_check_ptr;
            }
            tempvar syscall_ptr = syscall_ptr;
            tempvar pedersen_ptr: HashBuiltin* = pedersen_ptr;
            tempvar range_check_ptr = range_check_ptr;
        }
        tempvar syscall_ptr = syscall_ptr;
        tempvar pedersen_ptr: HashBuiltin* = pedersen_ptr;
        tempvar range_check_ptr = range_check_ptr;
    }

    return (
        average_execution_price_close,
        margin_amount_close,
        borrowed_amount_close,
        realized_pnl,
        margin_amount_to_be_reduced,
    );
}

// @notice Internal function called by execute_batch
// @param batch_id_ - ID of the batch
// @param market_id_ - Market ID of the batch
// @param collateralID_ - Collateral ID of the batch to be set by the first order
// @param asset_token_decimal_ - No.of token decimals of an asset
// @param collateral_token_decimal_ - No.of token decimals of collateral
// @param orders_len_ - Length fo the execute batch (to be used to calculate the index of each order)
// @param request_list_len_ - No of orders in the batch
// @param request_list_ - The batch of the orders
// @param quantity_executed_ - Quantity of maker orders executed so far
// @param account_registry_address_ - Address of the Account Registry contract
// @param holding_address_ - Address of the Holding contract
// @param trading_fees_address_ - Address of the Trading contract
// @param fees_balance_address_ - Address of the Fee Balance contract
// @param liquidate_address_ - Address of the Liquidate contract
// @param liquidity_fund_address_ - Address of the Liquidity Fund contract
// @param insurance_fund_address_ - Address of the Insurance Fund contract
// @param max_leverage_ - Maximum Leverage for the market set by the first order
// @param min_quantity_ - Minimum quantity for the market set by the first order
// @param maker1_direction_ - Direction of the first maker order
// @param maker1_side_ - Side of the first maker order
// @param total_order_volume_ - This stores the sum of size*execution_price for each maker order
// @param taker_execution_price - The price to be stored for the market price in execute_batch
// @param open_interest_ - Open interest corresponding to the current order
// @param oracle_price_ - Oracle price from the ZKXNode network
// @return res - returns the net sum of the orders do far
// @return open_interest - open interest corresponding to the trade batch
<<<<<<< HEAD
func process_and_execute_orders_recurse{
    syscall_ptr: felt*, pedersen_ptr: HashBuiltin*, range_check_ptr, ecdsa_ptr: SignatureBuiltin*
}(
    taker_locked_quantity_: felt,
=======
func check_and_execute{syscall_ptr: felt*, pedersen_ptr: HashBuiltin*, range_check_ptr}(
    batch_id_: felt,
>>>>>>> 6e5a4e49
    market_id_: felt,
    collateral_id_: felt,
    asset_token_decimal_: felt,
    collateral_token_decimal_: felt,
    orders_len_: felt,
    request_list_len_: felt,
    request_list_: MultipleOrder*,
    quantity_executed_: felt,
    account_registry_address_: felt,
    holding_address_: felt,
    trading_fees_address_: felt,
    fees_balance_address_: felt,
    liquidate_address_: felt,
    liquidity_fund_address_: felt,
    insurance_fund_address_: felt,
    max_leverage_: felt,
    min_quantity_: felt,
    maker1_direction_: felt,
    maker1_side_: felt,
    total_order_volume_: felt,
    taker_execution_price_: felt,
    open_interest_: felt,
    oracle_price_: felt,
) -> (taker_execution_price: felt, open_interest: felt) {
    alloc_locals;

    local execution_price;
    local new_total_order_volume;
    local quantity_to_execute;
    local current_quantity_executed;
    local current_order_side;
    local current_open_interest;
    local updated_portion_executed;
    local opening_fee;
    local updated_position_details: PositionDetails;
    local execution_details: ExecutionDetails;
    local pnl;

    local market_array_update;
    local updated_margin_locked;
    local updated_liquidatable_position: LiquidatablePosition;
    local is_liquidation;

    // Error messages require local variables to be passed in params
    local current_index;
    assert current_index = orders_len_ - request_list_len_;

    // Check if the list is empty, if yes return 1
    if (request_list_len_ == 0) {
        let (actual_open_interest) = Math64x61_div(open_interest_, TWO);
        return (taker_execution_price_, actual_open_interest);
    }

    // Error Handling: User is not registered
    // check that the user account is present in account registry (and thus that it was deployed by zkx)
    let (is_registered) = IAccountRegistry.is_registered_user(
        contract_address=account_registry_address_, address_=[request_list_].user_address
    );
    if (is_registered == FALSE) {
        order_rejected.emit(
            code='0510', param_1=[request_list_].order_id, param_2=[request_list_].user_address
        );

        return process_and_execute_orders_recurse(
            taker_locked_quantity_=taker_locked_quantity_,
            market_id_=market_id_,
            collateral_id_=collateral_id_,
            asset_token_decimal_=asset_token_decimal_,
            collateral_token_decimal_=collateral_token_decimal_,
            orders_len_=orders_len_,
            request_list_len_=request_list_len_ - 1,
            request_list_=request_list_ + MultipleOrder.SIZE,
            quantity_executed_=quantity_executed_,
            account_registry_address_=account_registry_address_,
            holding_address_=holding_address_,
            trading_fees_address_=trading_fees_address_,
            fees_balance_address_=fees_balance_address_,
            liquidate_address_=liquidate_address_,
            liquidity_fund_address_=liquidity_fund_address_,
            insurance_fund_address_=insurance_fund_address_,
            max_leverage_=max_leverage_,
            min_quantity_=min_quantity_,
            maker1_direction_=maker1_direction_,
            maker1_side_=maker1_side_,
            total_order_volume_=total_order_volume_,
            taker_execution_price_=taker_execution_price_,
            open_interest_=open_interest_,
            oracle_price_=oracle_price_,
        );
    }

    // Error Handling: Quantity is less than the one set for the market
    let (size_check) = Math64x61_is_le(
        min_quantity_, [request_list_].quantity, asset_token_decimal_
    );
    if (size_check == FALSE) {
        order_rejected.emit(
            code='0505', param_1=[request_list_].order_id, param_2=[request_list_].quantity
        );

        return process_and_execute_orders_recurse(
            taker_locked_quantity_=taker_locked_quantity_,
            market_id_=market_id_,
            collateral_id_=collateral_id_,
            asset_token_decimal_=asset_token_decimal_,
            collateral_token_decimal_=collateral_token_decimal_,
            orders_len_=orders_len_,
            request_list_len_=request_list_len_ - 1,
            request_list_=request_list_ + MultipleOrder.SIZE,
            quantity_executed_=quantity_executed_,
            account_registry_address_=account_registry_address_,
            holding_address_=holding_address_,
            trading_fees_address_=trading_fees_address_,
            fees_balance_address_=fees_balance_address_,
            liquidate_address_=liquidate_address_,
            liquidity_fund_address_=liquidity_fund_address_,
            insurance_fund_address_=insurance_fund_address_,
            max_leverage_=max_leverage_,
            min_quantity_=min_quantity_,
            maker1_direction_=maker1_direction_,
            maker1_side_=maker1_side_,
            total_order_volume_=total_order_volume_,
            taker_execution_price_=taker_execution_price_,
            open_interest_=open_interest_,
            oracle_price_=oracle_price_,
        );
    }

    // Error Handling: Wrong market passed for the order
    if ([request_list_].market_id != market_id_) {
        order_rejected.emit(
            code='0504', param_1=[request_list_].order_id, param_2=[request_list_].market_id
        );

        return process_and_execute_orders_recurse(
            taker_locked_quantity_=taker_locked_quantity_,
            market_id_=market_id_,
            collateral_id_=collateral_id_,
            asset_token_decimal_=asset_token_decimal_,
            collateral_token_decimal_=collateral_token_decimal_,
            orders_len_=orders_len_,
            request_list_len_=request_list_len_ - 1,
            request_list_=request_list_ + MultipleOrder.SIZE,
            quantity_executed_=quantity_executed_,
            account_registry_address_=account_registry_address_,
            holding_address_=holding_address_,
            trading_fees_address_=trading_fees_address_,
            fees_balance_address_=fees_balance_address_,
            liquidate_address_=liquidate_address_,
            liquidity_fund_address_=liquidity_fund_address_,
            insurance_fund_address_=insurance_fund_address_,
            max_leverage_=max_leverage_,
            min_quantity_=min_quantity_,
            maker1_direction_=maker1_direction_,
            maker1_side_=maker1_side_,
            total_order_volume_=total_order_volume_,
            taker_execution_price_=taker_execution_price_,
            open_interest_=open_interest_,
            oracle_price_=oracle_price_,
        );
    }

    // Error Handling: Invalid leverage; leverage < minimum
    let (leverage_min_check) = Math64x61_is_le(
        LEVERAGE_ONE, [request_list_].leverage, asset_token_decimal_
    );
    if (leverage_min_check == FALSE) {
        order_rejected.emit(
            code='0503', param_1=[request_list_].order_id, param_2=[request_list_].leverage
        );

        return process_and_execute_orders_recurse(
            taker_locked_quantity_=taker_locked_quantity_,
            market_id_=market_id_,
            collateral_id_=collateral_id_,
            asset_token_decimal_=asset_token_decimal_,
            collateral_token_decimal_=collateral_token_decimal_,
            orders_len_=orders_len_,
            request_list_len_=request_list_len_ - 1,
            request_list_=request_list_ + MultipleOrder.SIZE,
            quantity_executed_=quantity_executed_,
            account_registry_address_=account_registry_address_,
            holding_address_=holding_address_,
            trading_fees_address_=trading_fees_address_,
            fees_balance_address_=fees_balance_address_,
            liquidate_address_=liquidate_address_,
            liquidity_fund_address_=liquidity_fund_address_,
            insurance_fund_address_=insurance_fund_address_,
            max_leverage_=max_leverage_,
            min_quantity_=min_quantity_,
            maker1_direction_=maker1_direction_,
            maker1_side_=maker1_side_,
            total_order_volume_=total_order_volume_,
            taker_execution_price_=taker_execution_price_,
            open_interest_=open_interest_,
            oracle_price_=oracle_price_,
        );
    }

    // Invalid leverage; leverage > maximum
    let (leverage_max_check) = Math64x61_is_le(
        [request_list_].leverage, max_leverage_, asset_token_decimal_
    );
    if (leverage_max_check == FALSE) {
        order_rejected.emit(
            code='0502', param_1=[request_list_].order_id, param_2=[request_list_].leverage
        );

        return process_and_execute_orders_recurse(
            taker_locked_quantity_=taker_locked_quantity_,
            market_id_=market_id_,
            collateral_id_=collateral_id_,
            asset_token_decimal_=asset_token_decimal_,
            collateral_token_decimal_=collateral_token_decimal_,
            orders_len_=orders_len_,
            request_list_len_=request_list_len_ - 1,
            request_list_=request_list_ + MultipleOrder.SIZE,
            quantity_executed_=quantity_executed_,
            account_registry_address_=account_registry_address_,
            holding_address_=holding_address_,
            trading_fees_address_=trading_fees_address_,
            fees_balance_address_=fees_balance_address_,
            liquidate_address_=liquidate_address_,
            liquidity_fund_address_=liquidity_fund_address_,
            insurance_fund_address_=insurance_fund_address_,
            max_leverage_=max_leverage_,
            min_quantity_=min_quantity_,
            maker1_direction_=maker1_direction_,
            maker1_side_=maker1_side_,
            total_order_volume_=total_order_volume_,
            taker_execution_price_=taker_execution_price_,
            open_interest_=open_interest_,
            oracle_price_=oracle_price_,
        );
    }

    // Get the portion executed of the order
    let (order_portion_executed: felt) = IAccountManager.get_portion_executed(
        contract_address=[request_list_].user_address, order_id_=[request_list_].order_id
    );

    // Get position details
    let (position_details: PositionDetails) = IAccountManager.get_position_data(
        contract_address=[request_list_].user_address,
        market_id_=[request_list_].market_id,
        direction_=[request_list_].direction,
    );

<<<<<<< HEAD
    // Get the locked margin details from the AccountManager
    let (current_margin_locked) = IAccountManager.get_locked_margin(
        contract_address=[request_list_].user_address, assetID_=collateral_id_
    );
=======
        // Price check
        if ([request_list_].order_type == LIMIT_ORDER) {
            check_limit_price(
                order_id_=order_id,
                price_=[request_list_].price,
                execution_price_=new_execution_price,
                direction_=[request_list_].direction,
                side_=[request_list_].side,
                collateral_token_decimal_=collateral_token_decimal_,
            );
        } else {
            check_within_slippage(
                order_id_=order_id,
                slippage_=[request_list_].slippage,
                oracle_price_=oracle_price_,
                execution_price_=execution_price,
                direction_=[request_list_].direction,
                side_=[request_list_].side,
                collateral_token_decimal_=collateral_token_decimal_,
            );
        }
>>>>>>> 6e5a4e49

    // Get user's public key to check the signature
    let (user_public_key, auth_reg_addr) = IAccountManager.get_public_key(
        contract_address=[request_list_].user_address
    );

    let (local is_final) = Math64x61_is_equal(
        order_portion_executed, [request_list_].quantity, asset_token_decimal_
    );

    // Create a temporary order object
    tempvar temp_order_request: felt* = new (
        [request_list_].order_id,
        [request_list_].market_id,
        [request_list_].direction,
        [request_list_].price,
        [request_list_].quantity,
        [request_list_].leverage,
        [request_list_].slippage,
        [request_list_].order_type,
        [request_list_].time_in_force,
        [request_list_].post_only,
        [request_list_].side,
        [request_list_].liquidator_address,
    );

    // Code brought in from AccountManager
    // hash the parameters
    let (hash) = hash_order(temp_order_request);

<<<<<<< HEAD
    // Check for hash collision
    let (hash_error) = order_hash_check(order_id_=[request_list_].order_id, order_hash_=hash);

    if (hash_error == TRUE) {
        order_rejected.emit(code='0536', param_1=[request_list_].order_id, param_2=hash);
=======
        // Emit the event
        let (keys: felt*) = alloc();
        assert keys[0] = 'trade_execution';
        assert keys[1] = market_id_;
        assert keys[2] = batch_id_;
        let (data: felt*) = alloc();
        assert data[0] = quantity_to_execute;
        assert data[1] = execution_price;
        assert data[2] = [request_list_].direction;
        assert data[3] = [request_list_].side;

        emit_event(3, keys, 4, data);
>>>>>>> 6e5a4e49

        return process_and_execute_orders_recurse(
            taker_locked_quantity_=taker_locked_quantity_,
            market_id_=market_id_,
            collateral_id_=collateral_id_,
            asset_token_decimal_=asset_token_decimal_,
            collateral_token_decimal_=collateral_token_decimal_,
            orders_len_=orders_len_,
            request_list_len_=request_list_len_ - 1,
            request_list_=request_list_ + MultipleOrder.SIZE,
            quantity_executed_=quantity_executed_,
            account_registry_address_=account_registry_address_,
            holding_address_=holding_address_,
            trading_fees_address_=trading_fees_address_,
            fees_balance_address_=fees_balance_address_,
            liquidate_address_=liquidate_address_,
            liquidity_fund_address_=liquidity_fund_address_,
            insurance_fund_address_=insurance_fund_address_,
            max_leverage_=max_leverage_,
            min_quantity_=min_quantity_,
            maker1_direction_=maker1_direction_,
            maker1_side_=maker1_side_,
            total_order_volume_=total_order_volume_,
            taker_execution_price_=taker_execution_price_,
            open_interest_=open_interest_,
            oracle_price_=oracle_price_,
        );
    }

<<<<<<< HEAD
    // Create a signature object
    let user_signature: Signature = Signature(
        r_value=[request_list_].sig_r, s_value=[request_list_].sig_s
    );
=======
        with_attr error_message("0518: {order_id} {current_index}") {
            assert [request_list_].order_type = LIMIT_ORDER;
        }

        assert quantity_to_execute = [execution_sizes_];

        // Send to AccountManager to emit an event in case the execution_price is 0
        if (quantity_to_execute == 0) {
            // Create a temporary order object
            let temp_order_request: OrderRequest = OrderRequest(
                order_id=[request_list_].order_id,
                market_id=[request_list_].market_id,
                direction=[request_list_].direction,
                price=[request_list_].price,
                quantity=[request_list_].quantity,
                leverage=[request_list_].leverage,
                slippage=[request_list_].slippage,
                order_type=[request_list_].order_type,
                time_in_force=[request_list_].time_in_force,
                post_only=[request_list_].post_only,
                side=[request_list_].side,
                liquidator_address=[request_list_].liquidator_address,
            );

            // Create a temporary signature object
            let temp_signature: Signature = Signature(
                r_value=[request_list_].sig_r, s_value=[request_list_].sig_s
            );

            // Call the account contract to initialize the order
            IAccountManager.execute_order(
                contract_address=user_address,
                batch_id=batch_id_,
                request=temp_order_request,
                signature=temp_signature,
                size=0,
                average_execution_price=0,
                execution_price=[request_list_].price,
                margin_amount=0,
                borrowed_amount=0,
                market_id=market_id_,
                collateral_id_=collateral_id_,
                pnl=0,
                opening_fee=0,
                side=MAKER,
                margin_lock_update_amount=0,
            );
>>>>>>> 6e5a4e49

    // check if signed by the user/liquidator
    is_valid_signature_order(
        hash=hash,
        signature=user_signature,
        liquidator_address_=[request_list_].liquidator_address,
        user_public_key_=user_public_key,
    );

    // Taker Order
    if (request_list_len_ == 1) {
        // Set the quantity to execute as the total quantity executed by the Maker so far
        assert quantity_to_execute = quantity_executed_;
        let (is_zero_quantity) = Math64x61_is_equal(quantity_to_execute, 0, 6);

<<<<<<< HEAD
        if (is_zero_quantity == TRUE) {
            return process_and_execute_orders_recurse(
                taker_locked_quantity_=taker_locked_quantity_,
=======
            return check_and_execute(
                batch_id_=batch_id_,
>>>>>>> 6e5a4e49
                market_id_=market_id_,
                collateral_id_=collateral_id_,
                asset_token_decimal_=asset_token_decimal_,
                collateral_token_decimal_=collateral_token_decimal_,
                orders_len_=orders_len_,
                request_list_len_=request_list_len_ - 1,
                request_list_=request_list_ + MultipleOrder.SIZE,
                quantity_executed_=quantity_executed_,
                account_registry_address_=account_registry_address_,
                holding_address_=holding_address_,
                trading_fees_address_=trading_fees_address_,
                fees_balance_address_=fees_balance_address_,
                liquidate_address_=liquidate_address_,
                liquidity_fund_address_=liquidity_fund_address_,
                insurance_fund_address_=insurance_fund_address_,
                max_leverage_=max_leverage_,
                min_quantity_=min_quantity_,
                maker1_direction_=maker1_direction_,
                maker1_side_=maker1_side_,
                total_order_volume_=total_order_volume_,
                taker_execution_price_=taker_execution_price_,
                open_interest_=open_interest_,
                oracle_price_=oracle_price_,
            );
        }

        with_attr error_message("0524: {taker_locked_quantity_} {quantity_to_execute}") {
            assert is_zero_quantity = FALSE;
        }

        // Direction Check
        let (is_error) = validate_taker(
            maker1_direction_, maker1_side_, [request_list_].direction, [request_list_].side
        );

        if (is_error == TRUE) {
            order_rejected.emit(
                code='0513', param_1=[request_list_].order_id, param_2=[request_list_].direction
            );

            return process_and_execute_orders_recurse(
                taker_locked_quantity_=taker_locked_quantity_,
                market_id_=market_id_,
                collateral_id_=collateral_id_,
                asset_token_decimal_=asset_token_decimal_,
                collateral_token_decimal_=collateral_token_decimal_,
                orders_len_=orders_len_,
                request_list_len_=request_list_len_ - 1,
                request_list_=request_list_ + MultipleOrder.SIZE,
                quantity_executed_=quantity_executed_,
                account_registry_address_=account_registry_address_,
                holding_address_=holding_address_,
                trading_fees_address_=trading_fees_address_,
                fees_balance_address_=fees_balance_address_,
                liquidate_address_=liquidate_address_,
                liquidity_fund_address_=liquidity_fund_address_,
                insurance_fund_address_=insurance_fund_address_,
                max_leverage_=max_leverage_,
                min_quantity_=min_quantity_,
                maker1_direction_=maker1_direction_,
                maker1_side_=maker1_side_,
                total_order_volume_=total_order_volume_,
                taker_execution_price_=taker_execution_price_,
                open_interest_=open_interest_,
                oracle_price_=oracle_price_,
            );
        }

        // Error Handling: A Taker order cannot be a post only order
        if ([request_list_].post_only == TRUE) {
            order_rejected.emit(
                code='0515', param_1=[request_list_].order_id, param_2=current_index
            );

            return process_and_execute_orders_recurse(
                taker_locked_quantity_=taker_locked_quantity_,
                market_id_=market_id_,
                collateral_id_=collateral_id_,
                asset_token_decimal_=asset_token_decimal_,
                collateral_token_decimal_=collateral_token_decimal_,
                orders_len_=orders_len_,
                request_list_len_=request_list_len_ - 1,
                request_list_=request_list_ + MultipleOrder.SIZE,
                quantity_executed_=quantity_executed_,
                account_registry_address_=account_registry_address_,
                holding_address_=holding_address_,
                trading_fees_address_=trading_fees_address_,
                fees_balance_address_=fees_balance_address_,
                liquidate_address_=liquidate_address_,
                liquidity_fund_address_=liquidity_fund_address_,
                insurance_fund_address_=insurance_fund_address_,
                max_leverage_=max_leverage_,
                min_quantity_=min_quantity_,
                maker1_direction_=maker1_direction_,
                maker1_side_=maker1_side_,
                total_order_volume_=total_order_volume_,
                taker_execution_price_=taker_execution_price_,
                open_interest_=open_interest_,
                oracle_price_=oracle_price_,
            );
        }

        local taker_quantity;
        assert taker_quantity = quantity_executed_;
        // Check for F&K type of orders; they must only be filled completely or rejected
        if ([request_list_].time_in_force == FoK) {
            let (diff_check) = Math64x61_sub([request_list_].quantity, taker_quantity);

            // Error Handling: A Taker order cannot be a post only order
            if (diff_check == FALSE) {
                order_rejected.emit(
                    code='0516', param_1=[request_list_].order_id, param_2=taker_quantity
                );

                return process_and_execute_orders_recurse(
                    taker_locked_quantity_=taker_locked_quantity_,
                    market_id_=market_id_,
                    collateral_id_=collateral_id_,
                    asset_token_decimal_=asset_token_decimal_,
                    collateral_token_decimal_=collateral_token_decimal_,
                    orders_len_=orders_len_,
                    request_list_len_=request_list_len_ - 1,
                    request_list_=request_list_ + MultipleOrder.SIZE,
                    quantity_executed_=quantity_executed_,
                    account_registry_address_=account_registry_address_,
                    holding_address_=holding_address_,
                    trading_fees_address_=trading_fees_address_,
                    fees_balance_address_=fees_balance_address_,
                    liquidate_address_=liquidate_address_,
                    liquidity_fund_address_=liquidity_fund_address_,
                    insurance_fund_address_=insurance_fund_address_,
                    max_leverage_=max_leverage_,
                    min_quantity_=min_quantity_,
                    maker1_direction_=maker1_direction_,
                    maker1_side_=maker1_side_,
                    total_order_volume_=total_order_volume_,
                    taker_execution_price_=taker_execution_price_,
                    open_interest_=open_interest_,
                    oracle_price_=oracle_price_,
                );
            }

            // Error Handling: A Taker order cannot be a post only order
            if ([request_list_].order_type != LIMIT_ORDER) {
                order_rejected.emit(
                    code='0550', param_1=[request_list_].order_id, param_2=MARKET_ORDER
                );

                return process_and_execute_orders_recurse(
                    taker_locked_quantity_=taker_locked_quantity_,
                    market_id_=market_id_,
                    collateral_id_=collateral_id_,
                    asset_token_decimal_=asset_token_decimal_,
                    collateral_token_decimal_=collateral_token_decimal_,
                    orders_len_=orders_len_,
                    request_list_len_=request_list_len_ - 1,
                    request_list_=request_list_ + MultipleOrder.SIZE,
                    quantity_executed_=quantity_executed_,
                    account_registry_address_=account_registry_address_,
                    holding_address_=holding_address_,
                    trading_fees_address_=trading_fees_address_,
                    fees_balance_address_=fees_balance_address_,
                    liquidate_address_=liquidate_address_,
                    liquidity_fund_address_=liquidity_fund_address_,
                    insurance_fund_address_=insurance_fund_address_,
                    max_leverage_=max_leverage_,
                    min_quantity_=min_quantity_,
                    maker1_direction_=maker1_direction_,
                    maker1_side_=maker1_side_,
                    total_order_volume_=total_order_volume_,
                    taker_execution_price_=taker_execution_price_,
                    open_interest_=open_interest_,
                    oracle_price_=oracle_price_,
                );
            }

            tempvar syscall_ptr = syscall_ptr;
            tempvar range_check_ptr = range_check_ptr;
        } else {
            tempvar syscall_ptr = syscall_ptr;
            tempvar range_check_ptr = range_check_ptr;
        }

        // The execution price of a taker order is the weighted mean of the Maker orders
        let (new_execution_price: felt) = Math64x61_div(total_order_volume_, taker_quantity);
        assert execution_price = new_execution_price;

        // Price check
        if ([request_list_].order_type == MARKET_ORDER) {
            local slippage;
            assert slippage = [request_list_].slippage;
            // Error Handling: Slippage of a market order cannot be 0
            if (slippage == 0) {
                order_rejected.emit(
                    code='0521', param_1=[request_list_].order_id, param_2=slippage
                );

                return process_and_execute_orders_recurse(
                    taker_locked_quantity_=taker_locked_quantity_,
                    market_id_=market_id_,
                    collateral_id_=collateral_id_,
                    asset_token_decimal_=asset_token_decimal_,
                    collateral_token_decimal_=collateral_token_decimal_,
                    orders_len_=orders_len_,
                    request_list_len_=request_list_len_ - 1,
                    request_list_=request_list_ + MultipleOrder.SIZE,
                    quantity_executed_=quantity_executed_,
                    account_registry_address_=account_registry_address_,
                    holding_address_=holding_address_,
                    trading_fees_address_=trading_fees_address_,
                    fees_balance_address_=fees_balance_address_,
                    liquidate_address_=liquidate_address_,
                    liquidity_fund_address_=liquidity_fund_address_,
                    insurance_fund_address_=insurance_fund_address_,
                    max_leverage_=max_leverage_,
                    min_quantity_=min_quantity_,
                    maker1_direction_=maker1_direction_,
                    maker1_side_=maker1_side_,
                    total_order_volume_=total_order_volume_,
                    taker_execution_price_=taker_execution_price_,
                    open_interest_=open_interest_,
                    oracle_price_=oracle_price_,
                );
            }

            // Error Handling: A Taker order cannot be a post only order
            if (is_le(slippage, FIFTEEN_PERCENTAGE) == FALSE) {
                order_rejected.emit(
                    code='0521', param_1=[request_list_].order_id, param_2=slippage
                );

                return process_and_execute_orders_recurse(
                    taker_locked_quantity_=taker_locked_quantity_,
                    market_id_=market_id_,
                    collateral_id_=collateral_id_,
                    asset_token_decimal_=asset_token_decimal_,
                    collateral_token_decimal_=collateral_token_decimal_,
                    orders_len_=orders_len_,
                    request_list_len_=request_list_len_ - 1,
                    request_list_=request_list_ + MultipleOrder.SIZE,
                    quantity_executed_=quantity_executed_,
                    account_registry_address_=account_registry_address_,
                    holding_address_=holding_address_,
                    trading_fees_address_=trading_fees_address_,
                    fees_balance_address_=fees_balance_address_,
                    liquidate_address_=liquidate_address_,
                    liquidity_fund_address_=liquidity_fund_address_,
                    insurance_fund_address_=insurance_fund_address_,
                    max_leverage_=max_leverage_,
                    min_quantity_=min_quantity_,
                    maker1_direction_=maker1_direction_,
                    maker1_side_=maker1_side_,
                    total_order_volume_=total_order_volume_,
                    taker_execution_price_=taker_execution_price_,
                    open_interest_=open_interest_,
                    oracle_price_=oracle_price_,
                );
            }

            let (is_error: felt) = check_within_slippage(
                slippage_=slippage,
                oracle_price_=oracle_price_,
                execution_price_=execution_price,
                direction_=[request_list_].direction,
                side_=[request_list_].side,
                collateral_token_decimal_=collateral_token_decimal_,
            );

            if (is_error == TRUE) {
                order_rejected.emit(
                    code='0506', param_1=[request_list_].order_id, param_2=execution_price
                );

                return process_and_execute_orders_recurse(
                    taker_locked_quantity_=taker_locked_quantity_,
                    market_id_=market_id_,
                    collateral_id_=collateral_id_,
                    asset_token_decimal_=asset_token_decimal_,
                    collateral_token_decimal_=collateral_token_decimal_,
                    orders_len_=orders_len_,
                    request_list_len_=request_list_len_ - 1,
                    request_list_=request_list_ + MultipleOrder.SIZE,
                    quantity_executed_=quantity_executed_,
                    account_registry_address_=account_registry_address_,
                    holding_address_=holding_address_,
                    trading_fees_address_=trading_fees_address_,
                    fees_balance_address_=fees_balance_address_,
                    liquidate_address_=liquidate_address_,
                    liquidity_fund_address_=liquidity_fund_address_,
                    insurance_fund_address_=insurance_fund_address_,
                    max_leverage_=max_leverage_,
                    min_quantity_=min_quantity_,
                    maker1_direction_=maker1_direction_,
                    maker1_side_=maker1_side_,
                    total_order_volume_=total_order_volume_,
                    taker_execution_price_=taker_execution_price_,
                    open_interest_=open_interest_,
                    oracle_price_=oracle_price_,
                );
            }
            tempvar syscall_ptr = syscall_ptr;
            tempvar pedersen_ptr = pedersen_ptr;
            tempvar range_check_ptr = range_check_ptr;
        } else {
            let (is_error_1: felt, error_message_1: felt) = check_limit_price(
                price_=[request_list_].price,
                execution_price_=new_execution_price,
                direction_=[request_list_].direction,
                side_=[request_list_].side,
                collateral_token_decimal_=collateral_token_decimal_,
            );

            if (is_error_1 == TRUE) {
                order_rejected.emit(
                    code=error_message_1, param_1=[request_list_].order_id, param_2=execution_price
                );

                return process_and_execute_orders_recurse(
                    taker_locked_quantity_=taker_locked_quantity_,
                    market_id_=market_id_,
                    collateral_id_=collateral_id_,
                    asset_token_decimal_=asset_token_decimal_,
                    collateral_token_decimal_=collateral_token_decimal_,
                    orders_len_=orders_len_,
                    request_list_len_=request_list_len_ - 1,
                    request_list_=request_list_ + MultipleOrder.SIZE,
                    quantity_executed_=quantity_executed_,
                    account_registry_address_=account_registry_address_,
                    holding_address_=holding_address_,
                    trading_fees_address_=trading_fees_address_,
                    fees_balance_address_=fees_balance_address_,
                    liquidate_address_=liquidate_address_,
                    liquidity_fund_address_=liquidity_fund_address_,
                    insurance_fund_address_=insurance_fund_address_,
                    max_leverage_=max_leverage_,
                    min_quantity_=min_quantity_,
                    maker1_direction_=maker1_direction_,
                    maker1_side_=maker1_side_,
                    total_order_volume_=total_order_volume_,
                    taker_execution_price_=taker_execution_price_,
                    open_interest_=open_interest_,
                    oracle_price_=oracle_price_,
                );
            }

            tempvar syscall_ptr = syscall_ptr;
            tempvar pedersen_ptr = pedersen_ptr;
            tempvar range_check_ptr = range_check_ptr;
        }

        // Reset the variable
        assert current_quantity_executed = 0;

        // Reset the variable
        assert new_total_order_volume = 0;

        // Set the current side as taker
        assert current_order_side = TAKER;

        // Set quantity to execute
        assert quantity_to_execute = taker_quantity;

        // Emit the event
        let (keys: felt*) = alloc();
        assert keys[0] = 'trade_execution';
        assert keys[1] = market_id_;
        let (data: felt*) = alloc();
        assert data[0] = quantity_to_execute;
        assert data[1] = execution_price;
        assert data[2] = [request_list_].direction;
        assert data[3] = [request_list_].side;

        emit_event(2, keys, 4, data);

        tempvar syscall_ptr = syscall_ptr;
        tempvar pedersen_ptr = pedersen_ptr;
        tempvar range_check_ptr = range_check_ptr;
    } else {
        // Maker Order

        // Find quantity left to be executed
        let (quantity_remaining) = Math64x61_sub(taker_locked_quantity_, quantity_executed_);

        // Find quantity that needs to be executed for the current order
        let (quantity_to_execute_remaining) = get_quantity_to_execute(
            order_portion_executed_=order_portion_executed,
            position_details_=position_details,
            asset_token_decimal_=asset_token_decimal_,
            request_=[request_list_],
            quantity_remaining_=quantity_remaining,
        );

        // Check the direction of the maker
        let (is_error) = validate_maker(
            maker1_direction_, maker1_side_, [request_list_].direction, [request_list_].side
        );

        if (is_error == TRUE) {
            order_rejected.emit(
                code='0512', param_1=[request_list_].order_id, param_2=[request_list_].direction
            );

            return process_and_execute_orders_recurse(
                taker_locked_quantity_=taker_locked_quantity_,
                market_id_=market_id_,
                collateral_id_=collateral_id_,
                asset_token_decimal_=asset_token_decimal_,
                collateral_token_decimal_=collateral_token_decimal_,
                orders_len_=orders_len_,
                request_list_len_=request_list_len_ - 1,
                request_list_=request_list_ + MultipleOrder.SIZE,
                quantity_executed_=quantity_executed_,
                account_registry_address_=account_registry_address_,
                holding_address_=holding_address_,
                trading_fees_address_=trading_fees_address_,
                fees_balance_address_=fees_balance_address_,
                liquidate_address_=liquidate_address_,
                liquidity_fund_address_=liquidity_fund_address_,
                insurance_fund_address_=insurance_fund_address_,
                max_leverage_=max_leverage_,
                min_quantity_=min_quantity_,
                maker1_direction_=maker1_direction_,
                maker1_side_=maker1_side_,
                total_order_volume_=total_order_volume_,
                taker_execution_price_=taker_execution_price_,
                open_interest_=open_interest_,
                oracle_price_=oracle_price_,
            );
        }

        // Error Handling: A Taker order cannot be a post only order
        if ([request_list_].order_type != LIMIT_ORDER) {
            order_rejected.emit(
                code='0518', param_1=[request_list_].order_id, param_2=current_index
            );

            return process_and_execute_orders_recurse(
                taker_locked_quantity_=taker_locked_quantity_,
                market_id_=market_id_,
                collateral_id_=collateral_id_,
                asset_token_decimal_=asset_token_decimal_,
                collateral_token_decimal_=collateral_token_decimal_,
                orders_len_=orders_len_,
                request_list_len_=request_list_len_ - 1,
                request_list_=request_list_ + MultipleOrder.SIZE,
                quantity_executed_=quantity_executed_,
                account_registry_address_=account_registry_address_,
                holding_address_=holding_address_,
                trading_fees_address_=trading_fees_address_,
                fees_balance_address_=fees_balance_address_,
                liquidate_address_=liquidate_address_,
                liquidity_fund_address_=liquidity_fund_address_,
                insurance_fund_address_=insurance_fund_address_,
                max_leverage_=max_leverage_,
                min_quantity_=min_quantity_,
                maker1_direction_=maker1_direction_,
                maker1_side_=maker1_side_,
                total_order_volume_=total_order_volume_,
                taker_execution_price_=taker_execution_price_,
                open_interest_=open_interest_,
                oracle_price_=oracle_price_,
            );
        }
        assert quantity_to_execute = quantity_to_execute_remaining;

        tempvar syscall_ptr = syscall_ptr;
        tempvar pedersen_ptr = pedersen_ptr;
        tempvar range_check_ptr = range_check_ptr;

        // Send to AccountManager to emit an event in case the execution_price is 0
        if (quantity_to_execute == 0) {
            order_rejected.emit(
                code='0535', param_1=[request_list_].order_id, param_2=current_index
            );

            return process_and_execute_orders_recurse(
                taker_locked_quantity_=taker_locked_quantity_,
                market_id_=market_id_,
                collateral_id_=collateral_id_,
                asset_token_decimal_=asset_token_decimal_,
                collateral_token_decimal_=collateral_token_decimal_,
                orders_len_=orders_len_,
                request_list_len_=request_list_len_ - 1,
                request_list_=request_list_ + MultipleOrder.SIZE,
                quantity_executed_=quantity_executed_,
                account_registry_address_=account_registry_address_,
                holding_address_=holding_address_,
                trading_fees_address_=trading_fees_address_,
                fees_balance_address_=fees_balance_address_,
                liquidate_address_=liquidate_address_,
                liquidity_fund_address_=liquidity_fund_address_,
                insurance_fund_address_=insurance_fund_address_,
                max_leverage_=max_leverage_,
                min_quantity_=min_quantity_,
                maker1_direction_=maker1_direction_,
                maker1_side_=maker1_side_,
                total_order_volume_=total_order_volume_,
                taker_execution_price_=taker_execution_price_,
                open_interest_=open_interest_,
                oracle_price_=oracle_price_,
            );
        }

        // Add the executed quantity to the running sum of quantity executed
        let (current_quantity_executed_felt: felt) = Math64x61_add(
            quantity_executed_, quantity_to_execute
        );
        // Write to local variable
        assert current_quantity_executed = current_quantity_executed_felt;

        // Limit price of the maker is used as the execution price
        assert execution_price = [request_list_].price;

        // Add to the weighted sum of the execution prices
        let (new_order_volume) = Math64x61_mul([request_list_].price, quantity_to_execute);
        let (new_total_order_volume_) = Math64x61_add(new_order_volume, total_order_volume_);
        // Write to local variable
        assert new_total_order_volume = new_total_order_volume_;

        // Set the current side as maker
        assert current_order_side = MAKER;

        tempvar syscall_ptr = syscall_ptr;
        tempvar pedersen_ptr = pedersen_ptr;
        tempvar range_check_ptr = range_check_ptr;
    }

    let (local current_timestamp) = get_block_timestamp();

    // If the order is to be opened
    if ([request_list_].side == BUY) {
        let (
            is_error: felt,
            user_available_balance: felt,
            average_execution_price_temp: felt,
            margin_amount_temp: felt,
            borrowed_amount_temp: felt,
            trading_fee: felt,
            margin_lock_amount: felt,
        ) = process_open_orders(
            order_=[request_list_],
            execution_price_=execution_price,
            order_size_=quantity_to_execute,
            market_id_=market_id_,
            collateral_id_=collateral_id_,
            collateral_token_decimal_=collateral_token_decimal_,
            liquidity_fund_address_=liquidity_fund_address_,
            liquidate_address_=liquidate_address_,
            holding_address_=holding_address_,
            trading_fees_address_=trading_fees_address_,
            fees_balance_address_=fees_balance_address_,
            side_=current_order_side,
        );

        if (is_error == TRUE) {
            order_rejected.emit(
                code='0501', param_1=[request_list_].order_id, param_2=user_available_balance
            );

            return process_and_execute_orders_recurse(
                taker_locked_quantity_=taker_locked_quantity_,
                market_id_=market_id_,
                collateral_id_=collateral_id_,
                asset_token_decimal_=asset_token_decimal_,
                collateral_token_decimal_=collateral_token_decimal_,
                orders_len_=orders_len_,
                request_list_len_=request_list_len_ - 1,
                request_list_=request_list_ + MultipleOrder.SIZE,
                quantity_executed_=quantity_executed_,
                account_registry_address_=account_registry_address_,
                holding_address_=holding_address_,
                trading_fees_address_=trading_fees_address_,
                fees_balance_address_=fees_balance_address_,
                liquidate_address_=liquidate_address_,
                liquidity_fund_address_=liquidity_fund_address_,
                insurance_fund_address_=insurance_fund_address_,
                max_leverage_=max_leverage_,
                min_quantity_=min_quantity_,
                maker1_direction_=maker1_direction_,
                maker1_side_=maker1_side_,
                total_order_volume_=total_order_volume_,
                taker_execution_price_=taker_execution_price_,
                open_interest_=open_interest_,
                oracle_price_=oracle_price_,
            );
        }

        // Local variable to store the timestamp at which the position was opened
        local created_timestamp;

        // Round off the average execution price of the position
        let (local average_execution_price_rounded) = Math64x61_round(
            average_execution_price_temp, collateral_token_decimal_
        );

        // Check if the current position size is 0
        let (is_zero_current_position) = Math64x61_is_equal(
            position_details.position_size, 0, asset_token_decimal_
        );

        // If the current_position's size is 0
        if (is_zero_current_position == TRUE) {
            // Get the opposite position and check if the size of it is 0 as well
            let (opposite_direction: felt) = get_opposite(
                side_or_direction_=[request_list_].direction
            );
            let (opposite_position: PositionDetails) = IAccountManager.get_position_data(
                contract_address=[request_list_].user_address,
                market_id_=market_id_,
                direction_=opposite_direction,
            );
            let (is_zero_opposite_position) = Math64x61_is_equal(
                opposite_position.position_size, 0, asset_token_decimal_
            );

            // If the size is 0, we mark market_array_update needing add_to_market_array
            if (is_zero_opposite_position == TRUE) {
                assert market_array_update = 1;
            } else {
                assert market_array_update = 0;
            }

            created_timestamp = current_timestamp;

            tempvar syscall_ptr = syscall_ptr;
            tempvar pedersen_ptr = pedersen_ptr;
            tempvar range_check_ptr = range_check_ptr;
        } else {
            created_timestamp = position_details.created_timestamp;
            assert market_array_update = 0;

            tempvar syscall_ptr = syscall_ptr;
            tempvar pedersen_ptr = pedersen_ptr;
            tempvar range_check_ptr = range_check_ptr;
        }
        tempvar syscall_ptr = syscall_ptr;
        tempvar pedersen_ptr = pedersen_ptr;
        tempvar range_check_ptr = range_check_ptr;

        // Calculate the updated position data
        let (new_position_size) = Math64x61_add(
            position_details.position_size, quantity_to_execute
        );
        let (total_value) = Math64x61_add(margin_amount_temp, borrowed_amount_temp);
        let (new_leverage) = Math64x61_div(total_value, margin_amount_temp);
        let (new_leverage_rounded) = Math64x61_round(new_leverage, 6);
        let (new_pnl) = Math64x61_add(position_details.realized_pnl, trading_fee);
        let (margin_amount_rounded) = Math64x61_round(
            margin_amount_temp, collateral_token_decimal_
        );
        let (borrowed_amount_rounded) = Math64x61_round(
            borrowed_amount_temp, collateral_token_decimal_
        );

        // Create a new struct with the updated details
        assert updated_position_details = PositionDetails(
            avg_execution_price=average_execution_price_rounded,
            position_size=new_position_size,
            margin_amount=margin_amount_rounded,
            borrowed_amount=borrowed_amount_rounded,
            leverage=new_leverage_rounded,
            created_timestamp=created_timestamp,
            modified_timestamp=current_timestamp,
            realized_pnl=new_pnl,
        );

        assert updated_liquidatable_position = LiquidatablePosition(
            market_id=0, direction=0, amount_to_be_sold=0, liquidatable=0
        );

        assert pnl = trading_fee;
        assert opening_fee = trading_fee;
        assert current_open_interest = quantity_to_execute;
        assert is_liquidation = FALSE;

        let (new_margin_locked) = Math64x61_add(current_margin_locked, margin_lock_amount);
        assert updated_margin_locked = new_margin_locked;

        assert execution_details = ExecutionDetails(
            order_id=[request_list_].order_id,
            direction=[request_list_].direction,
            size=quantity_to_execute,
            order_type=[request_list_].order_type,
            order_side=[request_list_].side,
            execution_price=execution_price,
            pnl=pnl,
            side=current_order_side,
            opening_fee=trading_fee,
            is_final=is_final,
        );

        tempvar syscall_ptr = syscall_ptr;
        tempvar pedersen_ptr: HashBuiltin* = pedersen_ptr;
        tempvar range_check_ptr = range_check_ptr;
        tempvar ecdsa_ptr: SignatureBuiltin* = ecdsa_ptr;
    } else {
        // Close order
        let (
            average_execution_price_temp: felt,
            margin_amount_temp: felt,
            borrowed_amount_temp: felt,
            realized_pnl: felt,
            margin_unlock_amount: felt,
        ) = process_close_orders(
            order_=[request_list_],
            execution_price_=execution_price,
            order_size_=quantity_to_execute,
            market_id_=market_id_,
            collateral_id_=collateral_id_,
            collateral_token_decimal_=collateral_token_decimal_,
            liquidity_fund_address_=liquidity_fund_address_,
            insurance_fund_address_=insurance_fund_address_,
            holding_address_=holding_address_,
        );

        // Calculate the new leverage if it's a deleveraging order
        local new_leverage;

        let (new_position_size) = Math64x61_sub(
            position_details.position_size, quantity_to_execute
        );

        // Check if it's liq/delveraging order
        let is_liq = is_le(LIQUIDATION_ORDER, [request_list_].order_type);

        tempvar syscall_ptr = syscall_ptr;
        tempvar pedersen_ptr = pedersen_ptr;
        tempvar range_check_ptr = range_check_ptr;

        if (is_liq == TRUE) {
            // If it's not a normal order, check if it satisfies the conditions to liquidate/deleverage
            let liq_position: LiquidatablePosition = IAccountManager.get_deleveragable_or_liquidatable_position(
                contract_address=[request_list_].user_address, collateral_id_=collateral_id_);

            // Error Handling: Wrong market for liquidation
            if (liq_position.market_id != market_id_) {
                order_rejected.emit(
                    code='0531', param_1=[request_list_].order_id, param_2=market_id_
                );

                return process_and_execute_orders_recurse(
                    taker_locked_quantity_=taker_locked_quantity_,
                    market_id_=market_id_,
                    collateral_id_=collateral_id_,
                    asset_token_decimal_=asset_token_decimal_,
                    collateral_token_decimal_=collateral_token_decimal_,
                    orders_len_=orders_len_,
                    request_list_len_=request_list_len_ - 1,
                    request_list_=request_list_ + MultipleOrder.SIZE,
                    quantity_executed_=quantity_executed_,
                    account_registry_address_=account_registry_address_,
                    holding_address_=holding_address_,
                    trading_fees_address_=trading_fees_address_,
                    fees_balance_address_=fees_balance_address_,
                    liquidate_address_=liquidate_address_,
                    liquidity_fund_address_=liquidity_fund_address_,
                    insurance_fund_address_=insurance_fund_address_,
                    max_leverage_=max_leverage_,
                    min_quantity_=min_quantity_,
                    maker1_direction_=maker1_direction_,
                    maker1_side_=maker1_side_,
                    total_order_volume_=total_order_volume_,
                    taker_execution_price_=taker_execution_price_,
                    open_interest_=open_interest_,
                    oracle_price_=oracle_price_,
                );
            }

            // Error Handling: Wrong direction for liquidation
            if (liq_position.direction != [request_list_].direction) {
                order_rejected.emit(
                    code='0532', param_1=[request_list_].order_id, param_2=[request_list_].direction
                );

                return process_and_execute_orders_recurse(
                    taker_locked_quantity_=taker_locked_quantity_,
                    market_id_=market_id_,
                    collateral_id_=collateral_id_,
                    asset_token_decimal_=asset_token_decimal_,
                    collateral_token_decimal_=collateral_token_decimal_,
                    orders_len_=orders_len_,
                    request_list_len_=request_list_len_ - 1,
                    request_list_=request_list_ + MultipleOrder.SIZE,
                    quantity_executed_=quantity_executed_,
                    account_registry_address_=account_registry_address_,
                    holding_address_=holding_address_,
                    trading_fees_address_=trading_fees_address_,
                    fees_balance_address_=fees_balance_address_,
                    liquidate_address_=liquidate_address_,
                    liquidity_fund_address_=liquidity_fund_address_,
                    insurance_fund_address_=insurance_fund_address_,
                    max_leverage_=max_leverage_,
                    min_quantity_=min_quantity_,
                    maker1_direction_=maker1_direction_,
                    maker1_side_=maker1_side_,
                    total_order_volume_=total_order_volume_,
                    taker_execution_price_=taker_execution_price_,
                    open_interest_=open_interest_,
                    oracle_price_=oracle_price_,
                );
            }

            // Error Handling: Size larger than marked one
            let (liquidatable_size_check) = Math64x61_is_le(
                quantity_to_execute, liq_position.amount_to_be_sold, asset_token_decimal_
            );
            if (liquidatable_size_check == FALSE) {
                order_rejected.emit(
                    code='0533', param_1=[request_list_].order_id, param_2=quantity_to_execute
                );

                return process_and_execute_orders_recurse(
                    taker_locked_quantity_=taker_locked_quantity_,
                    market_id_=market_id_,
                    collateral_id_=collateral_id_,
                    asset_token_decimal_=asset_token_decimal_,
                    collateral_token_decimal_=collateral_token_decimal_,
                    orders_len_=orders_len_,
                    request_list_len_=request_list_len_ - 1,
                    request_list_=request_list_ + MultipleOrder.SIZE,
                    quantity_executed_=quantity_executed_,
                    account_registry_address_=account_registry_address_,
                    holding_address_=holding_address_,
                    trading_fees_address_=trading_fees_address_,
                    fees_balance_address_=fees_balance_address_,
                    liquidate_address_=liquidate_address_,
                    liquidity_fund_address_=liquidity_fund_address_,
                    insurance_fund_address_=insurance_fund_address_,
                    max_leverage_=max_leverage_,
                    min_quantity_=min_quantity_,
                    maker1_direction_=maker1_direction_,
                    maker1_side_=maker1_side_,
                    total_order_volume_=total_order_volume_,
                    taker_execution_price_=taker_execution_price_,
                    open_interest_=open_interest_,
                    oracle_price_=oracle_price_,
                );
            }

            let (updated_amount) = Math64x61_sub(
                liq_position.amount_to_be_sold, quantity_to_execute
            );

            let (is_equal_zero) = Math64x61_is_equal(updated_amount, 0, 6);  // Double check precision
            if (is_equal_zero == TRUE) {
                assert updated_liquidatable_position = LiquidatablePosition(
                    market_id=0, direction=0, amount_to_be_sold=0, liquidatable=0
                );
            } else {
                assert updated_liquidatable_position = LiquidatablePosition(
                    market_id=liq_position.market_id,
                    direction=liq_position.direction,
                    amount_to_be_sold=updated_amount,
                    liquidatable=liq_position.liquidatable,
                );
            }

            // If it's a deleveraging order, calculate the new leverage
            if ([request_list_].order_type == DELEVERAGING_ORDER) {
                // Error Handling: Position not marked as 'deleveragable'
                if (liq_position.liquidatable == TRUE) {
                    order_rejected.emit(
                        code='0534', param_1=[request_list_].order_id, param_2=quantity_to_execute
                    );

                    return process_and_execute_orders_recurse(
                        taker_locked_quantity_=taker_locked_quantity_,
                        market_id_=market_id_,
                        collateral_id_=collateral_id_,
                        asset_token_decimal_=asset_token_decimal_,
                        collateral_token_decimal_=collateral_token_decimal_,
                        orders_len_=orders_len_,
                        request_list_len_=request_list_len_ - 1,
                        request_list_=request_list_ + MultipleOrder.SIZE,
                        quantity_executed_=quantity_executed_,
                        account_registry_address_=account_registry_address_,
                        holding_address_=holding_address_,
                        trading_fees_address_=trading_fees_address_,
                        fees_balance_address_=fees_balance_address_,
                        liquidate_address_=liquidate_address_,
                        liquidity_fund_address_=liquidity_fund_address_,
                        insurance_fund_address_=insurance_fund_address_,
                        max_leverage_=max_leverage_,
                        min_quantity_=min_quantity_,
                        maker1_direction_=maker1_direction_,
                        maker1_side_=maker1_side_,
                        total_order_volume_=total_order_volume_,
                        taker_execution_price_=taker_execution_price_,
                        open_interest_=open_interest_,
                        oracle_price_=oracle_price_,
                    );
                }

                let (total_value) = Math64x61_add(margin_amount_temp, borrowed_amount_temp);
                let (leverage_) = Math64x61_div(total_value, margin_amount_temp);
                let (leverage_rounded) = Math64x61_round(leverage_, 6);
                assert new_leverage = leverage_rounded;
                assert updated_margin_locked = current_margin_locked;

                tempvar syscall_ptr = syscall_ptr;
                tempvar pedersen_ptr: HashBuiltin* = pedersen_ptr;
                tempvar range_check_ptr = range_check_ptr;
            } else {
                // Error Handling: Position not marked as 'liquidatable'
                if (liq_position.liquidatable == FALSE) {
                    order_rejected.emit(
                        code='0535', param_1=[request_list_].order_id, param_2=quantity_to_execute
                    );

                    return process_and_execute_orders_recurse(
                        taker_locked_quantity_=taker_locked_quantity_,
                        market_id_=market_id_,
                        collateral_id_=collateral_id_,
                        asset_token_decimal_=asset_token_decimal_,
                        collateral_token_decimal_=collateral_token_decimal_,
                        orders_len_=orders_len_,
                        request_list_len_=request_list_len_ - 1,
                        request_list_=request_list_ + MultipleOrder.SIZE,
                        quantity_executed_=quantity_executed_,
                        account_registry_address_=account_registry_address_,
                        holding_address_=holding_address_,
                        trading_fees_address_=trading_fees_address_,
                        fees_balance_address_=fees_balance_address_,
                        liquidate_address_=liquidate_address_,
                        liquidity_fund_address_=liquidity_fund_address_,
                        insurance_fund_address_=insurance_fund_address_,
                        max_leverage_=max_leverage_,
                        min_quantity_=min_quantity_,
                        maker1_direction_=maker1_direction_,
                        maker1_side_=maker1_side_,
                        total_order_volume_=total_order_volume_,
                        taker_execution_price_=taker_execution_price_,
                        open_interest_=open_interest_,
                        oracle_price_=oracle_price_,
                    );
                }

                let (new_margin_locked) = Math64x61_sub(
                    current_margin_locked, margin_unlock_amount
                );

                assert new_leverage = position_details.leverage;
                assert updated_margin_locked = new_margin_locked;

                tempvar syscall_ptr = syscall_ptr;
                tempvar pedersen_ptr: HashBuiltin* = pedersen_ptr;
                tempvar range_check_ptr = range_check_ptr;
            }
        } else {
            assert new_leverage = position_details.leverage;

            let (new_margin_locked) = Math64x61_sub(current_margin_locked, margin_unlock_amount);

            assert updated_margin_locked = new_margin_locked;

            assert updated_liquidatable_position = LiquidatablePosition(
                market_id=0, direction=0, amount_to_be_sold=0, liquidatable=0
            );
            tempvar syscall_ptr = syscall_ptr;
            tempvar pedersen_ptr: HashBuiltin* = pedersen_ptr;
            tempvar range_check_ptr = range_check_ptr;
        }
        tempvar syscall_ptr = syscall_ptr;
        tempvar pedersen_ptr: HashBuiltin* = pedersen_ptr;
        tempvar range_check_ptr = range_check_ptr;

        // Check if the new position size is 0
        let (is_zero_current_position) = Math64x61_is_equal(
            new_position_size, 0, asset_token_decimal_
        );
        // If yes, fetch the opposite position
        if (is_zero_current_position == TRUE) {
            let (opposite_direction: felt) = get_opposite(
                side_or_direction_=[request_list_].direction
            );
            let (opposite_position: PositionDetails) = IAccountManager.get_position_data(
                contract_address=[request_list_].user_address,
                market_id_=market_id_,
                direction_=opposite_direction,
            );

            // Check if the opposite position's size is 0
            let (is_zero_opposite_position) = Math64x61_is_equal(
                opposite_position.position_size, 0, asset_token_decimal_
            );

            // If yes, we need to remove this market from the array
            if (is_zero_opposite_position == TRUE) {
                assert market_array_update = 2;
                tempvar syscall_ptr = syscall_ptr;
                tempvar pedersen_ptr: HashBuiltin* = pedersen_ptr;
                tempvar range_check_ptr = range_check_ptr;
                // If not, we do nothing
            } else {
                assert market_array_update = 0;
                tempvar syscall_ptr = syscall_ptr;
                tempvar pedersen_ptr: HashBuiltin* = pedersen_ptr;
                tempvar range_check_ptr = range_check_ptr;
            }

            // updated position details
            assert updated_position_details = PositionDetails(
                avg_execution_price=0,
                position_size=0,
                margin_amount=0,
                borrowed_amount=0,
                leverage=0,
                created_timestamp=0,
                modified_timestamp=0,
                realized_pnl=0,
            );

            tempvar syscall_ptr = syscall_ptr;
            tempvar pedersen_ptr: HashBuiltin* = pedersen_ptr;
            tempvar range_check_ptr = range_check_ptr;
        } else {
            let (current_pnl: felt) = Math64x61_add(position_details.realized_pnl, realized_pnl);
            let (margin_amount_rounded) = Math64x61_round(
                margin_amount_temp, collateral_token_decimal_
            );
            let (borrowed_amount_rounded) = Math64x61_round(
                borrowed_amount_temp, collateral_token_decimal_
            );

            // Round off the average execution price of the position
            let (average_execution_price_rounded) = Math64x61_round(
                average_execution_price_temp, collateral_token_decimal_
            );

            // Create a new struct with the updated details
            assert updated_position_details = PositionDetails(
                avg_execution_price=average_execution_price_rounded,
                position_size=new_position_size,
                margin_amount=margin_amount_rounded,
                borrowed_amount=borrowed_amount_rounded,
                leverage=new_leverage,
                created_timestamp=position_details.created_timestamp,
                modified_timestamp=current_timestamp,
                realized_pnl=current_pnl,
            );

            assert market_array_update = 0;

            tempvar syscall_ptr = syscall_ptr;
            tempvar pedersen_ptr: HashBuiltin* = pedersen_ptr;
            tempvar range_check_ptr = range_check_ptr;
        }

        assert pnl = realized_pnl;
        assert opening_fee = 0;
        assert current_open_interest = 0 - quantity_to_execute;
        assert is_liquidation = is_liq;

        assert execution_details = ExecutionDetails(
            order_id=[request_list_].order_id,
            direction=[request_list_].direction,
            size=quantity_to_execute,
            order_type=[request_list_].order_type,
            order_side=[request_list_].side,
            execution_price=execution_price,
            pnl=realized_pnl,
            side=current_order_side,
            opening_fee=0,
            is_final=is_final,
        );

        tempvar syscall_ptr = syscall_ptr;
        tempvar pedersen_ptr: HashBuiltin* = pedersen_ptr;
        tempvar range_check_ptr = range_check_ptr;
        tempvar ecdsa_ptr: SignatureBuiltin* = ecdsa_ptr;
    }

    let (new_portion_executed) = Math64x61_add(order_portion_executed, quantity_to_execute);

    if ([request_list_].time_in_force == IoC) {
        // Update the portion executed to request.quantity if it's an IoC order
        assert updated_portion_executed = [request_list_].quantity;
        tempvar pedersen_ptr: HashBuiltin* = pedersen_ptr;
    } else {
        // Update the portion executed
        assert updated_portion_executed = new_portion_executed;
        tempvar pedersen_ptr: HashBuiltin* = pedersen_ptr;
    }

    // Call the account contract to initialize the order
    IAccountManager.execute_order(
<<<<<<< HEAD
        contract_address=[request_list_].user_address,
        market_id_=market_id_,
=======
        contract_address=user_address,
        batch_id=batch_id_,
        request=temp_order_request,
        signature=temp_signature,
        size=quantity_to_execute,
        average_execution_price=average_execution_price,
        execution_price=execution_price,
        margin_amount=margin_amount,
        borrowed_amount=borrowed_amount,
        market_id=market_id_,
>>>>>>> 6e5a4e49
        collateral_id_=collateral_id_,
        execution_details_=execution_details,
        updated_position_details_=updated_position_details,
        updated_liquidatable_position_=updated_liquidatable_position,
        updated_margin_locked_=updated_margin_locked,
        updated_portion_executed_=updated_portion_executed,
        market_array_update_=market_array_update,
        is_liquidation_=is_liquidation,
    );

    let (new_open_interest) = Math64x61_add(open_interest_, current_open_interest);

<<<<<<< HEAD
    return process_and_execute_orders_recurse(
        taker_locked_quantity_=taker_locked_quantity_,
=======
    return check_and_execute(
        batch_id_=batch_id_,
>>>>>>> 6e5a4e49
        market_id_=market_id_,
        collateral_id_=collateral_id_,
        asset_token_decimal_=asset_token_decimal_,
        collateral_token_decimal_=collateral_token_decimal_,
        orders_len_=orders_len_,
        request_list_len_=request_list_len_ - 1,
        request_list_=request_list_ + MultipleOrder.SIZE,
        quantity_executed_=current_quantity_executed,
        account_registry_address_=account_registry_address_,
        holding_address_=holding_address_,
        trading_fees_address_=trading_fees_address_,
        fees_balance_address_=fees_balance_address_,
        liquidate_address_=liquidate_address_,
        liquidity_fund_address_=liquidity_fund_address_,
        insurance_fund_address_=insurance_fund_address_,
        max_leverage_=max_leverage_,
        min_quantity_=min_quantity_,
        maker1_direction_=maker1_direction_,
        maker1_side_=maker1_side_,
        total_order_volume_=new_total_order_volume,
        taker_execution_price_=execution_price,
        open_interest_=new_open_interest,
        oracle_price_=oracle_price_,
    );
}

// @notice Internal function to validate maker orders
// @param maker1_direction_ - Direction of first maker order
// @param maker1_side_ - Side of first maker order
// @param current_direction_ - Direction of current maker order
// @param current_side_ -  Side of current maker order
func validate_maker{syscall_ptr: felt*, pedersen_ptr: HashBuiltin*, range_check_ptr}(
    maker1_direction_: felt, maker1_side_: felt, current_direction_: felt, current_side_: felt
) -> (is_error: felt) {
    alloc_locals;
    let (local opposite_direction) = get_opposite(maker1_direction_);
    let (local opposite_side) = get_opposite(maker1_side_);
    if (current_direction_ == maker1_direction_) {
        if (current_side_ == maker1_side_) {
            return (FALSE,);
        }
    }

    if (current_direction_ == opposite_direction) {
        if (current_side_ == opposite_side) {
            return (FALSE,);
        }
    }

    return (TRUE,);
}

// @notice Internal function to validate taker orders
// @param maker1_direction_ - Direction of first maker order
// @param maker1_side_ - Side of first maker order
// @param current_direction_ - Direction of current maker order
// @param current_side_ -  Side of current maker order
func validate_taker{syscall_ptr: felt*, pedersen_ptr: HashBuiltin*, range_check_ptr}(
    maker1_direction_: felt, maker1_side_: felt, current_direction_: felt, current_side_: felt
) -> (is_error: felt) {
    alloc_locals;
    let (local opposite_direction) = get_opposite(maker1_direction_);
    let (local opposite_side) = get_opposite(maker1_side_);
    if (current_direction_ == maker1_direction_) {
        if (current_side_ == opposite_side) {
            return (FALSE,);
        }
    }

    if (current_direction_ == opposite_direction) {
        if (current_side_ == maker1_side_) {
            return (FALSE,);
        }
    }

    return (TRUE,);
}

// @notice Internal function to get oppsite side or direction of the order
// @param side_or_direction_ - Argument represents either side or direction
// @return res - Returns either opposite side or opposite direction of the order
func get_opposite{syscall_ptr: felt*, pedersen_ptr: HashBuiltin*, range_check_ptr}(
    side_or_direction_: felt
) -> (res: felt) {
    if (side_or_direction_ == OPEN) {
        return (res=CLOSE);
    } else {
        return (res=OPEN);
    }
}

// @notice Internal function to check for hash collisions
// @param order_id - Order ID of the request
// @param order_hash - Hash of the corresponding order
func order_hash_check{syscall_ptr: felt*, pedersen_ptr: HashBuiltin*, range_check_ptr}(
    order_id_: felt, order_hash_: felt
) -> (is_error: felt) {
    // Get the hash of the order associated with the order_id
    let (existing_hash) = order_id_mapping.read(order_id=order_id_);
    // If the hash isn't stored in the contract yet
    if (existing_hash == 0) {
        order_id_mapping.write(order_id=order_id_, value=order_hash_);
        return (FALSE,);
    } else {
        if (existing_hash == order_hash_) {
            return (FALSE,);
        } else {
            return (TRUE,);
        }
    }
}

// @notice view function which checks the signature passed is valid
// @param hash - Hash of the order to check against
// @param signature - Signature passed to the contract to check against
// @param liquidator_address_ - Address of the liquidator
// @return reverts, if there is an error
@view
func is_valid_signature_order{
    syscall_ptr: felt*, pedersen_ptr: HashBuiltin*, range_check_ptr, ecdsa_ptr: SignatureBuiltin*
}(hash: felt, signature: Signature, liquidator_address_: felt, user_public_key_: felt) -> () {
    alloc_locals;

    let sig_r = signature.r_value;
    let sig_s = signature.s_value;
    local pub_key;

    if (liquidator_address_ != 0) {
        // Verify whether call came from node operator
        let (_public_key) = IAccountLiquidator.getPublicKey(contract_address=liquidator_address_);
        pub_key = _public_key;

        tempvar syscall_ptr = syscall_ptr;
        tempvar pedersen_ptr: HashBuiltin* = pedersen_ptr;
        tempvar range_check_ptr = range_check_ptr;
        tempvar ecdsa_ptr: SignatureBuiltin* = ecdsa_ptr;
    } else {
        pub_key = user_public_key_;

        tempvar syscall_ptr = syscall_ptr;
        tempvar pedersen_ptr: HashBuiltin* = pedersen_ptr;
        tempvar range_check_ptr = range_check_ptr;
        tempvar ecdsa_ptr: SignatureBuiltin* = ecdsa_ptr;
    }

    verify_ecdsa_signature(message=hash, public_key=pub_key, signature_r=sig_r, signature_s=sig_s);
    return ();
}

// @notice Internal function to hash the order parameters
// @param orderRequest - Struct of order request to hash
// @param res - Hash of the details
func hash_order{pedersen_ptr: HashBuiltin*}(orderRequest: felt*) -> (res: felt) {
    let hash_ptr = pedersen_ptr;
    // let orderRequestPointer: OrderRequest* = &orderRequest;
    with hash_ptr {
        let (hash_state_ptr) = hash_init();
        let (hash_state_ptr) = hash_update(hash_state_ptr, orderRequest, 11);
        let (res) = hash_finalize(hash_state_ptr);
        let pedersen_ptr = hash_ptr;
        return (res=res);
    }
}<|MERGE_RESOLUTION|>--- conflicted
+++ resolved
@@ -3,12 +3,8 @@
 from starkware.cairo.common.alloc import alloc
 from starkware.cairo.common.bool import FALSE, TRUE
 from starkware.cairo.common.cairo_builtins import HashBuiltin, SignatureBuiltin
-<<<<<<< HEAD
 from starkware.cairo.common.hash_state import hash_finalize, hash_init, hash_update
 from starkware.cairo.common.math import abs_value, assert_not_zero
-=======
-from starkware.cairo.common.math import abs_value, assert_le, assert_lt, assert_not_zero
->>>>>>> 6e5a4e49
 from starkware.cairo.common.math_cmp import is_le
 from starkware.cairo.common.signature import verify_ecdsa_signature
 from starkware.starknet.common.syscalls import emit_event, get_block_timestamp
@@ -96,7 +92,6 @@
 func batch_id_status(batch_id: felt) -> (res: felt) {
 }
 
-<<<<<<< HEAD
 // Stores the order_id to hash mapping
 @storage_var
 func order_id_mapping(order_id: felt) -> (hash: felt) {
@@ -106,16 +101,16 @@
 // Events //
 // /////////
 
-// Event emitted whenever fund() is called
+// Event emitted whenever an order is rejected
 @event
 func order_rejected(code: felt, param_1: felt, param_2: felt) {
-=======
+}
+
 // Stores size locked for a user if order is SELL
 @storage_var
 func position_size_locked_per_user(
     batch_id: felt, user_address: felt, market_id: felt, direction: felt
 ) -> (res: felt) {
->>>>>>> 6e5a4e49
 }
 
 // //////////////
@@ -217,30 +212,31 @@
     // Get the index of the Taker order
     let last_index = request_list_len - 1;
 
-<<<<<<< HEAD
     let (initial_taker_locked: felt) = find_initial_taker_locked(
-=======
-    adjust_quantity_locked(
-        batch_id_=batch_id_,
->>>>>>> 6e5a4e49
         asset_token_decimal_=asset.token_decimal,
         request_=request_list[last_index],
         quantity_locked_=quantity_locked_,
     );
 
+    with_attr error_message("0523: {quantity_locked_} 0") {
+        assert is_zero_quantity = 0;
+    }
+
+    adjust_quantity_locked(
+        batch_id_=batch_id_,
+        asset_token_decimal_=asset.token_decimal,
+        request_=request_list[last_index],
+        quantity_locked_=quantity_locked_,
+    );
+
     let (is_zero_quantity) = Math64x61_is_equal(initial_taker_locked, 0, 6);
     with_attr error_message("0523: {quantity_locked_} 0") {
         assert is_zero_quantity = 0;
     }
 
     // Recursively loop through the orders in the batch
-<<<<<<< HEAD
     let (taker_execution_price: felt, open_interest: felt) = process_and_execute_orders_recurse(
         taker_locked_quantity_=initial_taker_locked,
-=======
-    let (taker_execution_price: felt, open_interest: felt) = check_and_execute(
-        batch_id_=batch_id_,
->>>>>>> 6e5a4e49
         market_id_=market_id_,
         collateral_id_=collateral_id,
         asset_token_decimal_=asset.token_decimal,
@@ -313,15 +309,12 @@
 // @param quantity_remainging - Max quantity that can be executed for that order
 // @returns quantity_to_execute_final - Calculated quantity to execute
 func get_quantity_to_execute{syscall_ptr: felt*, pedersen_ptr: HashBuiltin*, range_check_ptr}(
-<<<<<<< HEAD
+    batch_id_: felt,
     order_portion_executed_: felt,
     position_details_: PositionDetails,
     asset_token_decimal_: felt,
     request_: MultipleOrder,
     quantity_remaining_: felt,
-=======
-    batch_id_: felt, asset_token_decimal_: felt, request_: MultipleOrder, quantity_remaining_: felt
->>>>>>> 6e5a4e49
 ) -> (quantity_to_execute_final: felt) {
     alloc_locals;
     local quantity_to_execute;
@@ -346,14 +339,6 @@
 
     // If it's a sell order, calculate the amount that can be executed
     if (request_.side == SELL) {
-<<<<<<< HEAD
-        let (cmp_res) = Math64x61_is_le(
-            quantity_to_execute, position_details_.position_size, asset_token_decimal_
-        );
-
-        if (cmp_res == FALSE) {
-            quantity_to_execute_final = position_details_.position_size;
-=======
         // Get the order size already locked for the current batch
         let (current_batch_locked_size) = position_size_locked_per_user.read(
             batch_id_, request_.user_address, request_.market_id, request_.direction
@@ -375,7 +360,6 @@
 
         if (cmp_res == FALSE) {
             quantity_to_execute_final = remaining_position_size;
->>>>>>> 6e5a4e49
         } else {
             quantity_to_execute_final = quantity_to_execute;
         }
@@ -410,7 +394,6 @@
 // @param asset_token_decimal_ - Number of decimals for the asset
 // @param request_list_len_ - Length of the requests list
 // @param request_list_ - Request list of orders
-<<<<<<< HEAD
 // @param quantity_locked_ - Original quantity lokcked of the batch
 func find_initial_taker_locked{syscall_ptr: felt*, pedersen_ptr: HashBuiltin*, range_check_ptr}(
     asset_token_decimal_: felt, request_: MultipleOrder, quantity_locked_: felt
@@ -431,106 +414,12 @@
     let (taker_quantity_to_execute) = get_quantity_to_execute(
         order_portion_executed_=order_portion_executed,
         position_details_=position_details,
-=======
-// @param execution_sizes_ - Array of the calculated execution sizes
-// @param taker_locked_quantity_ - Adjsut taker execution Size
-// @param quantity_executed_ - Quantity that has been locked so far on maker side
-// @param iterator_ - Iterator for the execution_sizes_ array
-func get_maker_sizes{syscall_ptr: felt*, pedersen_ptr: HashBuiltin*, range_check_ptr}(
-    batch_id_: felt,
-    asset_token_decimal_: felt,
-    request_list_len_: felt,
-    request_list_: MultipleOrder*,
-    execution_sizes_: felt*,
-    taker_locked_quantity_: felt,
-    quantity_executed_: felt,
-    iterator_: felt,
-) -> (maker_quantity_to_execute: felt) {
-    // Reached the end of maker orders
-    if (request_list_len_ == 1) {
-        return (quantity_executed_,);
-    }
-    // Find quantity left to be executed
-    let (quantity_remaining) = Math64x61_sub(taker_locked_quantity_, quantity_executed_);
-    // Find quantity that needs to be executed for the current order
-    let (quantity_to_execute) = get_quantity_to_execute(
-        batch_id_=batch_id_,
-        asset_token_decimal_=asset_token_decimal_,
-        request_=[request_list_],
-        quantity_remaining_=quantity_remaining,
-    );
-
-    // Store it in the array
-    assert execution_sizes_[iterator_] = quantity_to_execute;
-
-    // New quantity executed
-    let (quantity_executed_new) = Math64x61_add(quantity_to_execute, quantity_executed_);
-    return get_maker_sizes(
-        batch_id_=batch_id_,
-        asset_token_decimal_=asset_token_decimal_,
-        request_list_len_=request_list_len_ - 1,
-        request_list_=request_list_ + MultipleOrder.SIZE,
-        execution_sizes_=execution_sizes_,
-        taker_locked_quantity_=taker_locked_quantity_,
-        quantity_executed_=quantity_executed_new,
-        iterator_=iterator_ + 1,
-    );
-}
-
-// @notice Internal function to adjust and calculate the quantity locked and execution sizes
-// @param asset_token_decimal_ - Number of decimals for the asset
-// @param request_list_len_ - Length of the requests list
-// @param request_list_ - Request list of orders
-// @param quantity_locked_ - Original quantity lokcked of the batch
-// @param execution_sizes_ - Array of the calculated execution sizes
-func adjust_quantity_locked{syscall_ptr: felt*, pedersen_ptr: HashBuiltin*, range_check_ptr}(
-    batch_id_: felt,
-    asset_token_decimal_: felt,
-    request_list_len_: felt,
-    request_list_: MultipleOrder*,
-    quantity_locked_: felt,
-    execution_sizes_: felt*,
-) -> () {
-    // Get the index of the Taker order
-    let last_index = request_list_len_ - 1;
-
-    // Adjust the quantity to execute on the taker side
-    let (taker_quantity_to_execute) = get_quantity_to_execute(
-        batch_id_=batch_id_,
->>>>>>> 6e5a4e49
         asset_token_decimal_=asset_token_decimal_,
         request_=request_,
         quantity_remaining_=quantity_locked_,
     );
 
-<<<<<<< HEAD
     return (taker_quantity_to_execute,);
-=======
-    with_attr error_message("0523: {quantity_locked_}") {
-        assert_not_zero(taker_quantity_to_execute);
-    }
-
-    // Adjust the quantity to execute on the maker side and fill the execution_sizes_ array
-    let (maker_quantity_to_execute) = get_maker_sizes(
-        batch_id_=batch_id_,
-        asset_token_decimal_=asset_token_decimal_,
-        request_list_len_=request_list_len_,
-        request_list_=request_list_,
-        execution_sizes_=execution_sizes_,
-        taker_locked_quantity_=taker_quantity_to_execute,
-        quantity_executed_=0,
-        iterator_=0,
-    );
-
-    with_attr error_message("0524: {quantity_locked_}") {
-        assert_not_zero(maker_quantity_to_execute);
-    }
-
-    // Store the new adjusted execution size of taker order
-    assert execution_sizes_[last_index] = maker_quantity_to_execute;
-
-    return ();
->>>>>>> 6e5a4e49
 }
 
 // @notice Internal function to check to check the slippage of a market order
@@ -1334,15 +1223,10 @@
 // @param oracle_price_ - Oracle price from the ZKXNode network
 // @return res - returns the net sum of the orders do far
 // @return open_interest - open interest corresponding to the trade batch
-<<<<<<< HEAD
 func process_and_execute_orders_recurse{
     syscall_ptr: felt*, pedersen_ptr: HashBuiltin*, range_check_ptr, ecdsa_ptr: SignatureBuiltin*
 }(
     taker_locked_quantity_: felt,
-=======
-func check_and_execute{syscall_ptr: felt*, pedersen_ptr: HashBuiltin*, range_check_ptr}(
-    batch_id_: felt,
->>>>>>> 6e5a4e49
     market_id_: felt,
     collateral_id_: felt,
     asset_token_decimal_: felt,
@@ -1591,34 +1475,10 @@
         direction_=[request_list_].direction,
     );
 
-<<<<<<< HEAD
     // Get the locked margin details from the AccountManager
     let (current_margin_locked) = IAccountManager.get_locked_margin(
         contract_address=[request_list_].user_address, assetID_=collateral_id_
     );
-=======
-        // Price check
-        if ([request_list_].order_type == LIMIT_ORDER) {
-            check_limit_price(
-                order_id_=order_id,
-                price_=[request_list_].price,
-                execution_price_=new_execution_price,
-                direction_=[request_list_].direction,
-                side_=[request_list_].side,
-                collateral_token_decimal_=collateral_token_decimal_,
-            );
-        } else {
-            check_within_slippage(
-                order_id_=order_id,
-                slippage_=[request_list_].slippage,
-                oracle_price_=oracle_price_,
-                execution_price_=execution_price,
-                direction_=[request_list_].direction,
-                side_=[request_list_].side,
-                collateral_token_decimal_=collateral_token_decimal_,
-            );
-        }
->>>>>>> 6e5a4e49
 
     // Get user's public key to check the signature
     let (user_public_key, auth_reg_addr) = IAccountManager.get_public_key(
@@ -1649,26 +1509,11 @@
     // hash the parameters
     let (hash) = hash_order(temp_order_request);
 
-<<<<<<< HEAD
     // Check for hash collision
     let (hash_error) = order_hash_check(order_id_=[request_list_].order_id, order_hash_=hash);
 
     if (hash_error == TRUE) {
         order_rejected.emit(code='0536', param_1=[request_list_].order_id, param_2=hash);
-=======
-        // Emit the event
-        let (keys: felt*) = alloc();
-        assert keys[0] = 'trade_execution';
-        assert keys[1] = market_id_;
-        assert keys[2] = batch_id_;
-        let (data: felt*) = alloc();
-        assert data[0] = quantity_to_execute;
-        assert data[1] = execution_price;
-        assert data[2] = [request_list_].direction;
-        assert data[3] = [request_list_].side;
-
-        emit_event(3, keys, 4, data);
->>>>>>> 6e5a4e49
 
         return process_and_execute_orders_recurse(
             taker_locked_quantity_=taker_locked_quantity_,
@@ -1698,60 +1543,10 @@
         );
     }
 
-<<<<<<< HEAD
     // Create a signature object
     let user_signature: Signature = Signature(
         r_value=[request_list_].sig_r, s_value=[request_list_].sig_s
     );
-=======
-        with_attr error_message("0518: {order_id} {current_index}") {
-            assert [request_list_].order_type = LIMIT_ORDER;
-        }
-
-        assert quantity_to_execute = [execution_sizes_];
-
-        // Send to AccountManager to emit an event in case the execution_price is 0
-        if (quantity_to_execute == 0) {
-            // Create a temporary order object
-            let temp_order_request: OrderRequest = OrderRequest(
-                order_id=[request_list_].order_id,
-                market_id=[request_list_].market_id,
-                direction=[request_list_].direction,
-                price=[request_list_].price,
-                quantity=[request_list_].quantity,
-                leverage=[request_list_].leverage,
-                slippage=[request_list_].slippage,
-                order_type=[request_list_].order_type,
-                time_in_force=[request_list_].time_in_force,
-                post_only=[request_list_].post_only,
-                side=[request_list_].side,
-                liquidator_address=[request_list_].liquidator_address,
-            );
-
-            // Create a temporary signature object
-            let temp_signature: Signature = Signature(
-                r_value=[request_list_].sig_r, s_value=[request_list_].sig_s
-            );
-
-            // Call the account contract to initialize the order
-            IAccountManager.execute_order(
-                contract_address=user_address,
-                batch_id=batch_id_,
-                request=temp_order_request,
-                signature=temp_signature,
-                size=0,
-                average_execution_price=0,
-                execution_price=[request_list_].price,
-                margin_amount=0,
-                borrowed_amount=0,
-                market_id=market_id_,
-                collateral_id_=collateral_id_,
-                pnl=0,
-                opening_fee=0,
-                side=MAKER,
-                margin_lock_update_amount=0,
-            );
->>>>>>> 6e5a4e49
 
     // check if signed by the user/liquidator
     is_valid_signature_order(
@@ -1767,54 +1562,7 @@
         assert quantity_to_execute = quantity_executed_;
         let (is_zero_quantity) = Math64x61_is_equal(quantity_to_execute, 0, 6);
 
-<<<<<<< HEAD
         if (is_zero_quantity == TRUE) {
-            return process_and_execute_orders_recurse(
-                taker_locked_quantity_=taker_locked_quantity_,
-=======
-            return check_and_execute(
-                batch_id_=batch_id_,
->>>>>>> 6e5a4e49
-                market_id_=market_id_,
-                collateral_id_=collateral_id_,
-                asset_token_decimal_=asset_token_decimal_,
-                collateral_token_decimal_=collateral_token_decimal_,
-                orders_len_=orders_len_,
-                request_list_len_=request_list_len_ - 1,
-                request_list_=request_list_ + MultipleOrder.SIZE,
-                quantity_executed_=quantity_executed_,
-                account_registry_address_=account_registry_address_,
-                holding_address_=holding_address_,
-                trading_fees_address_=trading_fees_address_,
-                fees_balance_address_=fees_balance_address_,
-                liquidate_address_=liquidate_address_,
-                liquidity_fund_address_=liquidity_fund_address_,
-                insurance_fund_address_=insurance_fund_address_,
-                max_leverage_=max_leverage_,
-                min_quantity_=min_quantity_,
-                maker1_direction_=maker1_direction_,
-                maker1_side_=maker1_side_,
-                total_order_volume_=total_order_volume_,
-                taker_execution_price_=taker_execution_price_,
-                open_interest_=open_interest_,
-                oracle_price_=oracle_price_,
-            );
-        }
-
-        with_attr error_message("0524: {taker_locked_quantity_} {quantity_to_execute}") {
-            assert is_zero_quantity = FALSE;
-        }
-
-        // Direction Check
-        let (is_error) = validate_taker(
-            maker1_direction_, maker1_side_, [request_list_].direction, [request_list_].side
-        );
-
-        if (is_error == TRUE) {
-            order_rejected.emit(
-                code='0513', param_1=[request_list_].order_id, param_2=[request_list_].direction
-            );
-
             return process_and_execute_orders_recurse(
                 taker_locked_quantity_=taker_locked_quantity_,
                 market_id_=market_id_,
@@ -1843,10 +1591,18 @@
             );
         }
 
-        // Error Handling: A Taker order cannot be a post only order
-        if ([request_list_].post_only == TRUE) {
+        with_attr error_message("0524: {taker_locked_quantity_}") {
+            assert_not_zero(maker_quantity_to_execute);
+        }
+
+        // Direction Check
+        let (is_error) = validate_taker(
+            maker1_direction_, maker1_side_, [request_list_].direction, [request_list_].side
+        );
+
+        if (is_error == TRUE) {
             order_rejected.emit(
-                code='0515', param_1=[request_list_].order_id, param_2=current_index
+                code='0513', param_1=[request_list_].order_id, param_2=[request_list_].direction
             );
 
             return process_and_execute_orders_recurse(
@@ -1877,6 +1633,40 @@
             );
         }
 
+        // Error Handling: A Taker order cannot be a post only order
+        if ([request_list_].post_only == TRUE) {
+            order_rejected.emit(
+                code='0515', param_1=[request_list_].order_id, param_2=current_index
+            );
+
+            return process_and_execute_orders_recurse(
+                taker_locked_quantity_=taker_locked_quantity_,
+                market_id_=market_id_,
+                collateral_id_=collateral_id_,
+                asset_token_decimal_=asset_token_decimal_,
+                collateral_token_decimal_=collateral_token_decimal_,
+                orders_len_=orders_len_,
+                request_list_len_=request_list_len_ - 1,
+                request_list_=request_list_ + MultipleOrder.SIZE,
+                quantity_executed_=quantity_executed_,
+                account_registry_address_=account_registry_address_,
+                holding_address_=holding_address_,
+                trading_fees_address_=trading_fees_address_,
+                fees_balance_address_=fees_balance_address_,
+                liquidate_address_=liquidate_address_,
+                liquidity_fund_address_=liquidity_fund_address_,
+                insurance_fund_address_=insurance_fund_address_,
+                max_leverage_=max_leverage_,
+                min_quantity_=min_quantity_,
+                maker1_direction_=maker1_direction_,
+                maker1_side_=maker1_side_,
+                total_order_volume_=total_order_volume_,
+                taker_execution_price_=taker_execution_price_,
+                open_interest_=open_interest_,
+                oracle_price_=oracle_price_,
+            );
+        }
+
         local taker_quantity;
         assert taker_quantity = quantity_executed_;
         // Check for F&K type of orders; they must only be filled completely or rejected
@@ -2141,13 +1931,14 @@
         let (keys: felt*) = alloc();
         assert keys[0] = 'trade_execution';
         assert keys[1] = market_id_;
+        assert keys[2] = batch_id_;
         let (data: felt*) = alloc();
         assert data[0] = quantity_to_execute;
         assert data[1] = execution_price;
         assert data[2] = [request_list_].direction;
         assert data[3] = [request_list_].side;
 
-        emit_event(2, keys, 4, data);
+        emit_event(3, keys, 4, data);
 
         tempvar syscall_ptr = syscall_ptr;
         tempvar pedersen_ptr = pedersen_ptr;
@@ -2861,21 +2652,8 @@
 
     // Call the account contract to initialize the order
     IAccountManager.execute_order(
-<<<<<<< HEAD
         contract_address=[request_list_].user_address,
         market_id_=market_id_,
-=======
-        contract_address=user_address,
-        batch_id=batch_id_,
-        request=temp_order_request,
-        signature=temp_signature,
-        size=quantity_to_execute,
-        average_execution_price=average_execution_price,
-        execution_price=execution_price,
-        margin_amount=margin_amount,
-        borrowed_amount=borrowed_amount,
-        market_id=market_id_,
->>>>>>> 6e5a4e49
         collateral_id_=collateral_id_,
         execution_details_=execution_details,
         updated_position_details_=updated_position_details,
@@ -2888,13 +2666,8 @@
 
     let (new_open_interest) = Math64x61_add(open_interest_, current_open_interest);
 
-<<<<<<< HEAD
     return process_and_execute_orders_recurse(
         taker_locked_quantity_=taker_locked_quantity_,
-=======
-    return check_and_execute(
-        batch_id_=batch_id_,
->>>>>>> 6e5a4e49
         market_id_=market_id_,
         collateral_id_=collateral_id_,
         asset_token_decimal_=asset_token_decimal_,
