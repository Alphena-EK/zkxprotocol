%lang starknet

from starkware.cairo.common.alloc import alloc
from starkware.cairo.common.bool import FALSE, TRUE
from starkware.cairo.common.cairo_builtins import HashBuiltin, SignatureBuiltin
from starkware.cairo.common.math import abs_value, assert_in_range, assert_le, assert_not_zero
from starkware.cairo.common.math_cmp import is_le
from starkware.cairo.common.registers import get_fp_and_pc
from starkware.starknet.common.syscalls import get_block_timestamp

from contracts.Constants import (
    AccountRegistry_INDEX,
    AdminAuth_INDEX,
    Asset_INDEX,
    DELEVERAGING_ORDER,
    FeeBalance_INDEX,
    Holding_INDEX,
    InsuranceFund_INDEX,
    LIMIT_ORDER,
    Liquidate_INDEX,
    LIQUIDATION_ORDER,
    LiquidityFund_INDEX,
    LONG,
    MAKER,
    Market_INDEX,
    MARKET_ORDER,
    MarketPrices_INDEX,
    SHORT,
    STOP_ORDER,
    TAKER,
    TradingFees_INDEX,
    TradingStats_INDEX,
)
from contracts.DataTypes import (
    Asset,
    Market,
    MarketPrice,
    MultipleOrder,
    OrderRequest,
    PositionDetails,
    Signature,
    TraderStats,
)
from contracts.interfaces.IAccountManager import IAccountManager
from contracts.interfaces.IAccountRegistry import IAccountRegistry
from contracts.interfaces.IAsset import IAsset
from contracts.interfaces.IAuthorizedRegistry import IAuthorizedRegistry
from contracts.interfaces.IFeeBalance import IFeeBalance
from contracts.interfaces.IHolding import IHolding
from contracts.interfaces.IInsuranceFund import IInsuranceFund
from contracts.interfaces.ILiquidate import ILiquidate
from contracts.interfaces.ILiquidityFund import ILiquidityFund
from contracts.interfaces.IMarketPrices import IMarketPrices
from contracts.interfaces.IMarkets import IMarkets
from contracts.interfaces.ITradingStats import ITradingStats
from contracts.interfaces.ITradingFees import ITradingFees
from contracts.libraries.CommonLibrary import CommonLib
<<<<<<< HEAD
from contracts.Math_64x61 import Math64x61_add, Math64x61_div, Math64x61_mul, Math64x61_sub

//############
// Constants #
//############
const LEVERAGE_ONE = 2305843009213693952;
const HUNDRED = 230584300921369395200;
=======
from contracts.Math_64x61 import Math64x61_mul, Math64x61_div, Math64x61_ONE

///////////////
// Constants //
///////////////

const TWO_PERCENT = 46116860184273879;
>>>>>>> 89fa2381

////////////
// Events //
////////////

// Event emitted whenever a new market is added
@event
func trade_execution(address: felt, request: OrderRequest, market_id: felt, execution_price: felt) {
}

<<<<<<< HEAD
//##########
// Storage #
//##########

// Stores public key associated with an account
@storage_var
func threshold_percentage() -> (res: felt) {
}

//##############
// Constructor #
//##############
=======
/////////////////
// Constructor //
/////////////////
>>>>>>> 89fa2381

// @notice Constructor of the smart-contract
// @param registry_address_ Address of the AuthorizedRegistry contract
// @param version_ Version of this contract
@constructor
func constructor{syscall_ptr: felt*, pedersen_ptr: HashBuiltin*, range_check_ptr}(
    registry_address_: felt, version_: felt
) {
    CommonLib.initialize(registry_address_, version_);
    return ();
}

//////////////
// External //
//////////////

// @notice Function to execute multiple orders in a batch
// @param quantity_locked_ - Size of the order to be executed
// @param execution_price_ - Price at which the orders must be executed
// @param request_list_len - No of orders in the batch
// @param request_list - The batch of the orders
@external
func execute_batch{
    syscall_ptr: felt*, pedersen_ptr: HashBuiltin*, range_check_ptr, ecdsa_ptr: SignatureBuiltin*
}(
    quantity_locked_: felt,
    market_id_: felt,
    oracle_price_: felt,
    request_list_len: felt,
    request_list: MultipleOrder*,
) -> () {
    alloc_locals;

    let (registry) = CommonLib.get_registry_address();
    let (version) = CommonLib.get_contract_version();

    // Calculate the timestamp
    let (current_timestamp) = get_block_timestamp();

    // Get all the addresses from the auth registry
    let (
        account_registry_address: felt,
        asset_address: felt,
        holding_address: felt,
        trading_fees_address: felt,
        fees_balance_address: felt,
        liquidity_fund_address: felt,
        insurance_fund_address: felt,
        liquidate_address: felt,
        trading_stats_address: felt,
        market_address: felt,
        market_prices_address: felt,
    ) = get_registry_addresses();

<<<<<<< HEAD
    let (trader_stats_list: TraderStats*) = alloc();
=======
    // Get Market from the corresponding Id
    let (market: Market) = IMarkets.get_market(contract_address=market_address, market_id_=marketID_);
>>>>>>> 89fa2381

    // check oracle price
    let (lower_limit: felt, upper_limit: felt) = get_price_range(oracle_price_=oracle_price_);

    // get collateral id
    let (collateral_id: felt) = IMarkets.get_collateral_from_market(
        contract_address=market_address, market_id=market_id_
    );

    // Recursively loop through the orders in the batch
    let (trader_stats_list_len, taker_execution_price) = check_and_execute(
        quantity_locked_=quantity_locked_,
        market_id_=market_id_,
        collateral_id_=collateral_id,
        lower_limit_=lower_limit,
        upper_limit_=upper_limit,
        request_list_len_=request_list_len,
        request_list_=request_list,
        quantity_executed_=0,
        account_registry_address_=account_registry_address,
        asset_address_=asset_address,
        market_address_=market_address,
        holding_address_=holding_address,
        trading_fees_address_=trading_fees_address,
        fees_balance_address_=fees_balance_address,
        liquidate_address_=liquidate_address,
        liquidity_fund_address_=liquidity_fund_address,
        insurance_fund_address_=insurance_fund_address,
        max_leverage_=0,
        min_quantity_=0,
        maker_direction_=0,
        trader_stats_list_len_=0,
        trader_stats_list_=trader_stats_list,
        running_weighted_sum=0,
        taker_execution_price=0,
    );

    // /// Set Market Price /////
    // Get Market from the corresponding Id
    let (market: Market) = IMarkets.get_market(contract_address=market_address, id=market_id_);
    tempvar ttl = market.ttl;

    // Get Market price for the corresponding market Id
    let (market_prices: MarketPrice) = IMarketPrices.get_market_price(
        contract_address=market_prices_address, id=market_id_
    );

    tempvar timestamp = market_prices.timestamp;
    tempvar time_difference = current_timestamp - timestamp;
    let status = is_le(time_difference, ttl);

    // update market price
    if (status == FALSE) {
        IMarketPrices.update_market_price(
            contract_address=market_prices_address, id=market_id_, price=taker_execution_price
        );
        tempvar syscall_ptr = syscall_ptr;
        tempvar pedersen_ptr: HashBuiltin* = pedersen_ptr;
        tempvar range_check_ptr = range_check_ptr;
    } else {
        tempvar syscall_ptr = syscall_ptr;
        tempvar pedersen_ptr: HashBuiltin* = pedersen_ptr;
        tempvar range_check_ptr = range_check_ptr;
    }

    tempvar syscall_ptr = syscall_ptr;
    tempvar pedersen_ptr: HashBuiltin* = pedersen_ptr;
    tempvar range_check_ptr = range_check_ptr;

    // // Record TradingStats
    // ITradingStats.record_trade_batch_stats(
    //     contract_address=trading_stats_address,
    //     pair_id_=market_id_,
    //     order_size_64x61_=quantity_locked_,
    //     execution_price_64x61_=taker_execution_price,
    //     request_list_len=request_list_len,
    //     request_list=request_list,
    //     trader_stats_list_len=trader_stats_list_len,
    //     trader_stats_list=trader_stats_list,
    // );

    return ();
}

//////////////
// Internal //
//////////////

// @notice Internal function to retrieve contract addresses from the Auth Registry
// @returns account_registry_address - Address of the Account Registry contract
// @returns asset_address - Address of the Asset contract
// @returns holding_address - Address of the Holding contract
// @returns trading_fees_address - Address of the Trading contract
// @returns fees_balance_address - Address of the Fee Balance contract
// @returns liquidity_fund_address - Address of the Liquidity Fund contract
// @returns insurance_fund_address - Address of the Insurance Fund contract
// @returns liquidate_address - Address of the Liquidate contract
// @returns trading_stats_address - Address of the Trading stats contract
func get_registry_addresses{syscall_ptr: felt*, pedersen_ptr: HashBuiltin*, range_check_ptr}() -> (
    account_registry_address: felt,
    asset_address: felt,
    holding_address: felt,
    trading_fees_address: felt,
    fees_balance_address: felt,
    liquidity_fund_address: felt,
    insurance_fund_address: felt,
    liquidate_address: felt,
    trading_stats_address: felt,
    market_address: felt,
    market_prices_address: felt,
) {
    // Read the registry and version
    let (registry) = CommonLib.get_registry_address();
    let (version) = CommonLib.get_contract_version();

    // Get ccount Registry address
    let (account_registry_address) = IAuthorizedRegistry.get_contract_address(
        contract_address=registry, index=AccountRegistry_INDEX, version=version
    );

    // Get asset address
    let (asset_address) = IAuthorizedRegistry.get_contract_address(
        contract_address=registry, index=Asset_INDEX, version=version
    );

    // Get holding address
    let (holding_address) = IAuthorizedRegistry.get_contract_address(
        contract_address=registry, index=Holding_INDEX, version=version
    );

    // Get Trading fees address
    let (trading_fees_address) = IAuthorizedRegistry.get_contract_address(
        contract_address=registry, index=TradingFees_INDEX, version=version
    );

    // Get Fee balalnce address
    let (fees_balance_address) = IAuthorizedRegistry.get_contract_address(
        contract_address=registry, index=FeeBalance_INDEX, version=version
    );

    // Get Liquidate address
    let (liquidate_address) = IAuthorizedRegistry.get_contract_address(
        contract_address=registry, index=Liquidate_INDEX, version=version
    );

    // Get Liquidity Fund address
    let (liquidity_fund_address) = IAuthorizedRegistry.get_contract_address(
        contract_address=registry, index=LiquidityFund_INDEX, version=version
    );

    // Get Insurance fund address
    let (insurance_fund_address) = IAuthorizedRegistry.get_contract_address(
        contract_address=registry, index=InsuranceFund_INDEX, version=version
    );

    // Get Trading stats address
    let (trading_stats_address) = IAuthorizedRegistry.get_contract_address(
        contract_address=registry, index=TradingStats_INDEX, version=version
    );

    // Get Market address
    let (market_address) = IAuthorizedRegistry.get_contract_address(
        contract_address=registry, index=Market_INDEX, version=version
    );

    // Get Market address
    let (market_prices_address) = IAuthorizedRegistry.get_contract_address(
        contract_address=registry, index=MarketPrices_INDEX, version=version
    );

    return (
        account_registry_address,
        asset_address,
        holding_address,
        trading_fees_address,
        fees_balance_address,
        liquidity_fund_address,
        insurance_fund_address,
        liquidate_address,
        trading_stats_address,
        market_address,
        market_prices_address,
    );
}

// Internal Function to check if the price is fair for an order
// @param oracle_price - Mean of the oracle price passed by the Node network
// @returns lower_limit
// @returns upper_limit
func get_price_range{syscall_ptr: felt*, pedersen_ptr: HashBuiltin*, range_check_ptr}(
    oracle_price_: felt
) -> (lower_limit: felt, upper_limit: felt) {
    let (current_threshold_percentage) = threshold_percentage.read();
    let (percentage) = Math64x61_div(current_threshold_percentage, HUNDRED);
    let (threshold) = Math64x61_mul(percentage, oracle_price_);

    let (lower_limit: felt) = Math64x61_sub(oracle_price_, threshold);
    let (upper_limit: felt) = Math64x61_add(oracle_price_, threshold);
    return (lower_limit, upper_limit);
}

// @notice Intenal function that processes open orders
// @param order_ - Order request
// @param execution_price_ - The price at which it got matched
// @param order_size_ - The size of the asset that got matched
// @param market_id_ - The market ID of the batch
// @param trading_fees_address_ - Address of the Trading Fees contract
// @param liquidity_fund_address_ - Address of the Liquidity contract
// @param liquidate_address_ - Address of the Liquidate contract
// @param fees_balance_address_ - Address of the Fee Balance contract
// @param holding_address_ - Address of the Holding contract
// @param trader_stats_list_len_ - length of the trader fee list
// @param trader_stats_list_ - traders fee list
// @returns average_execution_price_open - Average Execution Price for the order
// @returns margin_amount_open - Margin amount for the order
// @returns borrowed_amount_open - Borrowed amount for the order
// @returns trader_stats_list_len - length of the trader fee list
func process_open_orders{syscall_ptr: felt*, pedersen_ptr: HashBuiltin*, range_check_ptr}(
    order_: MultipleOrder,
    execution_price_: felt,
    order_size_: felt,
    market_id_: felt,
    collateral_id_: felt,
    trading_fees_address_: felt,
    liquidity_fund_address_: felt,
    liquidate_address_: felt,
    fees_balance_address_: felt,
    holding_address_: felt,
    trader_stats_list_len_: felt,
    trader_stats_list_: TraderStats*,
) -> (
    average_execution_price_open: felt,
    margin_amount_open: felt,
    borrowed_amount_open: felt,
    trader_stats_list_len: felt,
) {
    alloc_locals;

    local margin_amount_open;
    local borrowed_amount_open;
    local average_execution_price_open;

    // Get the fees from Trading Fee contract
    let (fees_rate) = ITradingFees.get_user_fee_and_discount(
        contract_address=trading_fees_address_, address_=order_.user_address, side_=order_.side
    );

    // Get order details
    let (position_details: PositionDetails) = IAccountManager.get_position_data(
        contract_address=order_.user_address, market_id_=market_id_, direction_=order_.direction
    );
    let margin_amount = position_details.margin_amount;
    let borrowed_amount = position_details.borrowed_amount;

    // calculate avg execution price
    if (position_details.position_size == 0) {
        assert average_execution_price_open = execution_price_;
        tempvar range_check_ptr = range_check_ptr;
    } else {
        let (portion_executed_value) = Math64x61_mul(
            position_details.position_size, position_details.avg_execution_price
        );
        let (current_order_value) = Math64x61_mul(order_size_, execution_price_);
        let (cumulative_order_value) = Math64x61_add(portion_executed_value, current_order_value);
        let (cumulative_order_size) = Math64x61_add(position_details.position_size, order_size_);
        let (cumulative_price) = Math64x61_div(cumulative_order_value, cumulative_order_size);

        assert average_execution_price_open = cumulative_price;
        tempvar range_check_ptr = range_check_ptr;
    }

    let (leveraged_position_value) = Math64x61_mul(order_size_, execution_price_);
    let (total_position_value) = Math64x61_div(leveraged_position_value, order_.leverage);
    let (amount_to_be_borrowed_felt) = Math64x61_sub(
        leveraged_position_value, total_position_value
    );
    tempvar amount_to_be_borrowed = amount_to_be_borrowed_felt;

    // Calculate borrowed and margin amounts to be stored in account contract
    let (margin_amount_open_felt) = Math64x61_add(margin_amount, total_position_value);
    let (borrowed_amount_open_felt) = Math64x61_add(borrowed_amount, amount_to_be_borrowed);
    assert margin_amount_open = margin_amount_open_felt;
    assert borrowed_amount_open = borrowed_amount_open_felt;

    // Calculate the fees for the order
    let (fees) = Math64x61_mul(fees_rate, leveraged_position_value);

    // Calculate the total amount by adding fees
    let (total_amount_felt) = Math64x61_add(total_position_value, fees);
    tempvar total_amount = total_amount_felt;

    // // Check if the position can be opened
    // ILiquidate.check_order_can_be_opened(
    //     contract_address=liquidate_address_,
    //     order=order_,
    //     size=order_size_,
    //     execution_price=execution_price_,
    // );

    // Error messages need local variables to be passed in params
    local user_address;
    assert user_address = order_.user_address;

    let (user_balance) = IAccountManager.get_balance(
        contract_address=order_.user_address, assetID_=collateral_id_
    );

    // User must be able to pay the amount
    with_attr error_message("Trading: Low Balance {user_address}") {
        assert_le(total_amount, user_balance);
    }

    // Deduct the amount from account contract
    IAccountManager.transfer_from(
        contract_address=order_.user_address, assetID_=collateral_id_, amount=total_amount
    );

    // Update the fees to be paid by user in fee balance contract
    IFeeBalance.update_fee_mapping(
        contract_address=fees_balance_address_,
        address=order_.user_address,
        assetID_=collateral_id_,
        fee_to_add=fees,
    );

    let (order_volume_64x61) = Math64x61_mul(order_size_, execution_price_);

    // Update Trader stats
    let element: TraderStats = TraderStats(order_.user_address, fees, order_volume_64x61, 0, 0, 0);
    assert [trader_stats_list_] = element;

    // Deduct the amount from liquidity funds if order is leveraged
    let is_non_leveraged = is_le(order_.leverage, Math64x61_ONE);

    if (is_non_leveraged == FALSE) {
        ILiquidityFund.withdraw(
            contract_address=liquidity_fund_address_,
            asset_id_=collateral_id_,
            amount=amount_to_be_borrowed,
            position_id_=order_.order_id,
        );
        tempvar syscall_ptr = syscall_ptr;
        tempvar pedersen_ptr: HashBuiltin* = pedersen_ptr;
        tempvar range_check_ptr = range_check_ptr;
    } else {
        tempvar syscall_ptr = syscall_ptr;
        tempvar pedersen_ptr: HashBuiltin* = pedersen_ptr;
        tempvar range_check_ptr = range_check_ptr;
    }
    tempvar pedersen_ptr: HashBuiltin* = pedersen_ptr;

    // Deposit the funds taken from the user and liquidity fund
    IHolding.deposit(
        contract_address=holding_address_, asset_id_=collateral_id_, amount=leveraged_position_value
    );

    return (
        average_execution_price_open,
        margin_amount_open,
        borrowed_amount_open,
        trader_stats_list_len_ + 1,
    );
}

// @notice Intenal function that processes close orders including Liquidation & Deleveraging
// @param order_ - Order request
// @param execution_price_ - The price at which it got matched
// @param order_size_ - The size of the asset that got matched
// @param market_id_ - The market ID of the batch
// @param liquidity_fund_address_ - Address of the Liquidity contract
// @param liquidate_address_ - Address of the Liquidate contract
// @param insurance_fund_address - Address of the Insurance Fund contract
// @param holding_address_ - Address of the Holding contract
// @returns average_execution_price_open - Average Execution Price for the order
// @returns margin_amount_open - Margin amount for the order
// @returns borrowed_amount_open - Borrowed amount for the order
func process_close_orders{syscall_ptr: felt*, pedersen_ptr: HashBuiltin*, range_check_ptr}(
    order_: MultipleOrder,
    execution_price_: felt,
    order_size_: felt,
    market_id_: felt,
    collateral_id_: felt,
    liquidity_fund_address_: felt,
    insurance_fund_address_: felt,
    holding_address_: felt,
    trader_stats_list_len_: felt,
    trader_stats_list_: TraderStats*,
) -> (
    margin_amount_close: felt,
    borrowed_amount_close: felt,
    average_execution_price_close: felt,
    trader_stats_list_len: felt,
) {
    alloc_locals;

    local margin_amount_close;
    local borrowed_amount_close;
    local average_execution_price_close;

    // Get the direction of the position that is to be closed
    local parent_direction;

    if (order_.direction == LONG) {
        assert parent_direction = SHORT;
    } else {
        assert parent_direction = LONG;
    }

    // Get order details
    let (parent_position: PositionDetails) = IAccountManager.get_position_data(
        contract_address=order_.user_address, market_id_=market_id_, direction_=parent_direction
    );

    with_attr error_message("The parentPosition size cannot be 0") {
        assert_not_zero(parent_position.position_size);
    }

    let margin_amount = parent_position.margin_amount;
    let borrowed_amount = parent_position.borrowed_amount;
    average_execution_price_close = parent_position.avg_execution_price;

    local diff;
    local actual_execution_price;
    local net_acc_value;

    // current order is short order
    if (order_.direction == SHORT) {
        // Open order was a long order
        assert actual_execution_price = execution_price_;
        let (diff_felt) = Math64x61_sub(execution_price_, parent_position.avg_execution_price);
        assert diff = diff_felt;
    } else {
        // Open order was a short order
        let (diff_felt) = Math64x61_sub(parent_position.avg_execution_price, execution_price_);
        assert diff = diff_felt;
        let (actual_exexution_price_felt) = Math64x61_add(
            parent_position.avg_execution_price, diff
        );
        assert actual_execution_price = actual_exexution_price_felt;
    }

    // Calculate pnl and net account value
    let (pnl) = Math64x61_mul(order_size_, diff);
    let (net_acc_value_felt) = Math64x61_add(margin_amount, pnl);
    assert net_acc_value = net_acc_value_felt;

    // Total value of the asset at current price
    let (leveraged_amount_out) = Math64x61_mul(order_size_, actual_execution_price);

    // Calculate the amount that needs to be returned to liquidity fund
    let (percent_of_position) = Math64x61_div(order_size_, parent_position.position_size);
    let (borrowed_amount_to_be_returned) = Math64x61_mul(borrowed_amount, percent_of_position);
    let (margin_amount_to_be_reduced) = Math64x61_mul(margin_amount, percent_of_position);
    local margin_amount_open_64x61;

    // Calculate new values for margin and borrowed amounts
    if (order_.order_type == DELEVERAGING_ORDER) {
        let (borrowed_amount_close_felt) = Math64x61_sub(borrowed_amount, leveraged_amount_out);
        assert borrowed_amount_close = borrowed_amount_close_felt;
        margin_amount_close = margin_amount;
        margin_amount_open_64x61 = 0;
    } else {
        let (borrowed_amount_close_felt) = Math64x61_sub(
            borrowed_amount, borrowed_amount_to_be_returned
        );
        assert borrowed_amount_close = borrowed_amount_close_felt;

        let (margin_amount_close_felt) = Math64x61_sub(margin_amount, margin_amount_to_be_reduced);
        assert margin_amount_close = margin_amount_close_felt;
        margin_amount_open_64x61 = margin_amount_to_be_reduced;
    }

    let (order_volume_64x61) = Math64x61_mul(order_size_, execution_price_);

    // Update trader stats.
    // If close order is a deleveraging order, margin won't be reduced. So, we will record 0.
    // Else, we will record margin_to_be_reduced
    let element: TraderStats = TraderStats(
        order_.user_address, 0, order_volume_64x61, 1, pnl, margin_amount_open_64x61
    );
    assert [trader_stats_list_] = element;

    // Check if the position is to be liquidated
    let not_liquidation = is_le(order_.order_type, 3);

    // Deduct funds from holding contract
    IHolding.withdraw(
        contract_address=holding_address_, asset_id_=collateral_id_, amount=leveraged_amount_out
    );

    // If it's just a close order
    if (not_liquidation == TRUE) {
        // If no leverage is used
<<<<<<< HEAD
        // to64x61(1) == 2305843009213693952
        if (parent_position.leverage == LEVERAGE_ONE) {
=======
        if (order_.leverage == Math64x61_ONE) {
>>>>>>> 89fa2381
            tempvar syscall_ptr = syscall_ptr;
            tempvar pedersen_ptr: HashBuiltin* = pedersen_ptr;
            tempvar range_check_ptr = range_check_ptr;
        } else {
            ILiquidityFund.deposit(
                contract_address=liquidity_fund_address_,
                asset_id_=collateral_id_,
                amount=borrowed_amount_to_be_returned,
                position_id_=order_.order_id,
            );
            tempvar syscall_ptr = syscall_ptr;
            tempvar pedersen_ptr: HashBuiltin* = pedersen_ptr;
            tempvar range_check_ptr = range_check_ptr;
        }
        tempvar syscall_ptr = syscall_ptr;
        tempvar pedersen_ptr: HashBuiltin* = pedersen_ptr;
        tempvar range_check_ptr = range_check_ptr;

        // Check if the position is underwater
        let is_loss = is_le(net_acc_value, 0);

        if (is_loss == TRUE) {
            // If yes, deduct the difference from user's balance, can go negative
            let (amount_to_transfer_from) = Math64x61_sub(
                leveraged_amount_out, borrowed_amount_to_be_returned
            );
            IAccountManager.transfer_from(
                contract_address=order_.user_address,
                assetID_=collateral_id_,
                amount=amount_to_transfer_from,
            );
            tempvar syscall_ptr = syscall_ptr;
            tempvar pedersen_ptr: HashBuiltin* = pedersen_ptr;
            tempvar range_check_ptr = range_check_ptr;
        } else {
            // If not, transfer the remaining to user
            let (amount_to_transfer) = Math64x61_sub(
                leveraged_amount_out, borrowed_amount_to_be_returned
            );
            IAccountManager.transfer(
                contract_address=order_.user_address,
                assetID_=collateral_id_,
                amount=amount_to_transfer,
            );
            tempvar syscall_ptr = syscall_ptr;
            tempvar pedersen_ptr: HashBuiltin* = pedersen_ptr;
            tempvar range_check_ptr = range_check_ptr;
        }
    } else {
        // Liquidation order
        if (order_.order_type == LIQUIDATION_ORDER) {
            // Return the borrowed fund to the Liquidity fund
            ILiquidityFund.deposit(
                contract_address=liquidity_fund_address_,
                asset_id_=collateral_id_,
                amount=borrowed_amount_to_be_returned,
                position_id_=order_.order_id,
            );

            // Check if the account value for the position is negative
            let is_negative = is_le(net_acc_value, 0);

            if (is_negative == TRUE) {
                // Absolute value of the acc value
                let deficit = abs_value(net_acc_value);

                // Get the user balance
                let (user_balance) = IAccountManager.get_balance(
                    contract_address=order_.user_address, assetID_=collateral_id_
                );

                // Check if the user's balance can cover the deficit
                let is_payable = is_le(deficit, user_balance);

                if (is_payable == TRUE) {
                    // Transfer the full amount from the user
                    IAccountManager.transfer_from(
                        contract_address=order_.user_address,
                        assetID_=collateral_id_,
                        amount=deficit,
                    );

                    tempvar syscall_ptr = syscall_ptr;
                    tempvar pedersen_ptr: HashBuiltin* = pedersen_ptr;
                    tempvar range_check_ptr = range_check_ptr;
                } else {
                    // Transfer the partial amount from the user
                    IAccountManager.transfer_from(
                        contract_address=order_.user_address,
                        assetID_=collateral_id_,
                        amount=user_balance,
                    );

                    // Transfer the remaining amount from Insurance Fund
                    let (insurance_amount_claim) = Math64x61_sub(deficit, user_balance);
                    IInsuranceFund.withdraw(
                        contract_address=insurance_fund_address_,
                        asset_id_=collateral_id_,
                        amount=insurance_amount_claim,
                        position_id_=order_.order_id,
                    );

                    tempvar syscall_ptr = syscall_ptr;
                    tempvar pedersen_ptr: HashBuiltin* = pedersen_ptr;
                    tempvar range_check_ptr = range_check_ptr;
                }
            } else {
                // Deposit the user's remaining margin in Insurance Fund
                IInsuranceFund.deposit(
                    contract_address=insurance_fund_address_,
                    asset_id_=collateral_id_,
                    amount=net_acc_value,
                    position_id_=order_.order_id,
                );

                tempvar syscall_ptr = syscall_ptr;
                tempvar pedersen_ptr: HashBuiltin* = pedersen_ptr;
                tempvar range_check_ptr = range_check_ptr;
            }
        } else {
            // Deleveraging order
            with_attr error_message("Wrong order type passed") {
                assert order_.order_type = DELEVERAGING_ORDER;
            }
            // Return the borrowed fund to the Liquidity fund
            ILiquidityFund.deposit(
                contract_address=liquidity_fund_address_,
                asset_id_=collateral_id_,
                amount=leveraged_amount_out,
                position_id_=order_.order_id,
            );

            tempvar syscall_ptr = syscall_ptr;
            tempvar pedersen_ptr: HashBuiltin* = pedersen_ptr;
            tempvar range_check_ptr = range_check_ptr;
        }
        tempvar syscall_ptr = syscall_ptr;
        tempvar pedersen_ptr = pedersen_ptr;
        tempvar range_check_ptr = range_check_ptr;
    }

    return (
        average_execution_price_close,
        margin_amount_close,
        borrowed_amount_close,
        trader_stats_list_len_ + 1,
    );
}

// @notice Internal function called by execute_batch
// @param quantity_locked_ - Size of the order to be executed
// @param assetID_ - Asset ID of the batch to be set by the first order
// @param collateralID_ - Collateral ID of the batch to be set by the first order
<<<<<<< HEAD
// @param market_id_ - Market ID of the batch to be set by the first order
// @param ticker_ - The ticker of each order in the batch
=======
// @param marketID_ - Market ID of the batch to be set by the first order
>>>>>>> 89fa2381
// @param execution_price_ - Price at which the orders must be executed
// @param request_list_len_ - No of orders in the batch
// @param request_list_ - The batch of the orders
// @param quantity_executed_ - Quantity of maker orders executed so far
// @param account_registry_address_ - Address of the Account Registry contract
// @param asset_address_ - Address of the Asset contract
// @param market_address_ - Address of the Market contract
// @param holding_address_ - Address of the Holding contract
// @param trading_fees_address_ - Address of the Trading contract
// @param fees_balance_address_ - Address of the Fee Balance contract
// @param liquidate_address_ - Address of the Liquidate contract
// @param liquidity_fund_address_ - Address of the Liquidity Fund contract
// @param insurance_fund_address_ - Address of the Insurance Fund contract
// @param max_leverage_ - Maximum Leverage for the market set by the first order
// @param trader_stats_list_len_ - length of the trader fee list
// @param trader_stats_list_ - This list contains trader addresses along with fee charged
// @return res - returns the net sum of the orders do far
// @return trader_stats_list_len - returns the length of the trader fee list so far
func check_and_execute{syscall_ptr: felt*, pedersen_ptr: HashBuiltin*, range_check_ptr}(
    quantity_locked_: felt,
    market_id_: felt,
    collateral_id_: felt,
    lower_limit_: felt,
    upper_limit_: felt,
    request_list_len_: felt,
    request_list_: MultipleOrder*,
    quantity_executed_: felt,
    account_registry_address_: felt,
    asset_address_: felt,
    market_address_: felt,
    holding_address_: felt,
    trading_fees_address_: felt,
    fees_balance_address_: felt,
    liquidate_address_: felt,
    liquidity_fund_address_: felt,
    insurance_fund_address_: felt,
    max_leverage_: felt,
    min_quantity_: felt,
    maker_direction_: felt,
    trader_stats_list_len_: felt,
    trader_stats_list_: TraderStats*,
    running_weighted_sum: felt,
    taker_execution_price: felt,
) -> (trader_stats_list_len: felt, taker_execution_price: felt) {
    alloc_locals;

    local execution_price;
    local margin_amount;
    local borrowed_amount;
    local average_execution_price;
    local trader_stats_list_len;
    local trader_stats_list: TraderStats*;
    local new_running_weighted_sum;
    local quantity_to_execute;
    local current_quantity_executed;

    // Check if the list is empty, if yes return 1
    if (request_list_len_ == 0) {
        return (trader_stats_list_len_, taker_execution_price);
    }

    // Create a struct object for the order
    tempvar temp_order: MultipleOrder = MultipleOrder(
        user_address=[request_list_].user_address,
        sig_r=[request_list_].sig_r,
        sig_s=[request_list_].sig_s,
        side=[request_list_].side,
        liquidator_address=[request_list_].liquidator_address,
        order_id=[request_list_].order_id,
        market_id=[request_list_].market_id,
        direction=[request_list_].direction,
        price=[request_list_].price,
        quantity=[request_list_].quantity,
        leverage=[request_list_].leverage,
        slippage=[request_list_].slippage,
        order_type=[request_list_].order_type,
        time_in_force=[request_list_].time_in_force,
        post_only=[request_list_].post_only,
        close_order=[request_list_].close_order
        );

    // Error messages require local variables to be passed in params
    local user_address;
    assert user_address = temp_order.user_address;

    // check that the user account is present in account registry (and thus that it was deployed by zkx)
    let (is_registered) = IAccountRegistry.is_registered_user(
        contract_address=account_registry_address_, address_=temp_order.user_address
    );
    with_attr error_message("Trading: User account not registered- {user_address}") {
        assert_not_zero(is_registered);
    }

    // Quantity remaining to be executed
    let (quantity_remaining: felt) = Math64x61_sub(quantity_locked_, quantity_executed_);

    // Taker order
    if (quantity_remaining == 0) {
        // Taker orders should form the other half of the opposite side
        with_attr error_message("Trading: Taker order must come after Maker orders") {
            temp_order.side = TAKER;
        }

        // Check for post-only flag; they must always be a maker
        with_attr error_message("Trading: Post Only order cannot be a taker") {
            assert temp_order.post_only = 0;
        }

        // There must only be a single Taker order; hence they must be the last order in the batch
        with_attr error_message("Trading: Taker order must be the last order in the list") {
            request_list_len_ = 1;
        }

        // Check for F&K type of orders; they must only be filled completely or rejected
        if (temp_order.time_in_force == 2) {
            let (diff_check) = Math64x61_sub(temp_order.quantity, quantity_locked_);

            with_attr error_message("Trading: F&K order should be executed fully") {
                assert diff_check = 0;
            }

            tempvar syscall_ptr = syscall_ptr;
            tempvar pedersen_ptr = pedersen_ptr;
            tempvar range_check_ptr = range_check_ptr;
        } else {
            tempvar syscall_ptr = syscall_ptr;
            tempvar pedersen_ptr = pedersen_ptr;
            tempvar range_check_ptr = range_check_ptr;
        }

        // The matched quanity must be executed for a Taker order
        assert quantity_to_execute = quantity_locked_;

        // The execution price of a taker order is the weighted mean of the Maker orders
        let (new_execution_price: felt) = Math64x61_div(running_weighted_sum, quantity_locked_);
        assert execution_price = new_execution_price;

        // Reset the variable
        assert current_quantity_executed = 0;

        // Reset the variable
        assert new_running_weighted_sum = 0;

        tempvar syscall_ptr = syscall_ptr;
        tempvar pedersen_ptr = pedersen_ptr;
        tempvar range_check_ptr = range_check_ptr;
        // Maker Order
    } else {
        with_attr error_message("Trading: Maker orders must come before Taker order") {
            temp_order.side = MAKER;
        }

        // Get min of remaining quantity and the order quantity
        let cmp_res = is_le(quantity_remaining, temp_order.quantity);

        // If yes, make the quantity_to_execute to be quantity_remaining
        // i.e Partial order
        if (cmp_res == 1) {
            assert quantity_to_execute = quantity_remaining;

            // F&K check
            if (temp_order.time_in_force == 2) {
                with_attr error_message("Trading: F&K should be executed fully") {
                    assert cmp_res = 0;
                }
            }
            // If no, make quantity_to_execute to be the temp_order.quantity
            tempvar syscall_ptr = syscall_ptr;
            tempvar pedersen_ptr = pedersen_ptr;
            tempvar range_check_ptr = range_check_ptr;
            // Full execution
        } else {
            assert quantity_to_execute = temp_order.quantity;

            tempvar syscall_ptr = syscall_ptr;
            tempvar pedersen_ptr = pedersen_ptr;
            tempvar range_check_ptr = range_check_ptr;
        }

        // Add the executed quantity to the running sum of quantity executed
        let (current_quantity_executed_felt: felt) = Math64x61_add(
            quantity_executed_, quantity_to_execute
        );
        // Write to local variable
        assert current_quantity_executed = current_quantity_executed_felt;

        // Limit price of the maker is used as the execution price
        assert execution_price = temp_order.price;

        // Add to the weighted sum of the execution prices
        let (new_running_weighted_sum_) = Math64x61_mul(temp_order.price, quantity_to_execute);
        // Write to local variable
        assert new_running_weighted_sum = new_running_weighted_sum_;

        tempvar syscall_ptr = syscall_ptr;
        tempvar pedersen_ptr = pedersen_ptr;
        tempvar range_check_ptr = range_check_ptr;
    }

    // // Price Check
    // with_attr error_message("Trading: Execution price not in range") {
    //     assert_in_range(execution_price, lower_limit_, upper_limit_);
    // }

    // If the order is to be opened
    if (temp_order.close_order == 1) {
        let (
            average_execution_price_temp: felt,
            margin_amount_temp: felt,
            borrowed_amount_temp: felt,
            trader_stats_list_len_temp: felt,
        ) = process_open_orders(
            order_=temp_order,
            execution_price_=execution_price,
            order_size_=quantity_to_execute,
            market_id_=market_id_,
            collateral_id_=collateral_id_,
            trading_fees_address_=trading_fees_address_,
            liquidity_fund_address_=liquidity_fund_address_,
            liquidate_address_=liquidate_address_,
            fees_balance_address_=fees_balance_address_,
            holding_address_=holding_address_,
            trader_stats_list_len_=trader_stats_list_len_,
            trader_stats_list_=trader_stats_list_,
        );
        assert margin_amount = margin_amount_temp;
        assert borrowed_amount = borrowed_amount_temp;
        assert average_execution_price = average_execution_price_temp;
        assert trader_stats_list_len = trader_stats_list_len_temp;
        assert trader_stats_list = trader_stats_list_ + TraderStats.SIZE;

        tempvar syscall_ptr = syscall_ptr;
        tempvar pedersen_ptr: HashBuiltin* = pedersen_ptr;
        tempvar range_check_ptr = range_check_ptr;
    } else {
        let (
            average_execution_price_temp: felt,
            margin_amount_temp: felt,
            borrowed_amount_temp: felt,
            trader_stats_list_len_temp: felt,
        ) = process_close_orders(
            order_=temp_order,
            execution_price_=execution_price,
            order_size_=quantity_to_execute,
            market_id_=market_id_,
            collateral_id_=collateral_id_,
            liquidity_fund_address_=liquidity_fund_address_,
            insurance_fund_address_=insurance_fund_address_,
            holding_address_=holding_address_,
            trader_stats_list_len_=trader_stats_list_len_,
            trader_stats_list_=trader_stats_list_,
        );
        assert margin_amount = margin_amount_temp;
        assert borrowed_amount = borrowed_amount_temp;
        assert average_execution_price = average_execution_price_temp;
        assert trader_stats_list_len = trader_stats_list_len_temp;
        assert trader_stats_list = trader_stats_list_ + TraderStats.SIZE;

        tempvar syscall_ptr = syscall_ptr;
        tempvar pedersen_ptr: HashBuiltin* = pedersen_ptr;
        tempvar range_check_ptr = range_check_ptr;
    }

    // Create a temporary order object
    let temp_order_request: OrderRequest = OrderRequest(
        order_id=temp_order.order_id,
        market_id=temp_order.market_id,
        direction=temp_order.direction,
        price=temp_order.price,
        quantity=temp_order.quantity,
        leverage=temp_order.leverage,
        slippage=temp_order.slippage,
        order_type=temp_order.order_type,
        time_in_force=temp_order.time_in_force,
        post_only=temp_order.post_only,
        close_order=temp_order.close_order,
        liquidator_address=temp_order.liquidator_address,
    );

    // Create a temporary signature object
    let temp_signature: Signature = Signature(r_value=temp_order.sig_r, s_value=temp_order.sig_s);

    // Call the account contract to initialize the order
    IAccountManager.execute_order(
        contract_address=temp_order.user_address,
        request=temp_order_request,
        signature=temp_signature,
        size=quantity_to_execute,
        execution_price=average_execution_price,
        margin_amount=margin_amount,
        borrowed_amount=borrowed_amount,
        market_id=market_id_,
    );

    trade_execution.emit(
        address=temp_order.user_address,
        request=temp_order_request,
        market_id=market_id_,
        execution_price=average_execution_price,
    );

    local user_address_1;
    assert user_address_1 = temp_order.user_address;
    // Market Check
    with_attr error_message(
            "Trading: All orders in a batch must be from the same market- {user_address_1}") {
        assert temp_order.market_id = market_id_;
    }

    // Leverage check minimum
    with_attr error_message("Trading: Leverage must be >= 1- {user_address}") {
        assert_le(LEVERAGE_ONE, temp_order.leverage);
    }

    // If it's the first order in the array
<<<<<<< HEAD
    if (maker_direction_ == 0) {
        // Get the market details
        let (market: Market) = IMarkets.get_market(contract_address=market_address_, id=market_id_);

        // Tradable check
        with_attr error_message("Trading: Market is not tradable") {
            assert_not_zero(market.is_tradable);
        }

        // Size check
        with_attr error_message(
                "Trading: Quantity must be >= to the minimum order size- {user_address}") {
            assert_le(market.minimum_order_size, temp_order.quantity);
        }

        // Leverage check maximum
        with_attr error_message(
                "Trading: Leverage must be <= to the maximum allowed leverage- {user_address}") {
            assert_le(temp_order.leverage, market.maximum_leverage);
=======
    if (assetID_ == 0) {
        // Check if the asset is tradable
        let (asset: Asset) = IAsset.get_asset(
            contract_address=asset_address_, id=temp_order.assetID
        );
        let (collateral: Asset) = IAsset.get_asset(
            contract_address=asset_address_, id=temp_order.collateralID
        );
        let (market: Market) = IMarkets.get_market(contract_address=market_address_, market_id_=marketID_);

        with_attr error_message("Trading: asset is not tradable") {
            assert asset.is_tradable = TRUE;
        }
        with_attr error_message("Trading: Collateral not valid") {
            assert collateral.is_collateral = TRUE;
        }

        with_attr error_message("Trading: Market not tradable") {
            assert market.is_tradable = TRUE;
        }

        with_attr error_message("Trading: Invalid Leverage") {
            assert_le(temp_order.leverage, market.currently_allowed_leverage);
>>>>>>> 89fa2381
        }

        return check_and_execute(
<<<<<<< HEAD
            quantity_locked_=quantity_locked_,
            market_id_=market_id_,
            collateral_id_=collateral_id_,
            lower_limit_=lower_limit_,
            upper_limit_=upper_limit_,
            request_list_len_=request_list_len_ - 1,
            request_list_=request_list_ + MultipleOrder.SIZE,
            quantity_executed_=current_quantity_executed,
            account_registry_address_=account_registry_address_,
            asset_address_=asset_address_,
            market_address_=market_address_,
            holding_address_=holding_address_,
            trading_fees_address_=trading_fees_address_,
            fees_balance_address_=fees_balance_address_,
            liquidate_address_=liquidate_address_,
            liquidity_fund_address_=liquidity_fund_address_,
            insurance_fund_address_=insurance_fund_address_,
            max_leverage_=market.currently_allowed_leverage,
            min_quantity_=market.minimum_order_size,
            maker_direction_=temp_order.direction,
            trader_stats_list_len_=trader_stats_list_len,
            trader_stats_list_=trader_stats_list,
            running_weighted_sum=new_running_weighted_sum,
            taker_execution_price=0,
=======
            size_,
            temp_order.assetID,
            temp_order.collateralID,
            marketID_,
            execution_price_,
            request_list_len_ - 1,
            request_list_ + MultipleOrder.SIZE,
            sum_temp,
            account_registry_address_,
            asset_address_,
            market_address_,
            holding_address_,
            trading_fees_address_,
            fees_balance_address_,
            liquidate_address_,
            liquidity_fund_address_,
            insurance_fund_address_,
            market.currently_allowed_leverage,
            trader_stats_list_len,
            trader_stats_list,
>>>>>>> 89fa2381
        );
    }

    // Leverage check maximum
    with_attr error_message(
            "Trading: Leverage must be <= to the maximum allowed leverage- {user_address}") {
        assert_le(temp_order.leverage, max_leverage_);
    }

    // Direction Check
    if (request_list_len_ == 1) {
        tempvar direction_check = maker_direction_ - temp_order.direction;
        with_attr error_message(
                "Trading: Taker order must be in opposite direction of Maker order(s)- {user_address}") {
            assert_not_zero(direction_check);
        }
        tempvar syscall_ptr = syscall_ptr;
        tempvar pedersen_ptr: HashBuiltin* = pedersen_ptr;
        tempvar range_check_ptr = range_check_ptr;
    } else {
        with_attr error_message(
                "Trading: All Maker orders must be in the same direction- {user_address}") {
            assert maker_direction_ = temp_order.direction;
        }
        tempvar syscall_ptr = syscall_ptr;
        tempvar pedersen_ptr: HashBuiltin* = pedersen_ptr;
        tempvar range_check_ptr = range_check_ptr;
    }

<<<<<<< HEAD
    // Size Check
    with_attr error_message("Trading: Quantity must be >= to the minimum order size") {
        assert_le(min_quantity_, temp_order.quantity);
=======
    with_attr error_message("Trading: Leverage too high") {
        assert_le(temp_order.leverage, max_leverage_);
>>>>>>> 89fa2381
    }

    // Recursive Call
    return check_and_execute(
        quantity_locked_=quantity_locked_,
        market_id_=market_id_,
        collateral_id_=collateral_id_,
        lower_limit_=lower_limit_,
        upper_limit_=upper_limit_,
        request_list_len_=request_list_len_ - 1,
        request_list_=request_list_ + MultipleOrder.SIZE,
        quantity_executed_=current_quantity_executed,
        account_registry_address_=account_registry_address_,
        asset_address_=asset_address_,
        market_address_=market_address_,
        holding_address_=holding_address_,
        trading_fees_address_=trading_fees_address_,
        fees_balance_address_=fees_balance_address_,
        liquidate_address_=liquidate_address_,
        liquidity_fund_address_=liquidity_fund_address_,
        insurance_fund_address_=insurance_fund_address_,
        max_leverage_=max_leverage_,
        min_quantity_=0,
        maker_direction_=0,
        trader_stats_list_len_=trader_stats_list_len,
        trader_stats_list_=trader_stats_list,
        running_weighted_sum=new_running_weighted_sum,
        taker_execution_price=execution_price,
    );
}<|MERGE_RESOLUTION|>--- conflicted
+++ resolved
@@ -55,7 +55,6 @@
 from contracts.interfaces.ITradingStats import ITradingStats
 from contracts.interfaces.ITradingFees import ITradingFees
 from contracts.libraries.CommonLibrary import CommonLib
-<<<<<<< HEAD
 from contracts.Math_64x61 import Math64x61_add, Math64x61_div, Math64x61_mul, Math64x61_sub
 
 //############
@@ -63,26 +62,16 @@
 //############
 const LEVERAGE_ONE = 2305843009213693952;
 const HUNDRED = 230584300921369395200;
-=======
-from contracts.Math_64x61 import Math64x61_mul, Math64x61_div, Math64x61_ONE
-
-///////////////
-// Constants //
-///////////////
-
-const TWO_PERCENT = 46116860184273879;
->>>>>>> 89fa2381
-
-////////////
+
+// //////////
 // Events //
-////////////
+// //////////
 
 // Event emitted whenever a new market is added
 @event
 func trade_execution(address: felt, request: OrderRequest, market_id: felt, execution_price: felt) {
 }
 
-<<<<<<< HEAD
 //##########
 // Storage #
 //##########
@@ -95,11 +84,6 @@
 //##############
 // Constructor #
 //##############
-=======
-/////////////////
-// Constructor //
-/////////////////
->>>>>>> 89fa2381
 
 // @notice Constructor of the smart-contract
 // @param registry_address_ Address of the AuthorizedRegistry contract
@@ -112,9 +96,9 @@
     return ();
 }
 
-//////////////
+// ////////////
 // External //
-//////////////
+// ////////////
 
 // @notice Function to execute multiple orders in a batch
 // @param quantity_locked_ - Size of the order to be executed
@@ -154,12 +138,7 @@
         market_prices_address: felt,
     ) = get_registry_addresses();
 
-<<<<<<< HEAD
     let (trader_stats_list: TraderStats*) = alloc();
-=======
-    // Get Market from the corresponding Id
-    let (market: Market) = IMarkets.get_market(contract_address=market_address, market_id_=marketID_);
->>>>>>> 89fa2381
 
     // check oracle price
     let (lower_limit: felt, upper_limit: felt) = get_price_range(oracle_price_=oracle_price_);
@@ -244,9 +223,9 @@
     return ();
 }
 
-//////////////
+// ////////////
 // Internal //
-//////////////
+// ////////////
 
 // @notice Internal function to retrieve contract addresses from the Auth Registry
 // @returns account_registry_address - Address of the Account Registry contract
@@ -653,12 +632,8 @@
     // If it's just a close order
     if (not_liquidation == TRUE) {
         // If no leverage is used
-<<<<<<< HEAD
         // to64x61(1) == 2305843009213693952
         if (parent_position.leverage == LEVERAGE_ONE) {
-=======
-        if (order_.leverage == Math64x61_ONE) {
->>>>>>> 89fa2381
             tempvar syscall_ptr = syscall_ptr;
             tempvar pedersen_ptr: HashBuiltin* = pedersen_ptr;
             tempvar range_check_ptr = range_check_ptr;
@@ -812,12 +787,8 @@
 // @param quantity_locked_ - Size of the order to be executed
 // @param assetID_ - Asset ID of the batch to be set by the first order
 // @param collateralID_ - Collateral ID of the batch to be set by the first order
-<<<<<<< HEAD
 // @param market_id_ - Market ID of the batch to be set by the first order
 // @param ticker_ - The ticker of each order in the batch
-=======
-// @param marketID_ - Market ID of the batch to be set by the first order
->>>>>>> 89fa2381
 // @param execution_price_ - Price at which the orders must be executed
 // @param request_list_len_ - No of orders in the batch
 // @param request_list_ - The batch of the orders
@@ -1133,7 +1104,6 @@
     }
 
     // If it's the first order in the array
-<<<<<<< HEAD
     if (maker_direction_ == 0) {
         // Get the market details
         let (market: Market) = IMarkets.get_market(contract_address=market_address_, id=market_id_);
@@ -1153,35 +1123,9 @@
         with_attr error_message(
                 "Trading: Leverage must be <= to the maximum allowed leverage- {user_address}") {
             assert_le(temp_order.leverage, market.maximum_leverage);
-=======
-    if (assetID_ == 0) {
-        // Check if the asset is tradable
-        let (asset: Asset) = IAsset.get_asset(
-            contract_address=asset_address_, id=temp_order.assetID
-        );
-        let (collateral: Asset) = IAsset.get_asset(
-            contract_address=asset_address_, id=temp_order.collateralID
-        );
-        let (market: Market) = IMarkets.get_market(contract_address=market_address_, market_id_=marketID_);
-
-        with_attr error_message("Trading: asset is not tradable") {
-            assert asset.is_tradable = TRUE;
-        }
-        with_attr error_message("Trading: Collateral not valid") {
-            assert collateral.is_collateral = TRUE;
-        }
-
-        with_attr error_message("Trading: Market not tradable") {
-            assert market.is_tradable = TRUE;
-        }
-
-        with_attr error_message("Trading: Invalid Leverage") {
-            assert_le(temp_order.leverage, market.currently_allowed_leverage);
->>>>>>> 89fa2381
         }
 
         return check_and_execute(
-<<<<<<< HEAD
             quantity_locked_=quantity_locked_,
             market_id_=market_id_,
             collateral_id_=collateral_id_,
@@ -1206,28 +1150,6 @@
             trader_stats_list_=trader_stats_list,
             running_weighted_sum=new_running_weighted_sum,
             taker_execution_price=0,
-=======
-            size_,
-            temp_order.assetID,
-            temp_order.collateralID,
-            marketID_,
-            execution_price_,
-            request_list_len_ - 1,
-            request_list_ + MultipleOrder.SIZE,
-            sum_temp,
-            account_registry_address_,
-            asset_address_,
-            market_address_,
-            holding_address_,
-            trading_fees_address_,
-            fees_balance_address_,
-            liquidate_address_,
-            liquidity_fund_address_,
-            insurance_fund_address_,
-            market.currently_allowed_leverage,
-            trader_stats_list_len,
-            trader_stats_list,
->>>>>>> 89fa2381
         );
     }
 
@@ -1257,14 +1179,9 @@
         tempvar range_check_ptr = range_check_ptr;
     }
 
-<<<<<<< HEAD
     // Size Check
     with_attr error_message("Trading: Quantity must be >= to the minimum order size") {
         assert_le(min_quantity_, temp_order.quantity);
-=======
-    with_attr error_message("Trading: Leverage too high") {
-        assert_le(temp_order.leverage, max_leverage_);
->>>>>>> 89fa2381
     }
 
     // Recursive Call
