%lang starknet

<<<<<<< HEAD
%builtins pedersen range_check ecdsa

=======
>>>>>>> 46274dfe
from starkware.cairo.common.alloc import alloc
from starkware.cairo.common.bool import FALSE, TRUE
from starkware.cairo.common.cairo_builtins import HashBuiltin, SignatureBuiltin
from starkware.cairo.common.hash_state import (
    hash_finalize,
    hash_init,
    hash_update,
    hash_update_single,
)
from starkware.cairo.common.math import (
    abs_value,
    assert_le,
    assert_nn,
    assert_not_equal,
    assert_not_zero,
)
from starkware.cairo.common.math_cmp import is_le
from starkware.cairo.common.pow import pow
from starkware.cairo.common.registers import get_fp_and_pc
from starkware.cairo.common.signature import verify_ecdsa_signature
from starkware.starknet.common.messages import send_message_to_l1
from starkware.starknet.common.syscalls import (
    call_contract,
    get_block_timestamp,
    get_caller_address,
    get_contract_address,
    get_tx_signature,
)

from contracts.Constants import (
    ABR_PAYMENT_INDEX,
    Asset_INDEX,
    DELEVERAGING_ORDER,
    L1_ZKX_Address_INDEX,
    Liquidate_INDEX,
    LIQUIDATION_ORDER,
    LONG,
    POSITION_OPENED,
    POSITION_TO_BE_DELEVERAGED,
    POSITION_TO_BE_LIQUIDATED,
    SHORT,
    Trading_INDEX,
    WithdrawalFeeBalance_INDEX,
    WithdrawalRequest_INDEX,
    WITHDRAWAL_INITIATED,
    WITHDRAWAL_SUCCEEDED,
)
from contracts.DataTypes import (
    Asset,
    CollateralBalance,
    LiquidatablePosition,
    Message,
    NetPositions,
    OrderRequest,
    PositionDetails,
    PositionDetailsWithMarket,
    Signature,
    WithdrawalHistory,
    WithdrawalRequestForHashing,
)

from contracts.interfaces.IAccount import IAccount
from contracts.interfaces.IAccountManager import IAccountManager
from contracts.interfaces.IAsset import IAsset
from contracts.interfaces.IAuthorizedRegistry import IAuthorizedRegistry
from contracts.interfaces.IWithdrawalFeeBalance import IWithdrawalFeeBalance
from contracts.interfaces.IWithdrawalRequest import IWithdrawalRequest
from contracts.libraries.CommonLibrary import CommonLib
from contracts.Math_64x61 import (
    Math64x61_add,
    Math64x61_div,
    Math64x61_fromDecimalFelt,
    Math64x61_mul,
<<<<<<< HEAD
    Math64x61_sub,
    Math64x61_toFelt,
=======
    Math64x61_toDecimalFelt,
>>>>>>> 46274dfe
)

//#########
// Events #
//#########

// Event emitted whenever collateral is transferred from account by trading
@event
func transferred_from(asset_id: felt, amount: felt) {
}

// Event emitted whenever collateral is transferred to account by trading
@event
func transferred(asset_id: felt, amount: felt) {
}

// Event emitted whenever collateral is transferred to account by abr payment
@event
<<<<<<< HEAD
func transferred_abr(market_id: felt, amount: felt, timestamp: felt) {
=======
func transferred_abr(
    order_id: felt, asset_id: felt, market_id: felt, amount: felt, timestamp: felt
) {
>>>>>>> 46274dfe
}

// Event emitted whenever collateral is transferred from account by abr payment
@event
<<<<<<< HEAD
func transferred_from_abr(market_id: felt, amount: felt, timestamp: felt) {
=======
func transferred_from_abr(
    order_id: felt, asset_id: felt, market_id: felt, amount: felt, timestamp: felt
) {
>>>>>>> 46274dfe
}

// Event emitted whenver a new withdrawal request is made
@event
func withdrawal_request(collateral_id: felt, amount: felt, node_operator_l2: felt) {
}

// Event emitted whenever a position is marked to be liquidated/deleveraged
@event
<<<<<<< HEAD
func liquidate_deleverage(market_id: felt, direction: felt, amount_to_be_sold: felt) {
=======
func liquidate_deleverage(position_id: felt, amount: felt) {
>>>>>>> 46274dfe
}

// Event emitted whenever asset deposited in into account
@event
func deposited(asset_id: felt, amount: felt) {
}
<<<<<<< HEAD

//##########
// Storage #
//##########

// Stores the contract version
@storage_var
func contract_version() -> (version: felt) {
}

// Stores the address of Authorized Registry contract
@storage_var
func registry_address() -> (contract_address: felt) {
}

// Stores public key associated with an account
@storage_var
func public_key() -> (res: felt) {
}

// Stores balance of an asset
@storage_var
func balance(assetID: felt) -> (res: felt) {
}

// Mapping of marketID, direction to PositionDetails struct
@storage_var
func position_mapping(marketID: felt, direction: felt) -> (res: PositionDetails) {
}

// Mapping of orderID to portionExecuted of that order
@storage_var
func portion_executed(orderID: felt) -> (res: felt) {
}

// Mapping of orderID to the timestamp of last updated value
@storage_var
func last_updated(market_id) -> (value: felt) {
}

// Stores L1 address associated with the account
@storage_var
func L1_address() -> (res: felt) {
}

// Stores all markets the user has position in
@storage_var
func index_to_market_array(index: felt) -> (market_id: felt) {
}

// Stores the mapping from the market_id to index
@storage_var
func market_to_index_mapping(market_id: felt) -> (market_id: felt) {
}

// Stores if a market exists
@storage_var
func market_is_exist(market_id) -> (res: felt) {
=======

//##########
// Storage #
//##########

// Stores public key associated with an account
@storage_var
func public_key() -> (res: felt) {
}

// Stores balance of an asset
@storage_var
func balance(assetID: felt) -> (res: felt) {
}

// Mapping of orderID to the order details
@storage_var
func order_mapping(orderID: felt) -> (res: OrderDetails) {
}

// Mapping of orderID to the timestamp of last updated value
@storage_var
func last_updated(order_id) -> (value: felt) {
}

// Stores L1 address associated with the account
@storage_var
func L1_address() -> (res: felt) {
}

// Stores all positions held by the user
@storage_var
func position_array(index: felt) -> (position_id: felt) {
>>>>>>> 46274dfe
}

// Stores all collaterals held by the user
@storage_var
func collateral_array(index: felt) -> (collateral_id: felt) {
}

<<<<<<< HEAD
// Stores the length of the index_to_market_array
@storage_var
func index_to_market_array_len() -> (len: felt) {
=======
// Stores length of the position array
@storage_var
func position_array_len() -> (len: felt) {
>>>>>>> 46274dfe
}

// Stores length of the collateral array
@storage_var
func collateral_array_len() -> (len: felt) {
}

// Stores amount_to_be_sold in a position for delveraging
@storage_var
func amount_to_be_sold(order_id: felt) -> (amount: felt) {
}

// Stores the position which is to be deleveraged or liquidated
@storage_var
<<<<<<< HEAD
func deleveragable_or_liquidatable_position() -> (position: LiquidatablePosition) {
=======
func deleveraged_or_liquidatable_position() -> (order_id: felt) {
>>>>>>> 46274dfe
}

// Stores all withdrawals made by the user
@storage_var
func withdrawal_history_array(index: felt) -> (res: WithdrawalHistory) {
}

// Stores length of the withdrawal history array
@storage_var
func withdrawal_history_array_len() -> (len: felt) {
}

//##############
// Constructor #
//##############

@constructor
func constructor{syscall_ptr: felt*, pedersen_ptr: HashBuiltin*, range_check_ptr}(
    public_key_: felt, L1_address_: felt, registry_address_: felt, version_: felt
) {
<<<<<<< HEAD
    with_attr error_message("Registry address and version cannot be 0") {
        assert_not_zero(version_);
=======
    with_attr error_message("Public key and L1 address cannot be 0") {
        assert_not_zero(public_key_);
        assert_not_zero(L1_address_);
>>>>>>> 46274dfe
    }

    public_key.write(public_key_);
    L1_address.write(L1_address_);
<<<<<<< HEAD
    registry_address.write(value=registry_address_);
    contract_version.write(value=version_);
=======

    CommonLib.initialize(registry_address_, version_);
>>>>>>> 46274dfe
    return ();
}

//#################
// View Functions #
//#################

// @notice view function to get public key
// @return res - public key of an account
@view
func get_public_key{syscall_ptr: felt*, pedersen_ptr: HashBuiltin*, range_check_ptr}() -> (
    res: felt
) {
    let (res) = public_key.read();
    return (res=res);
}

// @notice view function to check if the transaction signature is valid
// @param hash - Hash of the transaction parameters
// @param singature_len - Length of the signatures
// @param signature - Array of signatures
@view
func is_valid_signature{
    syscall_ptr: felt*, pedersen_ptr: HashBuiltin*, range_check_ptr, ecdsa_ptr: SignatureBuiltin*
}(hash: felt, signature_len: felt, signature: felt*) -> () {
    let (_public_key) = public_key.read();

    // This interface expects a signature pointer and length to make
    // no assumption about signature validation schemes.
    // But this implementation does, and it expects a (sig_r, sig_s) pair.
    let sig_r = signature[0];
    let sig_s = signature[1];

    verify_ecdsa_signature(
        message=hash, public_key=_public_key, signature_r=sig_r, signature_s=sig_s
    );

    return ();
}

// @notice view function which checks the signature passed is valid
// @param hash - Hash of the order to check against
// @param signature - Signature passed to the contract to check against
// @param liquidator_address_ - Address of the liquidator
// @return reverts, if there is an error
@view
func is_valid_signature_order{
    syscall_ptr: felt*, pedersen_ptr: HashBuiltin*, range_check_ptr, ecdsa_ptr: SignatureBuiltin*
}(hash: felt, signature: Signature, liquidator_address_: felt) -> () {
    alloc_locals;

    let sig_r = signature.r_value;
    let sig_s = signature.s_value;
    local pub_key;

    if (liquidator_address_ != 0) {
        // To-Do Verify whether call came from node operator

<<<<<<< HEAD
        let (_public_key) = IAccountManager.get_public_key(contract_address=liquidator_address_);
=======
        let (_public_key) = IAccount.getPublicKey(contract_address=liquidator_address_);
>>>>>>> 46274dfe
        pub_key = _public_key;

        tempvar syscall_ptr = syscall_ptr;
        tempvar pedersen_ptr: HashBuiltin* = pedersen_ptr;
        tempvar range_check_ptr = range_check_ptr;
        tempvar ecdsa_ptr: SignatureBuiltin* = ecdsa_ptr;
    } else {
        let (acc_pub_key) = public_key.read();
        pub_key = acc_pub_key;

        tempvar syscall_ptr = syscall_ptr;
        tempvar pedersen_ptr: HashBuiltin* = pedersen_ptr;
        tempvar range_check_ptr = range_check_ptr;
        tempvar ecdsa_ptr: SignatureBuiltin* = ecdsa_ptr;
    }

    verify_ecdsa_signature(message=hash, public_key=pub_key, signature_r=sig_r, signature_s=sig_s);
    return ();
}

// @notice view function to get the balance of an asset
// @param assetID_ - ID of an asset
// @return res - balance of an asset
<<<<<<< HEAD
@view
func get_balance{syscall_ptr: felt*, pedersen_ptr: HashBuiltin*, range_check_ptr}(
    assetID_: felt
) -> (res: felt) {
    let (res) = balance.read(assetID=assetID_);
    return (res=res);
}

// @notice view function to get order details
// @param orderID_ - ID of an order
// @return res - Order details corresponding to an order
@view
func get_position_data{syscall_ptr: felt*, pedersen_ptr: HashBuiltin*, range_check_ptr}(
    market_id_: felt, direction_: felt
) -> (res: PositionDetails) {
    let (res) = position_mapping.read(marketID=market_id_, direction=direction_);
    return (res=res);
}

// @notice view function to get L1 address of the user
// @return res - L1 address of the user
@view
func get_L1_address{syscall_ptr: felt*, pedersen_ptr: HashBuiltin*, range_check_ptr}() -> (
    res: felt
) {
    let (res) = L1_address.read();
    return (res=res);
}

// @notice view function to get deleveraged or liquidatable position
// @return order_id - Id of an order, amount_to_be_sold - amount to be sold in a position
// @view
func get_deleveragable_or_liquidatable_position{
    syscall_ptr: felt*, pedersen_ptr: HashBuiltin*, range_check_ptr
}() -> (market_id: felt, direction: felt, amount_to_be_sold: felt) {
    let (position: LiquidatablePosition) = deleveragable_or_liquidatable_position.read();

    return (position.market_id, position.direction, position.amount_to_be_sold);
=======
@view
func get_balance{syscall_ptr: felt*, pedersen_ptr: HashBuiltin*, range_check_ptr}(
    assetID_: felt
) -> (res: felt) {
    let (res) = balance.read(assetID=assetID_);
    return (res=res);
}

// @notice view function to get order details
// @param orderID_ - ID of an order
// @return res - Order details corresponding to an order
@view
func get_order_data{syscall_ptr: felt*, pedersen_ptr: HashBuiltin*, range_check_ptr}(
    orderID_: felt
) -> (res: OrderDetails) {
    let (res) = order_mapping.read(orderID=orderID_);
    return (res=res);
}

// @notice view function to get L1 address of the user
// @return res - L1 address of the user
@view
func get_L1_address{syscall_ptr: felt*, pedersen_ptr: HashBuiltin*, range_check_ptr}() -> (
    res: felt
) {
    let (res) = L1_address.read();
    return (res=res);
}

// @notice view function to get amount to be sold in a position
// @param order_id_ - ID of an order
// @return res - amount to be sold in a position
@view
func get_amount_to_be_sold{syscall_ptr: felt*, pedersen_ptr: HashBuiltin*, range_check_ptr}(
    order_id_: felt
) -> (res: felt) {
    let (res) = amount_to_be_sold.read(order_id=order_id_);
    return (res=res);
}

// @notice view function to get deleveraged or liquidatable position
// @return order_id - Id of an order, amount_to_be_sold - amount to be sold in a position
@view
func get_deleveraged_or_liquidatable_position{
    syscall_ptr: felt*, pedersen_ptr: HashBuiltin*, range_check_ptr
}() -> (order_id: felt, amount_to_be_sold: felt) {
    let (order_id_) = deleveraged_or_liquidatable_position.read();
    let (order_details) = get_order_data(order_id_);
    if (order_details.status == ORDER_TO_BE_DELEVERAGED) {
        let (amount) = amount_to_be_sold.read(order_id=order_id_);
        return (order_id=order_id_, amount_to_be_sold=amount);
    } else {
        return (order_id=order_id_, amount_to_be_sold=0);
    }
}

// @notice view function to get all the open positions
// @return array_list_len - Length of the array_list
// @return array_list - Fully populated list of OrderDetails
@view
func return_array_positions{syscall_ptr: felt*, pedersen_ptr: HashBuiltin*, range_check_ptr}() -> (
    array_list_len: felt, array_list: OrderDetailsWithIDs*
) {
    alloc_locals;

    let (array_list: OrderDetailsWithIDs*) = alloc();
    let (array_len: felt) = position_array_len.read();

    let (new_array_len) = populate_array_positions(
        iterator_=0, array_list_len_=0, array_list_=array_list, final_len_=array_len
    );

    return (new_array_len, array_list);
>>>>>>> 46274dfe
}

// @notice view function to get all use collaterals
// @return array_list_len - Length of the array_list
// @return array_list - Fully populated list of CollateralBalance
@view
func return_array_collaterals{syscall_ptr: felt*, pedersen_ptr: HashBuiltin*, range_check_ptr}(
    ) -> (array_list_len: felt, array_list: CollateralBalance*) {
<<<<<<< HEAD
    let (array_list: CollateralBalance*) = alloc();
    return populate_array_collaterals(0, array_list);
=======
    alloc_locals;

    let (array_list: CollateralBalance*) = alloc();
    let (array_len) = collateral_array_len.read();
    populate_array_collaterals(iterator_=0, array_list_=array_list, final_len_=array_len);

    return (array_len, array_list);
>>>>>>> 46274dfe
}

// @notice view function to get withdrawal history
// @return withdrawal_list_len - Length of the withdrawal list
// @return withdrawal_list - Fully populated list of withdrawals
@view
func get_withdrawal_history{syscall_ptr: felt*, pedersen_ptr: HashBuiltin*, range_check_ptr}() -> (
    withdrawal_list_len: felt, withdrawal_list: WithdrawalHistory*
) {
<<<<<<< HEAD
    let (withdrawal_list: WithdrawalHistory*) = alloc();
    return populate_withdrawals_array(0, withdrawal_list);
}

// @notice view function to check if eight hours is complete or not
// @param market_id_ - ID of a market
// @return res - true if it is complete, else false
@view
func timestamp_check{syscall_ptr: felt*, pedersen_ptr: HashBuiltin*, range_check_ptr}(
    market_id_: felt
=======
    alloc_locals;

    let (array_list: WithdrawalHistory*) = alloc();
    let (array_len: felt) = withdrawal_history_array_len.read();
    populate_withdrawals_array(iterator_=0, withdrawal_list_=array_list, final_len_=array_len);

    return (array_len, array_list);
}

// @notice view function to check if eight hours is complete or not
// @param market_id - ID of a market
// @return res - true if it is complete, else false
@view
func timestamp_check{syscall_ptr: felt*, pedersen_ptr: HashBuiltin*, range_check_ptr}(
    orderID_: felt
>>>>>>> 46274dfe
) -> (is_eight_hours: felt) {
    alloc_locals;
    // Get the latest block
    let (block_timestamp) = get_block_timestamp();

    // Fetch the last updated time
<<<<<<< HEAD
    let (last_call) = last_updated.read(market_id=market_id_);
=======
    let (last_call) = last_updated.read(order_id=orderID_);
>>>>>>> 46274dfe

    // Minimum time before the second call
    let min_time = last_call + 28800;
    let is_eight_hours = is_le(block_timestamp, min_time);

    return (is_eight_hours,);
}

//#############
// L1 Handler #
//#############

// @notice Function to handle deposit from L1ZKX contract
// @param from_address - The address from where deposit function is called from
// @param user - User's Metamask account address
// @param amount - The Amount of funds that user wants to withdraw
// @param assetID_ - Asset ID of the collateral that needs to be deposited
@l1_handler
func deposit{syscall_ptr: felt*, pedersen_ptr: HashBuiltin*, range_check_ptr}(
    from_address: felt, user: felt, amount: felt, assetID_: felt
) {
    alloc_locals;
    let (caller) = get_caller_address();
<<<<<<< HEAD
    let (registry) = registry_address.read();
    let (version) = contract_version.read();
=======
    let (registry) = CommonLib.get_registry_address();
    let (version) = CommonLib.get_contract_version();
>>>>>>> 46274dfe

    // Get L1 ZKX contract address
    let (L1_ZKX_contract_address) = IAuthorizedRegistry.get_contract_address(
        contract_address=registry, index=L1_ZKX_Address_INDEX, version=version
    );

    // Make sure the message was sent by the intended L1 contract
    with_attr error_message("Message must be sent by approved ZKX address") {
        assert from_address = L1_ZKX_contract_address;
    }

    let (stored_L1_address) = L1_address.read();

    with_attr error_message("Only the user can initiate deposits") {
        assert stored_L1_address = user;
    }

    // Get asset contract address
    let (asset_address) = IAuthorizedRegistry.get_contract_address(
        contract_address=registry, index=Asset_INDEX, version=version
    );
<<<<<<< HEAD
    // Reading token decimal field of an asset
    let (asset: Asset) = IAsset.getAsset(contract_address=asset_address, id=assetID_);
    tempvar decimal = asset.token_decimal;

    let (ten_power_decimal) = pow(10, decimal);
    let (decimal_in_64x61_format) = Math64x61_fromFelt(ten_power_decimal);

    let (amount_in_64x61_format) = Math64x61_fromFelt(amount);
    let (amount_in_decimal_representation) = Math64x61_div(
        amount_in_64x61_format, decimal_in_64x61_format
=======
    // Converting asset amount to Math64x61 format
    let (asset: Asset) = IAsset.get_asset(contract_address=asset_address, id=assetID_);
    let (amount_in_decimal_representation) = Math64x61_fromDecimalFelt(
        amount, decimals=asset.token_decimal
>>>>>>> 46274dfe
    );

    let (array_len) = collateral_array_len.read();
    // Read the current balance.
    let (balance_collateral) = balance.read(assetID=assetID_);

    if (balance_collateral == 0) {
        add_collateral(new_asset_id=assetID_, iterator=0, length=array_len);
        tempvar syscall_ptr = syscall_ptr;
        tempvar pedersen_ptr: HashBuiltin* = pedersen_ptr;
        tempvar range_check_ptr = range_check_ptr;
    } else {
        tempvar syscall_ptr = syscall_ptr;
        tempvar pedersen_ptr: HashBuiltin* = pedersen_ptr;
        tempvar range_check_ptr = range_check_ptr;
    }

    // Compute and update the new balance.
    tempvar new_balance = balance_collateral + amount_in_decimal_representation;
    balance.write(assetID=assetID_, value=new_balance);

    deposited.emit(asset_id=assetID_, amount=amount_in_decimal_representation);
    return ();
}

//#####################
// External Functions #
//#####################

// @notice External function called by the Trading Contract
// @param assetID_ - asset ID of the collateral that needs to be transferred
// @param amount - Amount of funds to transfer from this contract
@external
func transfer_from{syscall_ptr: felt*, pedersen_ptr: HashBuiltin*, range_check_ptr}(
    assetID_: felt, amount: felt
) -> () {
    // Check if the caller is trading contract
    let (caller) = get_caller_address();
<<<<<<< HEAD
    let (registry) = registry_address.read();
    let (version) = contract_version.read();
=======
    let (registry) = CommonLib.get_registry_address();
    let (version) = CommonLib.get_contract_version();
>>>>>>> 46274dfe
    let (balance_) = balance.read(assetID=assetID_);

    let (trading_address) = IAuthorizedRegistry.get_contract_address(
        contract_address=registry, index=Trading_INDEX, version=version
    );

    with_attr error_message("Caller is not authorized to do transferFrom in account contract.") {
        assert caller = trading_address;
    }

    balance.write(assetID=assetID_, value=balance_ - amount);

    transferred_from.emit(asset_id=assetID_, amount=amount);
    return ();
}

// @notice External function called by the ABR Payment contract
<<<<<<< HEAD
// @param collateral_id_ - Collateral ID of the position
// @param market_id_ - Market ID of the position
// @param amount - Amount of funds to transfer from this contract
@external
func transfer_from_abr{syscall_ptr: felt*, pedersen_ptr: HashBuiltin*, range_check_ptr}(
    collateral_id_: felt, market_id_: felt, amount_: felt
) {
    // Check if the caller is ABR Payment
    let (caller) = get_caller_address();
    let (registry) = registry_address.read();
    let (version) = contract_version.read();
=======
// @param orderID_ - Order Id of the position
// @param assetID_ - asset ID of the collateral that needs to be transferred
// @param marketID_ - market ID of the position
// @param amount - Amount of funds to transfer from this contract
@external
func transfer_from_abr{syscall_ptr: felt*, pedersen_ptr: HashBuiltin*, range_check_ptr}(
    orderID_: felt, assetID_: felt, marketID_: felt, amount: felt
) {
    // Check if the caller is ABR Payment
    let (caller) = get_caller_address();
    let (registry) = CommonLib.get_registry_address();
    let (version) = CommonLib.get_contract_version();
>>>>>>> 46274dfe

    let (abr_payment_address) = IAuthorizedRegistry.get_contract_address(
        contract_address=registry, index=ABR_PAYMENT_INDEX, version=version
    );

    with_attr error_message("Caller is not authorized to do transferFrom in account contract.") {
        assert caller = abr_payment_address;
    }

    // Reduce the amount from balance
<<<<<<< HEAD
    let (balance_) = balance.read(assetID=collateral_id_);
    balance.write(assetID=collateral_id_, value=balance_ - amount_);

    // Update the timestamp of last called
    let (block_timestamp) = get_block_timestamp();
    last_updated.write(market_id=market_id_, value=block_timestamp);

    transferred_from_abr.emit(market_id=market_id_, amount=amount_, timestamp=block_timestamp);
=======
    let (balance_) = balance.read(assetID=assetID_);
    balance.write(assetID=assetID_, value=balance_ - amount);

    // Update the timestamp of last called
    let (block_timestamp) = get_block_timestamp();
    last_updated.write(order_id=orderID_, value=block_timestamp);

    transferred_from_abr.emit(
        order_id=orderID_,
        asset_id=assetID_,
        market_id=marketID_,
        amount=amount,
        timestamp=block_timestamp,
    );
>>>>>>> 46274dfe
    return ();
}

// @notice External function called by the ABR Payment contract
<<<<<<< HEAD
// @param collateral_id_ - Collateral ID of the position
// @param market_id_ - Market ID of the position
// @param amount_ - Amount of funds to transfer from this contract
@external
func transfer_abr{syscall_ptr: felt*, pedersen_ptr: HashBuiltin*, range_check_ptr}(
    collateral_id_: felt, market_id_: felt, amount_: felt
) {
    // Check if the caller is trading contract
    let (caller) = get_caller_address();
    let (registry) = registry_address.read();
    let (version) = contract_version.read();
=======
// @param orderID_ - Order Id of the position
// @param assetID_ - asset ID of the collateral that needs to be transferred
// @param marketID_ - market ID of the position
// @param amount - Amount of funds to transfer from this contract
@external
func transfer_abr{syscall_ptr: felt*, pedersen_ptr: HashBuiltin*, range_check_ptr}(
    orderID_: felt, assetID_: felt, marketID_: felt, amount: felt
) {
    // Check if the caller is trading contract
    let (caller) = get_caller_address();
    let (registry) = CommonLib.get_registry_address();
    let (version) = CommonLib.get_contract_version();
>>>>>>> 46274dfe

    let (abr_payment_address) = IAuthorizedRegistry.get_contract_address(
        contract_address=registry, index=ABR_PAYMENT_INDEX, version=version
    );
    with_attr error_message("Caller is not authorized to do transfer in account contract.") {
        assert caller = abr_payment_address;
    }

    // Add amount to balance
<<<<<<< HEAD
    let (balance_) = balance.read(assetID=collateral_id_);
    balance.write(assetID=collateral_id_, value=balance_ + amount_);

    // Update the timestamp of last called
    let (block_timestamp) = get_block_timestamp();
    last_updated.write(market_id=market_id_, value=block_timestamp);

    transferred_abr.emit(market_id=market_id_, amount=amount_, timestamp=block_timestamp);
    return ();
}

// @notice External function called by the ABR Contract to get the array of net positions of the user
// @returns net_positions_array_len - Length of the array
// @returns net_positions_array - Required array of net positions
@external
func get_net_positions{syscall_ptr: felt*, pedersen_ptr: HashBuiltin*, range_check_ptr}() -> (
    net_positions_array_len: felt, net_positions_array: NetPositions*
) {
    alloc_locals;

    let (net_positions_array: NetPositions*) = alloc();
    let (array_len: felt) = index_to_market_array_len.read();
    return populate_net_positions(
        net_positions_array_len_=0, net_positions_array_=net_positions_array, final_len_=array_len
    );
}

// @notice External function called by the Liquidate Contract to get the array of net positions of the user
// @returns positions_array_len - Length of the array
// @returns positions_array - Required array of positions
@external
func get_positions{syscall_ptr: felt*, pedersen_ptr: HashBuiltin*, range_check_ptr}() -> (
    positions_array_len: felt, positions_array: PositionDetailsWithMarket*
) {
    alloc_locals;

    let (positions_array: PositionDetailsWithMarket*) = alloc();
    let (array_len: felt) = index_to_market_array_len.read();
    return populate_positions(
        positions_array_len_=0, positions_array_=positions_array, iterator_=0, final_len_=array_len
    );
}

// @notice External function called by the Trading Contract to transfer funds from account contract
// @param assetID_ - asset ID of the collateral that needs to be transferred
// @param amount - Amount of funds to transfer to this contract
@external
=======
    let (balance_) = balance.read(assetID=assetID_);
    balance.write(assetID=assetID_, value=balance_ + amount);

    // Update the timestamp of last called
    let (block_timestamp) = get_block_timestamp();
    last_updated.write(order_id=orderID_, value=block_timestamp);

    transferred_abr.emit(
        order_id=orderID_,
        asset_id=assetID_,
        market_id=marketID_,
        amount=amount,
        timestamp=block_timestamp,
    );
    return ();
}

// @notice External function called by the Trading Contract to transfer funds from account contract
// @param assetID_ - asset ID of the collateral that needs to be transferred
// @param amount - Amount of funds to transfer to this contract
@external
>>>>>>> 46274dfe
func transfer{syscall_ptr: felt*, pedersen_ptr: HashBuiltin*, range_check_ptr}(
    assetID_: felt, amount: felt
) -> () {
    let (caller) = get_caller_address();
<<<<<<< HEAD
    let (registry) = registry_address.read();
    let (version) = contract_version.read();
=======
    let (registry) = CommonLib.get_registry_address();
    let (version) = CommonLib.get_contract_version();
>>>>>>> 46274dfe

    let (trading_address) = IAuthorizedRegistry.get_contract_address(
        contract_address=registry, index=Trading_INDEX, version=version
    );
    with_attr error_message(
            "Trading contract is not authorized to do transfer in account contract.") {
        assert caller = trading_address;
    }

    with_attr error_message("Amount supplied shouldn't be negative in account contract.") {
        assert_nn(amount);
    }

    let (balance_) = balance.read(assetID=assetID_);
    balance.write(assetID=assetID_, value=balance_ + amount);

    transferred.emit(asset_id=assetID_, amount=amount);
    return ();
}

<<<<<<< HEAD
=======
// @notice External function called to remove a fully closed position
// @param id_ - Index of the element in the array
@external
func remove_from_array{syscall_ptr: felt*, pedersen_ptr: HashBuiltin*, range_check_ptr}(
    id_: felt
) -> () {
    alloc_locals;

    let (pos_id) = position_array.read(index=id_);
    if (pos_id == 0) {
        with_attr error_message("No order exists in that index") {
            assert 1 = 0;
        }
    }

    let (posDetails: OrderDetails) = order_mapping.read(orderID=pos_id);

    with_attr error_message("The order is not fully closed yet.") {
        assert posDetails.status = ORDER_CLOSED;
    }

    let (arr_len) = position_array_len.read();

    if (arr_len == 1) {
        position_array.write(index=id_, value=0);
    } else {
        let (last_id) = position_array.read(index=arr_len - 1);
        position_array.write(index=id_, value=last_id);
        position_array.write(index=arr_len - 1, value=0);
    }

    position_array_len.write(arr_len - 1);
    return ();
}

>>>>>>> 46274dfe
// @notice Function called by Trading Contract
// @param request - Details of the order to be executed
// @param signature - Details of the signature
// @param size - Size of the Order to be executed
// @param execution_price - Price at which the order should be executed
// @param amount - TODO: Amount of funds that user must send/receive
<<<<<<< HEAD
// @return 1, if executed correctly
=======
>>>>>>> 46274dfe
@external
func execute_order{
    syscall_ptr: felt*, pedersen_ptr: HashBuiltin*, range_check_ptr, ecdsa_ptr: SignatureBuiltin*
}(
    request: OrderRequest,
    signature: Signature,
    size: felt,
    execution_price: felt,
    margin_amount: felt,
    borrowed_amount: felt,
<<<<<<< HEAD
    market_id: felt,
=======
>>>>>>> 46274dfe
) -> (res: felt) {
    alloc_locals;
    let (__fp__, _) = get_fp_and_pc();

    // Make sure that the caller is the authorized Trading Contract
    let (caller) = get_caller_address();
<<<<<<< HEAD
    let (registry) = registry_address.read();
    let (version) = contract_version.read();
=======
    let (registry) = CommonLib.get_registry_address();
    let (version) = CommonLib.get_contract_version();
>>>>>>> 46274dfe

    let (trading_address) = IAuthorizedRegistry.get_contract_address(
        contract_address=registry, index=Trading_INDEX, version=version
    );
<<<<<<< HEAD
    with_attr error_message(
            "Trading contract is not authorized to execute order in account contract.") {
        assert caller = trading_address;
    }

    // hash the parameters
    let (hash) = hash_order(&request);

    // check if signed by the user/liquidator
    is_valid_signature_order(hash, signature, request.liquidatorAddress);

    // Get the details of the position
    let (position_details: PositionDetails) = position_mapping.read(
        marketID=market_id, direction=request.direction
    );

    // Get the portion executed details if already exists
    let (order_portion_executed) = portion_executed.read(orderID=request.orderID);
    let (new_position_executed) = Math64x61_add(order_portion_executed, size);

    // Return if the position size after the executing the current order is more than the order's positionSize
    with_attr error_message(
            "portion executed + size should be less than position in account contract.") {
        assert_le(new_position_executed, request.positionSize);
    }

    // Update the portion executed
    portion_executed.write(orderID=request.orderID, value=new_position_executed);

    // closeOrder == 0 -> Open a new position
    // closeOrder == 1 -> Close a position
    if (request.closeOrder == 0) {
        if (position_details.position_size == 0) {
            add_to_market_array(market_id);
            tempvar syscall_ptr = syscall_ptr;
            tempvar pedersen_ptr: HashBuiltin* = pedersen_ptr;
            tempvar range_check_ptr = range_check_ptr;
        } else {
            tempvar syscall_ptr = syscall_ptr;
            tempvar pedersen_ptr: HashBuiltin* = pedersen_ptr;
            tempvar range_check_ptr = range_check_ptr;
        }

        // New position size
        let (new_position_size) = Math64x61_add(position_details.position_size, size);

        tempvar syscall_ptr = syscall_ptr;
        tempvar pedersen_ptr: HashBuiltin* = pedersen_ptr;
        tempvar range_check_ptr = range_check_ptr;

        // New leverage
        let total_value = margin_amount + borrowed_amount;
        let (new_leverage) = Math64x61_div(total_value, margin_amount);

        // Create a new struct with the updated details
        let updated_position = PositionDetails(
            avg_execution_price=execution_price,
            position_size=new_position_size,
            margin_amount=margin_amount,
            borrowed_amount=borrowed_amount,
            leverage=new_leverage,
        );

        // Write to the mapping
        position_mapping.write(
            marketID=market_id, direction=request.direction, value=updated_position
        );
=======
    with_attr error_message(
            "Trading contract is not authorized to execute order in account contract.") {
        assert caller = trading_address;
    }

    // hash the parameters
    let (hash) = hash_order(&request);

    // check if signed by the user/liquidator
    is_valid_signature_order(hash, signature, request.liquidatorAddress);

    local status_;
    // closeOrder == 0 -> Open a new position
    // closeOrder == 1 -> Close a position
    if (request.closeOrder == 0) {
        // Get the order details if already exists
        let (orderDetails) = order_mapping.read(orderID=request.orderID);
        // If it's a new order
        if (orderDetails.assetID == 0) {
            // Create if the order is being fully opened
            // status_ == 1, partially opened; ORDER_OPENED_PARTIALLY
            // status_ == 2, fully opened; ORDER_OPENED
            if (request.positionSize == size) {
                assert status_ = ORDER_OPENED;
            } else {
                assert status_ = ORDER_OPENED_PARTIALLY;
            }

            // Create a new struct with the updated details
            let new_order = OrderDetails(
                assetID=request.assetID,
                collateralID=request.collateralID,
                price=request.price,
                executionPrice=execution_price,
                positionSize=request.positionSize,
                orderType=request.orderType,
                direction=request.direction,
                portionExecuted=size,
                status=status_,
                marginAmount=margin_amount,
                borrowedAmount=borrowed_amount,
                leverage=request.leverage,
            );
            // Write to the mapping
            order_mapping.write(orderID=request.orderID, value=new_order);

            add_to_array(request.orderID);
            tempvar syscall_ptr = syscall_ptr;
            tempvar pedersen_ptr: HashBuiltin* = pedersen_ptr;
            tempvar range_check_ptr = range_check_ptr;
            tempvar ecdsa_ptr: SignatureBuiltin* = ecdsa_ptr;
            // If it's an existing order
        } else {
            // Return if the position size after the executing the current order is more than the order's positionSize
            let (size_by_leverage) = Math64x61_mul(size, request.leverage);
            with_attr error_message(
                    "Paritally executed + remaining should be less than or equal to the position in account contract.") {
                assert_le(size + orderDetails.portionExecuted, request.positionSize);
            }

            // Check if the order is in the process of being closed or if it was deleveraged
            if (orderDetails.status == ORDER_TO_BE_DELEVERAGED) {
                tempvar range_check_ptr = range_check_ptr;
            } else {
                with_attr error_message(
                        "Order status should be less than or equal to the ORDER_CLOSED_PARTIALLY status") {
                    assert_le(orderDetails.status, ORDER_CLOSED_PARTIALLY);
                }
                tempvar range_check_ptr = range_check_ptr;
            }

            // Check if the order is fully filled by executing the current one
            if (request.positionSize == size + orderDetails.portionExecuted) {
                status_ = ORDER_OPENED;
            } else {
                status_ = ORDER_OPENED_PARTIALLY;
            }

            // Create a new struct with the updated details
            let updated_order = OrderDetails(
                assetID=orderDetails.assetID,
                collateralID=orderDetails.collateralID,
                price=orderDetails.price,
                executionPrice=execution_price,
                positionSize=orderDetails.positionSize,
                orderType=request.orderType,
                direction=orderDetails.direction,
                portionExecuted=orderDetails.portionExecuted + size,
                status=status_,
                marginAmount=margin_amount,
                borrowedAmount=borrowed_amount,
                leverage=request.leverage,
            );
            // Write to the mapping
            order_mapping.write(orderID=request.orderID, value=updated_order);
            tempvar syscall_ptr = syscall_ptr;
            tempvar pedersen_ptr: HashBuiltin* = pedersen_ptr;
            tempvar range_check_ptr = range_check_ptr;
            tempvar ecdsa_ptr: SignatureBuiltin* = ecdsa_ptr;
        }
>>>>>>> 46274dfe
        tempvar syscall_ptr = syscall_ptr;
        tempvar pedersen_ptr: HashBuiltin* = pedersen_ptr;
        tempvar range_check_ptr = range_check_ptr;
        tempvar ecdsa_ptr: SignatureBuiltin* = ecdsa_ptr;
    } else {
<<<<<<< HEAD
        local parent_direction;

        if (request.direction == LONG) {
            assert parent_direction = SHORT;
        } else {
            assert parent_direction = LONG;
        }

        // Get the parent position details
        let (parent_position_details) = position_mapping.read(
            marketID=market_id, direction=parent_direction
        );
        let (new_position_size) = Math64x61_sub(parent_position_details.position_size, size);

        // Assert that the parent position is open
        with_attr error_message("The parent position size is 0") {
            assert_not_zero(parent_position_details.position_size);
        }

        // Assert that the size amount can be closed from the parent position
        with_attr error_message("The size of close order is more than the portionExecuted") {
            assert_nn(new_position_size);
        }

        // Calculate the new leverage if it's a deleveraging order
=======
        // Get the order details
        let (orderDetails) = order_mapping.read(orderID=request.parentOrder);

        // Assert that it's the reverse direction of the current position
        with_attr error_message("The close order must have opposite direction of open order") {
            assert_not_equal(request.direction, orderDetails.direction);
        }

        // Assert that the order exists
        with_attr error_message("The open order doesn't exist") {
            assert_not_zero(orderDetails.positionSize);
        }

        with_attr error_message("The size of close order is more than the portionExecuted") {
            assert_nn(orderDetails.portionExecuted - size);
        }

>>>>>>> 46274dfe
        local new_leverage;
        if (request.orderType == DELEVERAGING_ORDER) {
            let total_value = margin_amount + borrowed_amount;
            let (leverage_) = Math64x61_div(total_value, margin_amount);
            new_leverage = leverage_;
<<<<<<< HEAD

            let (_, _, amount) = get_deleveragable_or_liquidatable_position();
            let updated_amount = amount - size;
            let positive_updated_amount = abs_value(updated_amount);

=======
        } else {
            new_leverage = request.leverage;
        }
        tempvar range_check_ptr = range_check_ptr;

        // Check if the order is fully closed or not
        // status_ == 4, fully closed; ORDER_CLOSED
        // status_ == 3, partially closed; ORDER_CLOSED_PARTIALLY
        // status_ == 5, toBeDeleveraged; ORDER_TO_BE_DELEVERAGED
        // status_ == 6, toBeLiquidated; ORDER_TO_BE_LIQUIDATED
        // status_ == 7, fullyLiquidated; ORDER_LIQUIDATED
        if (orderDetails.portionExecuted - size == 0) {
            if (request.orderType == LIQUIDATION_ORDER) {
                assert status_ = ORDER_LIQUIDATED;
            } else {
                assert status_ = ORDER_CLOSED;
            }
        } else {
            if (request.orderType == DELEVERAGING_ORDER) {
                assert status_ = ORDER_TO_BE_DELEVERAGED;
            } else {
                if (request.orderType == LIQUIDATION_ORDER) {
                    assert status_ = ORDER_TO_BE_LIQUIDATED;
                } else {
                    assert status_ = ORDER_CLOSED_PARTIALLY;
                }
            }
        }

        // Update the amount to be sold after deleveraging
        if (orderDetails.status == ORDER_TO_BE_DELEVERAGED) {
            let (amount) = amount_to_be_sold.read(order_id=request.parentOrder);
            let updated_amount = amount - size;
            let positive_updated_amount = abs_value(updated_amount);
>>>>>>> 46274dfe
            // to64x61(0.0000000001) = 230584300. We are comparing result with this number to fix overflow issues
            let result = is_le(updated_amount, 230584300);
            local amount_to_be_updated;
            if (result == TRUE) {
                amount_to_be_updated = 0;
            } else {
                amount_to_be_updated = updated_amount;
            }
<<<<<<< HEAD

            let updated_liquidatable_position: LiquidatablePosition = LiquidatablePosition(
                market_id=market_id,
                direction=parent_direction,
                amount_to_be_sold=amount_to_be_updated,
            );
            deleveragable_or_liquidatable_position.write(value=updated_liquidatable_position);
=======
            amount_to_be_sold.write(order_id=request.parentOrder, value=amount_to_be_updated);
>>>>>>> 46274dfe
            tempvar syscall_ptr = syscall_ptr;
            tempvar pedersen_ptr: HashBuiltin* = pedersen_ptr;
            tempvar range_check_ptr = range_check_ptr;
        } else {
<<<<<<< HEAD
            new_leverage = parent_position_details.leverage;
=======
>>>>>>> 46274dfe
            tempvar syscall_ptr = syscall_ptr;
            tempvar pedersen_ptr: HashBuiltin* = pedersen_ptr;
            tempvar range_check_ptr = range_check_ptr;
        }
<<<<<<< HEAD
        tempvar range_check_ptr = range_check_ptr;

        // Create a new struct with the updated details
        let updated_position = PositionDetails(
            avg_execution_price=execution_price,
            position_size=new_position_size,
            margin_amount=margin_amount,
            borrowed_amount=borrowed_amount,
            leverage=new_leverage,
        );

        if (new_position_size == 0) {
            if (position_details.position_size == 0) {
                remove_from_market_array(market_id);
                tempvar syscall_ptr = syscall_ptr;
                tempvar pedersen_ptr: HashBuiltin* = pedersen_ptr;
                tempvar range_check_ptr = range_check_ptr;
            } else {
                tempvar syscall_ptr = syscall_ptr;
                tempvar pedersen_ptr: HashBuiltin* = pedersen_ptr;
                tempvar range_check_ptr = range_check_ptr;
            }
            tempvar syscall_ptr = syscall_ptr;
            tempvar pedersen_ptr: HashBuiltin* = pedersen_ptr;
            tempvar range_check_ptr = range_check_ptr;
        } else {
            tempvar syscall_ptr = syscall_ptr;
            tempvar pedersen_ptr: HashBuiltin* = pedersen_ptr;
            tempvar range_check_ptr = range_check_ptr;
        }

        // Write to the mapping
        position_mapping.write(
            marketID=market_id, direction=parent_direction, value=updated_position
        );
=======

        // Create a new struct with the updated details
        let updated_order = OrderDetails(
            assetID=orderDetails.assetID,
            collateralID=orderDetails.collateralID,
            price=orderDetails.price,
            executionPrice=orderDetails.executionPrice,
            positionSize=orderDetails.positionSize - size,
            orderType=orderDetails.orderType,
            direction=orderDetails.direction,
            portionExecuted=orderDetails.portionExecuted - size,
            status=status_,
            marginAmount=margin_amount,
            borrowedAmount=borrowed_amount,
            leverage=new_leverage,
        );

        // Write to the mapping
        order_mapping.write(orderID=request.parentOrder, value=updated_order);
>>>>>>> 46274dfe
        tempvar syscall_ptr = syscall_ptr;
        tempvar pedersen_ptr: HashBuiltin* = pedersen_ptr;
        tempvar range_check_ptr = range_check_ptr;
        tempvar ecdsa_ptr: SignatureBuiltin* = ecdsa_ptr;
    }
    return (1,);
}

// @notice function to update l1 fee and node operators l1 wallet address
// @param request_id_ - Id of the withdrawal request
@external
func update_withdrawal_history{
    syscall_ptr: felt*, pedersen_ptr: HashBuiltin*, range_check_ptr, ecdsa_ptr: SignatureBuiltin*
}(request_id_: felt) {
    alloc_locals;
    let (caller) = get_caller_address();
<<<<<<< HEAD
    let (registry) = registry_address.read();
    let (version) = contract_version.read();
=======
    let (registry) = CommonLib.get_registry_address();
    let (version) = CommonLib.get_contract_version();
>>>>>>> 46274dfe

    // Get asset contract address
    let (withdrawal_request_address) = IAuthorizedRegistry.get_contract_address(
        contract_address=registry, index=WithdrawalRequest_INDEX, version=version
    );

    with_attr error_message("Caller is not authorized to update withdrawal history") {
        assert caller = withdrawal_request_address;
    }

    let (arr_len) = withdrawal_history_array_len.read();
    let (index) = find_index_to_be_updated_recurse(request_id_, arr_len);
    local index_to_be_updated = index;
    if (index_to_be_updated != -1) {
        let (history) = withdrawal_history_array.read(index=index_to_be_updated);
<<<<<<< HEAD
        let (registry) = registry_address.read();
        let (version) = contract_version.read();
        // Get asset contract address
        let (asset_address) = IAuthorizedRegistry.get_contract_address(
            contract_address=registry, index=Asset_INDEX, version=version
        );
        let (asset: Asset) = IAsset.getAsset(
            contract_address=asset_address, id=history.collateral_id
        );
        tempvar decimal = asset.token_decimal;

        let (ten_power_decimal) = pow(10, decimal);
        let (decimal_in_64x61_format) = Math64x61_fromFelt(ten_power_decimal);

        let (temp_amount_in_64x61_format) = Math64x61_fromFelt(history.amount);
        let (amount_in_64x61_format) = Math64x61_div(
            temp_amount_in_64x61_format, decimal_in_64x61_format
        );
=======
>>>>>>> 46274dfe

        let updated_history = WithdrawalHistory(
            request_id=history.request_id,
            collateral_id=history.collateral_id,
            amount=amount_in_64x61_format,
            timestamp=history.timestamp,
            node_operator_L2_address=history.node_operator_L2_address,
            fee=history.fee,
<<<<<<< HEAD
            status=1,
=======
            status=WITHDRAWAL_SUCCEEDED,
>>>>>>> 46274dfe
        );
        withdrawal_history_array.write(index=index_to_be_updated, value=updated_history);
        return ();
    }
    return ();
}

// @notice Function to withdraw funds
// @param request_id_ - Id of the withdrawal request
// @param collateral_id_ - Id of the collateral on which user submitted withdrawal request
// @param amount_ - Amount of funds that user wants to withdraw
// @param sig_r_ - R part of signature
// @param sig_s_ - S part of signature
// @param node_operator_L2_address_ - Node operators L2 address
@external
func withdraw{
    syscall_ptr: felt*, pedersen_ptr: HashBuiltin*, range_check_ptr, ecdsa_ptr: SignatureBuiltin*
}(
    request_id_: felt,
    collateral_id_: felt,
    amount_: felt,
    sig_r_: felt,
    sig_s_: felt,
    node_operator_L2_address_: felt,
) {
    alloc_locals;
    let (__fp__, _) = get_fp_and_pc();

<<<<<<< HEAD
    let (registry) = registry_address.read();
    let (version) = contract_version.read();
=======
    let (registry) = CommonLib.get_registry_address();
    let (version) = CommonLib.get_contract_version();
>>>>>>> 46274dfe

    let (signature_: felt*) = alloc();
    assert signature_[0] = sig_r_;
    assert signature_[1] = sig_s_;

    // Create withdrawal request for hashing
    local hash_withdrawal_request_: WithdrawalRequestForHashing = WithdrawalRequestForHashing(
        request_id=request_id_,
        collateral_id=collateral_id_,
        amount=amount_,
        );

    // hash the parameters
    let (hash) = hash_withdrawal_request(&hash_withdrawal_request_);

    // check if Tx is signed by the user
    is_valid_signature(hash, 2, signature_);

    let (arr_len) = withdrawal_history_array_len.read();
    let (result) = check_for_withdrawal_replay(request_id_, arr_len);
    with_attr error_message("Same withdrawal request exists") {
        assert_nn(result);
    }

    // Make sure 'amount' is positive.
<<<<<<< HEAD
    assert_nn(amount_);
=======
    with_attr error_message("Withdrawal amount requested cannot be negative") {
        assert_nn(amount_);
    }
>>>>>>> 46274dfe

    // get L2 Account contract address
    let (user_l2_address) = get_contract_address();

    // Update the fees to be paid by user in withdrawal fee balance contract
    let (withdrawal_fee_balance_address) = IAuthorizedRegistry.get_contract_address(
        contract_address=registry, index=WithdrawalFeeBalance_INDEX, version=version
    );
    let (standard_fee, fee_collateral_id) = IWithdrawalFeeBalance.get_standard_withdraw_fee(
        contract_address=withdrawal_fee_balance_address
    );

    // Compute current balance
    let (fee_collateral_balance) = balance.read(assetID=fee_collateral_id);
    with_attr error_message(
            "Fee amount should be less than or equal to the fee collateral balance") {
        assert_le(standard_fee, fee_collateral_balance);
    }
    tempvar new_fee_collateral_balance = fee_collateral_balance - standard_fee;

    // Update the new fee collateral balance
    balance.write(assetID=fee_collateral_id, value=new_fee_collateral_balance);

    IWithdrawalFeeBalance.update_withdrawal_fee_mapping(
        contract_address=withdrawal_fee_balance_address,
        collateral_id_=fee_collateral_id,
        fee_to_add_=standard_fee,
    );

    // Compute current balance
    let (current_balance) = balance.read(assetID=collateral_id_);
<<<<<<< HEAD
    with_attr error_message("Withdrawal amount requested should be less than balance") {
=======
    with_attr error_message(
            "Withdrawal amount requested should be less than or equal to the current balance") {
>>>>>>> 46274dfe
        assert_le(amount_, current_balance);
    }
    tempvar new_balance = current_balance - amount_;

    // Update the new balance
    balance.write(assetID=collateral_id_, value=new_balance);

    // Calculate the timestamp
    let (timestamp_) = get_block_timestamp();

<<<<<<< HEAD
    // Get asset contract address
    let (asset_address) = IAuthorizedRegistry.get_contract_address(
        contract_address=registry, index=Asset_INDEX, version=version
    );
    // Reading token decimal field of an asset
    let (asset: Asset) = IAsset.getAsset(contract_address=asset_address, id=collateral_id_);
    tempvar decimal = asset.token_decimal;
    tempvar ticker = asset.ticker;

    let (ten_power_decimal) = pow(10, decimal);
    let (decimal_in_64x61_format) = Math64x61_fromFelt(ten_power_decimal);

    let (amount_times_ten_power_decimal) = Math64x61_mul(amount_, decimal_in_64x61_format);
    let (amount_in_felt) = Math64x61_toFelt(amount_times_ten_power_decimal);
=======
    // Get asset
    let (asset_address) = IAuthorizedRegistry.get_contract_address(
        contract_address=registry, index=Asset_INDEX, version=version
    );
    let (asset: Asset) = IAsset.get_asset(contract_address=asset_address, id=collateral_id_);
    tempvar ticker = asset.ticker;

    // Convert amount from Math64x61 format to felt
    let (amount_in_felt) = Math64x61_toDecimalFelt(amount_, decimals=asset.token_decimal);
>>>>>>> 46274dfe

    // Get the L1 wallet address of the user
    let (user_l1_address) = L1_address.read();

    // Add Withdrawal Request to WithdrawalRequest Contract
    let (withdrawal_request_address) = IAuthorizedRegistry.get_contract_address(
        contract_address=registry, index=WithdrawalRequest_INDEX, version=version
    );
    IWithdrawalRequest.add_withdrawal_request(
        contract_address=withdrawal_request_address,
        request_id_=request_id_,
        user_l1_address_=user_l1_address,
        ticker_=ticker,
        amount_=amount_in_felt,
    );

    // Create a withdrawal history object
    local withdrawal_history_: WithdrawalHistory = WithdrawalHistory(
        request_id=request_id_,
        collateral_id=collateral_id_,
        amount=amount_in_felt,
        timestamp=timestamp_,
        node_operator_L2_address=node_operator_L2_address_,
        fee=standard_fee,
<<<<<<< HEAD
        status=0
=======
        status=WITHDRAWAL_INITIATED
>>>>>>> 46274dfe
        );

    // Update Withdrawal history
    let (array_len) = withdrawal_history_array_len.read();
    withdrawal_history_array.write(index=array_len, value=withdrawal_history_);
    withdrawal_history_array_len.write(array_len + 1);

    withdrawal_request.emit(
        collateral_id=collateral_id_, amount=amount_, node_operator_l2=node_operator_L2_address_
    );
    return ();
}

// @notice Function called by liquidate contract to mark the position as liquidated/deleveraged
<<<<<<< HEAD
// @param position_ - Order Id of the position to be marked
// @param amount_to_be_sold_ - Amount to be put on sale for deleveraging a position
// @external
func liquidate_position{syscall_ptr: felt*, pedersen_ptr: HashBuiltin*, range_check_ptr}(
    position_: PositionDetailsWithMarket, amount_to_be_sold_: felt
) {
    alloc_locals;

    // Check if the caller is the liquidator contract
    let (caller) = get_caller_address();
    let (registry) = registry_address.read();
    let (version) = contract_version.read();
=======
// @param id_ - Order Id of the position to be marked
// @param amount_to_be_sold_ - Amount to be put on sale for deleveraging a position
@external
func liquidate_position{syscall_ptr: felt*, pedersen_ptr: HashBuiltin*, range_check_ptr}(
    id_: felt, amount_to_be_sold_: felt
) {
    alloc_locals;

    let (order_details: OrderDetails) = order_mapping.read(orderID=id_);

    with_attr error_message("Amount to be sold cannot be negative") {
        assert_nn(amount_to_be_sold_);
    }
    with_attr error_message(
            "Amount to be sold should be less than or equal to the portion executed") {
        assert_le(amount_to_be_sold_, order_details.portionExecuted);
    }

    // Check if the caller is the liquidator contract
    let (caller) = get_caller_address();
    let (registry) = CommonLib.get_registry_address();
    let (version) = CommonLib.get_contract_version();
>>>>>>> 46274dfe
    let (liquidate_address) = IAuthorizedRegistry.get_contract_address(
        contract_address=registry, index=Liquidate_INDEX, version=version
    );

    with_attr error_message("Only liquidate contract is allowed to call for liquidation") {
        assert caller = liquidate_address;
    }

<<<<<<< HEAD
    let liquidatable_position: LiquidatablePosition = LiquidatablePosition(
        market_id=position_.market_id,
        direction=position_.direction,
        amount_to_be_sold=amount_to_be_sold_,
    );

    // Update deleveraged or liquidatable position
    deleveragable_or_liquidatable_position.write(value=liquidatable_position);

    liquidate_deleverage.emit(
        market_id=position_.market_id,
        direction=position_.direction,
        amount_to_be_sold=amount_to_be_sold_,
    );
=======
    local status_;
    if (amount_to_be_sold_ == 0) {
        status_ = ORDER_TO_BE_LIQUIDATED;
    } else {
        status_ = ORDER_TO_BE_DELEVERAGED;
    }

    // Create a new struct with the updated details by setting toBeLiquidated flag to true
    let updated_order = OrderDetails(
        assetID=order_details.assetID,
        collateralID=order_details.collateralID,
        price=order_details.price,
        executionPrice=order_details.executionPrice,
        positionSize=order_details.positionSize,
        orderType=order_details.orderType,
        direction=order_details.direction,
        portionExecuted=order_details.portionExecuted,
        status=status_,
        marginAmount=order_details.marginAmount,
        borrowedAmount=order_details.borrowedAmount,
        leverage=order_details.leverage,
    );
    // Write to the mapping
    order_mapping.write(orderID=id_, value=updated_order);
    // Update deleveraged or liquidatable position
    deleveraged_or_liquidatable_position.write(value=id_);
    // Update amount_to_be_sold storage variable
    amount_to_be_sold.write(order_id=id_, value=amount_to_be_sold_);

    liquidate_deleverage.emit(position_id=id_, amount=amount_to_be_sold_);
>>>>>>> 46274dfe
    return ();
}

//#####################
// Internal Functions #
//#####################

// @notice Internal Function called by get_withdrawal_history to recursively add WithdrawalRequest to the array and return it
<<<<<<< HEAD
// @param withdrawal_list_len_ - Stores the current length of the populated withdrawals array
// @param withdrawal_list_ - Array of WithdrawalRequest filled up to the index
// @return withdrawal_list_len - Length of the withdrawal_list
// @return withdrawal_list - Fully populated list of Withdrawals
func populate_withdrawals_array{syscall_ptr: felt*, pedersen_ptr: HashBuiltin*, range_check_ptr}(
    withdrawal_list_len_: felt, withdrawal_list_: WithdrawalHistory*
) -> (withdrawal_list_len: felt, withdrawal_list: WithdrawalHistory*) {
    let (withdrawal_history) = withdrawal_history_array.read(index=withdrawal_list_len_);

    if (withdrawal_history.collateral_id == 0) {
        return (withdrawal_list_len_, withdrawal_list_);
    }

    assert withdrawal_list_[withdrawal_list_len_] = withdrawal_history;
    return populate_withdrawals_array(withdrawal_list_len_ + 1, withdrawal_list_);
}

// @notice Internal Function called by return_array_collaterals to recursively add collateralBalance to the array and return it
// @param array_list_len_ - Stores the current length of the populated array
// @param array_list_ - Array of CollateralBalance filled up to the index
// @return array_list_len - Length of the array_list
// @return array_list - Fully populated list of CollateralBalance
func populate_array_collaterals{syscall_ptr: felt*, pedersen_ptr: HashBuiltin*, range_check_ptr}(
    array_list_len_: felt, array_list_: CollateralBalance*
) -> (array_list_len: felt, array_list: CollateralBalance*) {
    let (collateral_id) = collateral_array.read(index=array_list_len_);

    if (collateral_id == 0) {
        return (array_list_len_, array_list_);
=======
// @param iterator_ - Stores the current length of the populated withdrawals array
// @param withdrawal_list_ - Array of WithdrawalRequest filled up to the index
// @param final_len_ - Length of the withdrwal array
func populate_withdrawals_array{syscall_ptr: felt*, pedersen_ptr: HashBuiltin*, range_check_ptr}(
    iterator_: felt, withdrawal_list_: WithdrawalHistory*, final_len_: felt
) -> () {
    let (withdrawal_history) = withdrawal_history_array.read(index=iterator_);

    if (iterator_ == final_len_) {
        return ();
    }

    assert withdrawal_list_[iterator_] = withdrawal_history;
    return populate_withdrawals_array(iterator_ + 1, withdrawal_list_, final_len_);
}

// @notice Internal Function called by return_array_collaterals to recursively add collateralBalance to the array and return it
// @param iterator - Stores the current length of the populated array
// @param array_list_ - Array of CollateralBalance filled up to the index
// @param final_len_ - Length of the array collaterals
func populate_array_collaterals{syscall_ptr: felt*, pedersen_ptr: HashBuiltin*, range_check_ptr}(
    iterator_: felt, array_list_: CollateralBalance*, final_len_: felt
) -> () {
    let (collateral_id) = collateral_array.read(index=iterator_);

    if (iterator_ == final_len_) {
        return ();
>>>>>>> 46274dfe
    }

    let (collateral_balance: felt) = balance.read(assetID=collateral_id);
    let collateral_balance_struct = CollateralBalance(
        assetID=collateral_id, balance=collateral_balance
    );

<<<<<<< HEAD
    assert array_list_[array_list_len_] = collateral_balance_struct;
    return populate_array_collaterals(array_list_len_ + 1, array_list_);
}

// @notice Internal Function called by get_positions to recursively add active positions to the array and return it
// @param positions_array_len_ - Length of the array
// @param positions_array_ - Required array of positions
// @param iterator_ - Current length of traversed array
// @param final_len_ - Length of the final array
// @returns positions_array_len - Length of the positions array
// @returns positions_array - Array with the positions
func populate_positions{syscall_ptr: felt*, pedersen_ptr: HashBuiltin*, range_check_ptr}(
    positions_array_len_: felt,
    positions_array_: PositionDetailsWithMarket*,
    iterator_: felt,
    final_len_: felt,
) -> (positions_array_len: felt, positions_array: PositionDetailsWithMarket*) {
    alloc_locals;

    // If we reached the end of the array, then return
    if (final_len_ == iterator_) {
        return (positions_array_len_, positions_array_);
    }

    // Get the market id at that position
    let (curr_market_id: felt) = index_to_market_array.read(index=iterator_);

    // Get Long position
    let (long_position: PositionDetails) = position_mapping.read(
        marketID=curr_market_id, direction=LONG
    );

    // Get Short position
    let (short_position: PositionDetails) = position_mapping.read(
        marketID=curr_market_id, direction=SHORT
    );

    local is_long;
    local is_short;

    if (long_position.position_size == 0) {
        assert is_long = 0;
    } else {
        // Store it in the array
        let curr_position = PositionDetailsWithMarket(
            market_id=curr_market_id,
            direction=LONG,
            avg_execution_price=long_position.avg_execution_price,
            position_size=long_position.position_size,
            margin_amount=long_position.margin_amount,
            borrowed_amount=long_position.borrowed_amount,
            leverage=long_position.leverage,
        );
        assert positions_array_[positions_array_len_] = curr_position;
        assert is_long = 1;
    }

    if (short_position.position_size == 0) {
        assert is_short = 0;
    } else {
        // Store it in the array
        let curr_position = PositionDetailsWithMarket(
            market_id=curr_market_id,
            direction=SHORT,
            avg_execution_price=short_position.avg_execution_price,
            position_size=short_position.position_size,
            margin_amount=short_position.margin_amount,
            borrowed_amount=short_position.borrowed_amount,
            leverage=short_position.leverage,
        );
        assert positions_array_[positions_array_len_ + is_long] = curr_position;
        assert is_short = 1;
    }

    return populate_positions(
        positions_array_len_=positions_array_len_ + is_long + is_short,
        positions_array_=positions_array_,
        iterator_=iterator_ + 1,
        final_len_=final_len_,
    );
}

// @notice External function called by the ABR Contract to get the array of net positions of the user
// @param net_positions_array_len_ - Length of the array
// @param net_positions_array_ - Required array of net positions
// @param final_len_ - Length of the final array
// @returns net_positions_array_len - Length of the net positions array
// @returns net_positions_array - Array with the net positions
func populate_net_positions{syscall_ptr: felt*, pedersen_ptr: HashBuiltin*, range_check_ptr}(
    net_positions_array_len_: felt, net_positions_array_: NetPositions*, final_len_: felt
) -> (net_positions_array_len: felt, net_positions_array: NetPositions*) {
    // If reached the end of the array, then return
    if (net_positions_array_len_ == final_len_) {
        return (net_positions_array_len_, net_positions_array_);
    }

    // Get the market id at that position
    let (curr_market_id: felt) = index_to_market_array.read(index=net_positions_array_len_);

    // Get Long position
    let (long_position: PositionDetails) = position_mapping.read(
        marketID=curr_market_id, direction=LONG
    );

    // Get Short position
    let (short_position: PositionDetails) = position_mapping.read(
        marketID=curr_market_id, direction=SHORT
    );

    // Calculate the net position
    let (net_size: felt) = Math64x61_sub(long_position.position_size, short_position.position_size);

    // Create the struct with the details
    let net_position_struct: NetPositions = NetPositions(
        market_id=curr_market_id, position_size=net_size
    );

    // Store it in the array
    assert net_positions_array_[net_positions_array_len_] = net_position_struct;

    // Recursively call the next market_id
    return populate_net_positions(
        net_positions_array_len_=net_positions_array_len_ + 1,
        net_positions_array_=net_positions_array_,
        final_len_=final_len_,
    );
=======
    assert array_list_[iterator_] = collateral_balance_struct;
    return populate_array_collaterals(iterator_ + 1, array_list_, final_len_);
}

// @notice Internal Function called by return array to recursively add positions to the array and return it
// @param iterator_ - Index of the position_array currently pointing to
// @param array_list_len_ - Current length of the array_list_ array
// @param array_list_ - Array of OrderRequests filled up to the index
// @param final_len_ - Stores the length of the positions array
// @return array_list_len - Length of the new array_list
func populate_array_positions{syscall_ptr: felt*, pedersen_ptr: HashBuiltin*, range_check_ptr}(
    iterator_: felt, array_list_len_: felt, array_list_: OrderDetailsWithIDs*, final_len_: felt
) -> (array_list_len: felt) {
    let (pos) = position_array.read(index=iterator_);

    if (iterator_ == final_len_) {
        return (array_list_len_,);
    }

    let (pos_details: OrderDetails) = order_mapping.read(orderID=pos);
    let order_details_w_id = OrderDetailsWithIDs(
        orderID=pos,
        assetID=pos_details.assetID,
        collateralID=pos_details.collateralID,
        price=pos_details.price,
        executionPrice=pos_details.executionPrice,
        positionSize=pos_details.positionSize,
        orderType=pos_details.orderType,
        direction=pos_details.direction,
        portionExecuted=pos_details.portionExecuted,
        status=pos_details.status,
        marginAmount=pos_details.marginAmount,
        borrowedAmount=pos_details.borrowedAmount,
    );

    if (pos_details.status == ORDER_CLOSED) {
        return populate_array_positions(iterator_ + 1, array_list_len_, array_list_, final_len_);
    } else {
        if (pos_details.status == ORDER_LIQUIDATED) {
            return populate_array_positions(
                iterator_ + 1, array_list_len_, array_list_, final_len_
            );
        } else {
            assert array_list_[array_list_len_] = order_details_w_id;
            return populate_array_positions(
                iterator_ + 1, array_list_len_ + 1, array_list_, final_len_
            );
        }
    }
>>>>>>> 46274dfe
}

// @notice Internal function to hash the order parameters
// @param orderRequest - Struct of order request to hash
// @param res - Hash of the details
func hash_order{pedersen_ptr: HashBuiltin*}(orderRequest: OrderRequest*) -> (res: felt) {
    let hash_ptr = pedersen_ptr;
    with hash_ptr {
        let (hash_state_ptr) = hash_init();
        let (hash_state_ptr) = hash_update(hash_state_ptr, orderRequest, 10);
        let (res) = hash_finalize(hash_state_ptr);
        let pedersen_ptr = hash_ptr;
        return (res=res);
    }
}

// @notice Internal function to hash the withdrawal request parameters
// @param withdrawal_request_ - Struct of withdrawal Request to hash
// @param res - Hash of the details
func hash_withdrawal_request{pedersen_ptr: HashBuiltin*}(
    withdrawal_request_: WithdrawalRequestForHashing*
) -> (res: felt) {
    let hash_ptr = pedersen_ptr;
    with hash_ptr {
        let (hash_state_ptr) = hash_init();
        let (hash_state_ptr) = hash_update(hash_state_ptr, withdrawal_request_, 3);
        let (res) = hash_finalize(hash_state_ptr);
        let pedersen_ptr = hash_ptr;
        return (res=res);
    }
}

<<<<<<< HEAD
// @notice Internal function to add a market to the array
// @param market_id - Id of the market to tbe added
// @return 1 - If successfully added
func add_to_market_array{syscall_ptr: felt*, pedersen_ptr: HashBuiltin*, range_check_ptr}(
    market_id: felt
) {
    let (is_exists) = market_is_exist.read(market_id=market_id);

    if (is_exists == TRUE) {
        return ();
    }

    let (arr_len) = index_to_market_array_len.read();
    index_to_market_array.write(index=arr_len, value=market_id);

    market_to_index_mapping.write(market_id=market_id, value=arr_len);
    index_to_market_array_len.write(value=arr_len + 1);
    market_is_exist.write(market_id=market_id, value=TRUE);
    return ();
}

// @notice Internal function called to remove a market_id when both positions are fully closed
// @param market_id - Id of the market
// @return 1 - If successfully removed
func remove_from_market_array{syscall_ptr: felt*, pedersen_ptr: HashBuiltin*, range_check_ptr}(
    market_id: felt
) {
    alloc_locals;

    let (index) = market_to_index_mapping.read(market_id=market_id);
    let (arr_len) = index_to_market_array_len.read();

    if (arr_len == 1) {
        index_to_market_array.write(index=index, value=0);
    } else {
        let (last_id) = index_to_market_array.read(index=arr_len - 1);
        index_to_market_array.write(index=index, value=last_id);
        index_to_market_array.write(index=arr_len - 1, value=0);
        market_to_index_mapping.write(market_id=last_id, value=index);
    }

    market_to_index_mapping.write(market_id=market_id, value=0);
    market_is_exist.write(market_id=market_id, value=FALSE);
    index_to_market_array_len.write(arr_len - 1);
=======
// @notice Internal function to add a position to the array when it is opened
// @param id_ - OrderRequest Id to be added
func add_to_array{syscall_ptr: felt*, pedersen_ptr: HashBuiltin*, range_check_ptr}(id_: felt) -> (
    ) {
    let (arr_len) = position_array_len.read();
    position_array.write(index=arr_len, value=id_);
    position_array_len.write(arr_len + 1);
>>>>>>> 46274dfe
    return ();
}

// @notice Internal function to add collateral to the array
// @param new_asset_id - asset Id to be added
// @param iterator - index at which an asset to be added
// @param length - length of collateral array
func add_collateral{syscall_ptr: felt*, pedersen_ptr: HashBuiltin*, range_check_ptr}(
    new_asset_id: felt, iterator: felt, length: felt
) {
    alloc_locals;
    if (iterator == length) {
        collateral_array.write(index=iterator, value=new_asset_id);
        collateral_array_len.write(iterator + 1);
        return ();
    }

    let (collateral_id) = collateral_array.read(index=iterator);
    local difference = collateral_id - new_asset_id;
    if (difference == 0) {
        return ();
    }

    return add_collateral(new_asset_id=new_asset_id, iterator=iterator + 1, length=length);
}

// @notice Internal function to recursively find the index of the withdrawal history to be updated
// @param request_id_ - Id of the withdrawal request
// @param arr_len_ - current index which is being checked to be updated
// @return index - returns the index which needs to be updated
func find_index_to_be_updated_recurse{
    syscall_ptr: felt*, pedersen_ptr: HashBuiltin*, range_check_ptr
}(request_id_: felt, arr_len_: felt) -> (index: felt) {
    if (arr_len_ == 0) {
        return (-1,);
    }

    let (request: WithdrawalHistory) = withdrawal_history_array.read(index=arr_len_ - 1);
    if (request.request_id == request_id_) {
        return (arr_len_ - 1,);
    }

    return find_index_to_be_updated_recurse(request_id_, arr_len_ - 1);
}

// @notice Internal function to recursively check for withdrawal replays
// @param request_id_ - Id of the withdrawal request
// @param arr_len_ - current index which is being checked to be updated
// @return - -1 if same withdrawal request already exists, else 1
func check_for_withdrawal_replay{syscall_ptr: felt*, pedersen_ptr: HashBuiltin*, range_check_ptr}(
    request_id_: felt, arr_len_: felt
) -> (index: felt) {
    if (arr_len_ == 0) {
        return (1,);
    }

    let (request: WithdrawalHistory) = withdrawal_history_array.read(index=arr_len_ - 1);
    if (request.request_id == request_id_) {
        return (-1,);
    }

    return check_for_withdrawal_replay(request_id_, arr_len_ - 1);
}<|MERGE_RESOLUTION|>--- conflicted
+++ resolved
@@ -1,10 +1,5 @@
 %lang starknet
 
-<<<<<<< HEAD
-%builtins pedersen range_check ecdsa
-
-=======
->>>>>>> 46274dfe
 from starkware.cairo.common.alloc import alloc
 from starkware.cairo.common.bool import FALSE, TRUE
 from starkware.cairo.common.cairo_builtins import HashBuiltin, SignatureBuiltin
@@ -77,13 +72,9 @@
     Math64x61_add,
     Math64x61_div,
     Math64x61_fromDecimalFelt,
+    Math64x61_toDecimalFelt,
     Math64x61_mul,
-<<<<<<< HEAD
     Math64x61_sub,
-    Math64x61_toFelt,
-=======
-    Math64x61_toDecimalFelt,
->>>>>>> 46274dfe
 )
 
 //#########
@@ -102,24 +93,12 @@
 
 // Event emitted whenever collateral is transferred to account by abr payment
 @event
-<<<<<<< HEAD
 func transferred_abr(market_id: felt, amount: felt, timestamp: felt) {
-=======
-func transferred_abr(
-    order_id: felt, asset_id: felt, market_id: felt, amount: felt, timestamp: felt
-) {
->>>>>>> 46274dfe
 }
 
 // Event emitted whenever collateral is transferred from account by abr payment
 @event
-<<<<<<< HEAD
 func transferred_from_abr(market_id: felt, amount: felt, timestamp: felt) {
-=======
-func transferred_from_abr(
-    order_id: felt, asset_id: felt, market_id: felt, amount: felt, timestamp: felt
-) {
->>>>>>> 46274dfe
 }
 
 // Event emitted whenver a new withdrawal request is made
@@ -129,18 +108,13 @@
 
 // Event emitted whenever a position is marked to be liquidated/deleveraged
 @event
-<<<<<<< HEAD
 func liquidate_deleverage(market_id: felt, direction: felt, amount_to_be_sold: felt) {
-=======
-func liquidate_deleverage(position_id: felt, amount: felt) {
->>>>>>> 46274dfe
 }
 
 // Event emitted whenever asset deposited in into account
 @event
 func deposited(asset_id: felt, amount: felt) {
 }
-<<<<<<< HEAD
 
 //##########
 // Storage #
@@ -199,41 +173,6 @@
 // Stores if a market exists
 @storage_var
 func market_is_exist(market_id) -> (res: felt) {
-=======
-
-//##########
-// Storage #
-//##########
-
-// Stores public key associated with an account
-@storage_var
-func public_key() -> (res: felt) {
-}
-
-// Stores balance of an asset
-@storage_var
-func balance(assetID: felt) -> (res: felt) {
-}
-
-// Mapping of orderID to the order details
-@storage_var
-func order_mapping(orderID: felt) -> (res: OrderDetails) {
-}
-
-// Mapping of orderID to the timestamp of last updated value
-@storage_var
-func last_updated(order_id) -> (value: felt) {
-}
-
-// Stores L1 address associated with the account
-@storage_var
-func L1_address() -> (res: felt) {
-}
-
-// Stores all positions held by the user
-@storage_var
-func position_array(index: felt) -> (position_id: felt) {
->>>>>>> 46274dfe
 }
 
 // Stores all collaterals held by the user
@@ -241,15 +180,9 @@
 func collateral_array(index: felt) -> (collateral_id: felt) {
 }
 
-<<<<<<< HEAD
 // Stores the length of the index_to_market_array
 @storage_var
 func index_to_market_array_len() -> (len: felt) {
-=======
-// Stores length of the position array
-@storage_var
-func position_array_len() -> (len: felt) {
->>>>>>> 46274dfe
 }
 
 // Stores length of the collateral array
@@ -264,11 +197,7 @@
 
 // Stores the position which is to be deleveraged or liquidated
 @storage_var
-<<<<<<< HEAD
 func deleveragable_or_liquidatable_position() -> (position: LiquidatablePosition) {
-=======
-func deleveraged_or_liquidatable_position() -> (order_id: felt) {
->>>>>>> 46274dfe
 }
 
 // Stores all withdrawals made by the user
@@ -289,25 +218,15 @@
 func constructor{syscall_ptr: felt*, pedersen_ptr: HashBuiltin*, range_check_ptr}(
     public_key_: felt, L1_address_: felt, registry_address_: felt, version_: felt
 ) {
-<<<<<<< HEAD
-    with_attr error_message("Registry address and version cannot be 0") {
-        assert_not_zero(version_);
-=======
     with_attr error_message("Public key and L1 address cannot be 0") {
         assert_not_zero(public_key_);
         assert_not_zero(L1_address_);
->>>>>>> 46274dfe
     }
 
     public_key.write(public_key_);
     L1_address.write(L1_address_);
-<<<<<<< HEAD
-    registry_address.write(value=registry_address_);
-    contract_version.write(value=version_);
-=======
 
     CommonLib.initialize(registry_address_, version_);
->>>>>>> 46274dfe
     return ();
 }
 
@@ -364,13 +283,8 @@
     local pub_key;
 
     if (liquidator_address_ != 0) {
-        // To-Do Verify whether call came from node operator
-
-<<<<<<< HEAD
-        let (_public_key) = IAccountManager.get_public_key(contract_address=liquidator_address_);
-=======
+        // Verify whether call came from node operator
         let (_public_key) = IAccount.getPublicKey(contract_address=liquidator_address_);
->>>>>>> 46274dfe
         pub_key = _public_key;
 
         tempvar syscall_ptr = syscall_ptr;
@@ -394,7 +308,6 @@
 // @notice view function to get the balance of an asset
 // @param assetID_ - ID of an asset
 // @return res - balance of an asset
-<<<<<<< HEAD
 @view
 func get_balance{syscall_ptr: felt*, pedersen_ptr: HashBuiltin*, range_check_ptr}(
     assetID_: felt
@@ -433,81 +346,6 @@
     let (position: LiquidatablePosition) = deleveragable_or_liquidatable_position.read();
 
     return (position.market_id, position.direction, position.amount_to_be_sold);
-=======
-@view
-func get_balance{syscall_ptr: felt*, pedersen_ptr: HashBuiltin*, range_check_ptr}(
-    assetID_: felt
-) -> (res: felt) {
-    let (res) = balance.read(assetID=assetID_);
-    return (res=res);
-}
-
-// @notice view function to get order details
-// @param orderID_ - ID of an order
-// @return res - Order details corresponding to an order
-@view
-func get_order_data{syscall_ptr: felt*, pedersen_ptr: HashBuiltin*, range_check_ptr}(
-    orderID_: felt
-) -> (res: OrderDetails) {
-    let (res) = order_mapping.read(orderID=orderID_);
-    return (res=res);
-}
-
-// @notice view function to get L1 address of the user
-// @return res - L1 address of the user
-@view
-func get_L1_address{syscall_ptr: felt*, pedersen_ptr: HashBuiltin*, range_check_ptr}() -> (
-    res: felt
-) {
-    let (res) = L1_address.read();
-    return (res=res);
-}
-
-// @notice view function to get amount to be sold in a position
-// @param order_id_ - ID of an order
-// @return res - amount to be sold in a position
-@view
-func get_amount_to_be_sold{syscall_ptr: felt*, pedersen_ptr: HashBuiltin*, range_check_ptr}(
-    order_id_: felt
-) -> (res: felt) {
-    let (res) = amount_to_be_sold.read(order_id=order_id_);
-    return (res=res);
-}
-
-// @notice view function to get deleveraged or liquidatable position
-// @return order_id - Id of an order, amount_to_be_sold - amount to be sold in a position
-@view
-func get_deleveraged_or_liquidatable_position{
-    syscall_ptr: felt*, pedersen_ptr: HashBuiltin*, range_check_ptr
-}() -> (order_id: felt, amount_to_be_sold: felt) {
-    let (order_id_) = deleveraged_or_liquidatable_position.read();
-    let (order_details) = get_order_data(order_id_);
-    if (order_details.status == ORDER_TO_BE_DELEVERAGED) {
-        let (amount) = amount_to_be_sold.read(order_id=order_id_);
-        return (order_id=order_id_, amount_to_be_sold=amount);
-    } else {
-        return (order_id=order_id_, amount_to_be_sold=0);
-    }
-}
-
-// @notice view function to get all the open positions
-// @return array_list_len - Length of the array_list
-// @return array_list - Fully populated list of OrderDetails
-@view
-func return_array_positions{syscall_ptr: felt*, pedersen_ptr: HashBuiltin*, range_check_ptr}() -> (
-    array_list_len: felt, array_list: OrderDetailsWithIDs*
-) {
-    alloc_locals;
-
-    let (array_list: OrderDetailsWithIDs*) = alloc();
-    let (array_len: felt) = position_array_len.read();
-
-    let (new_array_len) = populate_array_positions(
-        iterator_=0, array_list_len_=0, array_list_=array_list, final_len_=array_len
-    );
-
-    return (new_array_len, array_list);
->>>>>>> 46274dfe
 }
 
 // @notice view function to get all use collaterals
@@ -516,18 +354,8 @@
 @view
 func return_array_collaterals{syscall_ptr: felt*, pedersen_ptr: HashBuiltin*, range_check_ptr}(
     ) -> (array_list_len: felt, array_list: CollateralBalance*) {
-<<<<<<< HEAD
     let (array_list: CollateralBalance*) = alloc();
     return populate_array_collaterals(0, array_list);
-=======
-    alloc_locals;
-
-    let (array_list: CollateralBalance*) = alloc();
-    let (array_len) = collateral_array_len.read();
-    populate_array_collaterals(iterator_=0, array_list_=array_list, final_len_=array_len);
-
-    return (array_len, array_list);
->>>>>>> 46274dfe
 }
 
 // @notice view function to get withdrawal history
@@ -537,7 +365,6 @@
 func get_withdrawal_history{syscall_ptr: felt*, pedersen_ptr: HashBuiltin*, range_check_ptr}() -> (
     withdrawal_list_len: felt, withdrawal_list: WithdrawalHistory*
 ) {
-<<<<<<< HEAD
     let (withdrawal_list: WithdrawalHistory*) = alloc();
     return populate_withdrawals_array(0, withdrawal_list);
 }
@@ -548,34 +375,13 @@
 @view
 func timestamp_check{syscall_ptr: felt*, pedersen_ptr: HashBuiltin*, range_check_ptr}(
     market_id_: felt
-=======
-    alloc_locals;
-
-    let (array_list: WithdrawalHistory*) = alloc();
-    let (array_len: felt) = withdrawal_history_array_len.read();
-    populate_withdrawals_array(iterator_=0, withdrawal_list_=array_list, final_len_=array_len);
-
-    return (array_len, array_list);
-}
-
-// @notice view function to check if eight hours is complete or not
-// @param market_id - ID of a market
-// @return res - true if it is complete, else false
-@view
-func timestamp_check{syscall_ptr: felt*, pedersen_ptr: HashBuiltin*, range_check_ptr}(
-    orderID_: felt
->>>>>>> 46274dfe
 ) -> (is_eight_hours: felt) {
     alloc_locals;
     // Get the latest block
     let (block_timestamp) = get_block_timestamp();
 
     // Fetch the last updated time
-<<<<<<< HEAD
     let (last_call) = last_updated.read(market_id=market_id_);
-=======
-    let (last_call) = last_updated.read(order_id=orderID_);
->>>>>>> 46274dfe
 
     // Minimum time before the second call
     let min_time = last_call + 28800;
@@ -599,57 +405,32 @@
 ) {
     alloc_locals;
     let (caller) = get_caller_address();
-<<<<<<< HEAD
-    let (registry) = registry_address.read();
-    let (version) = contract_version.read();
-=======
     let (registry) = CommonLib.get_registry_address();
     let (version) = CommonLib.get_contract_version();
->>>>>>> 46274dfe
-
     // Get L1 ZKX contract address
     let (L1_ZKX_contract_address) = IAuthorizedRegistry.get_contract_address(
         contract_address=registry, index=L1_ZKX_Address_INDEX, version=version
     );
-
     // Make sure the message was sent by the intended L1 contract
     with_attr error_message("Message must be sent by approved ZKX address") {
         assert from_address = L1_ZKX_contract_address;
     }
-
     let (stored_L1_address) = L1_address.read();
-
     with_attr error_message("Only the user can initiate deposits") {
         assert stored_L1_address = user;
     }
-
     // Get asset contract address
     let (asset_address) = IAuthorizedRegistry.get_contract_address(
         contract_address=registry, index=Asset_INDEX, version=version
     );
-<<<<<<< HEAD
-    // Reading token decimal field of an asset
-    let (asset: Asset) = IAsset.getAsset(contract_address=asset_address, id=assetID_);
-    tempvar decimal = asset.token_decimal;
-
-    let (ten_power_decimal) = pow(10, decimal);
-    let (decimal_in_64x61_format) = Math64x61_fromFelt(ten_power_decimal);
-
-    let (amount_in_64x61_format) = Math64x61_fromFelt(amount);
-    let (amount_in_decimal_representation) = Math64x61_div(
-        amount_in_64x61_format, decimal_in_64x61_format
-=======
     // Converting asset amount to Math64x61 format
     let (asset: Asset) = IAsset.get_asset(contract_address=asset_address, id=assetID_);
     let (amount_in_decimal_representation) = Math64x61_fromDecimalFelt(
         amount, decimals=asset.token_decimal
->>>>>>> 46274dfe
-    );
-
+    );
     let (array_len) = collateral_array_len.read();
     // Read the current balance.
     let (balance_collateral) = balance.read(assetID=assetID_);
-
     if (balance_collateral == 0) {
         add_collateral(new_asset_id=assetID_, iterator=0, length=array_len);
         tempvar syscall_ptr = syscall_ptr;
@@ -660,11 +441,9 @@
         tempvar pedersen_ptr: HashBuiltin* = pedersen_ptr;
         tempvar range_check_ptr = range_check_ptr;
     }
-
     // Compute and update the new balance.
     tempvar new_balance = balance_collateral + amount_in_decimal_representation;
     balance.write(assetID=assetID_, value=new_balance);
-
     deposited.emit(asset_id=assetID_, amount=amount_in_decimal_representation);
     return ();
 }
@@ -682,13 +461,8 @@
 ) -> () {
     // Check if the caller is trading contract
     let (caller) = get_caller_address();
-<<<<<<< HEAD
-    let (registry) = registry_address.read();
-    let (version) = contract_version.read();
-=======
     let (registry) = CommonLib.get_registry_address();
     let (version) = CommonLib.get_contract_version();
->>>>>>> 46274dfe
     let (balance_) = balance.read(assetID=assetID_);
 
     let (trading_address) = IAuthorizedRegistry.get_contract_address(
@@ -706,7 +480,6 @@
 }
 
 // @notice External function called by the ABR Payment contract
-<<<<<<< HEAD
 // @param collateral_id_ - Collateral ID of the position
 // @param market_id_ - Market ID of the position
 // @param amount - Amount of funds to transfer from this contract
@@ -716,22 +489,8 @@
 ) {
     // Check if the caller is ABR Payment
     let (caller) = get_caller_address();
-    let (registry) = registry_address.read();
-    let (version) = contract_version.read();
-=======
-// @param orderID_ - Order Id of the position
-// @param assetID_ - asset ID of the collateral that needs to be transferred
-// @param marketID_ - market ID of the position
-// @param amount - Amount of funds to transfer from this contract
-@external
-func transfer_from_abr{syscall_ptr: felt*, pedersen_ptr: HashBuiltin*, range_check_ptr}(
-    orderID_: felt, assetID_: felt, marketID_: felt, amount: felt
-) {
-    // Check if the caller is ABR Payment
-    let (caller) = get_caller_address();
     let (registry) = CommonLib.get_registry_address();
     let (version) = CommonLib.get_contract_version();
->>>>>>> 46274dfe
 
     let (abr_payment_address) = IAuthorizedRegistry.get_contract_address(
         contract_address=registry, index=ABR_PAYMENT_INDEX, version=version
@@ -742,7 +501,6 @@
     }
 
     // Reduce the amount from balance
-<<<<<<< HEAD
     let (balance_) = balance.read(assetID=collateral_id_);
     balance.write(assetID=collateral_id_, value=balance_ - amount_);
 
@@ -751,27 +509,10 @@
     last_updated.write(market_id=market_id_, value=block_timestamp);
 
     transferred_from_abr.emit(market_id=market_id_, amount=amount_, timestamp=block_timestamp);
-=======
-    let (balance_) = balance.read(assetID=assetID_);
-    balance.write(assetID=assetID_, value=balance_ - amount);
-
-    // Update the timestamp of last called
-    let (block_timestamp) = get_block_timestamp();
-    last_updated.write(order_id=orderID_, value=block_timestamp);
-
-    transferred_from_abr.emit(
-        order_id=orderID_,
-        asset_id=assetID_,
-        market_id=marketID_,
-        amount=amount,
-        timestamp=block_timestamp,
-    );
->>>>>>> 46274dfe
     return ();
 }
 
 // @notice External function called by the ABR Payment contract
-<<<<<<< HEAD
 // @param collateral_id_ - Collateral ID of the position
 // @param market_id_ - Market ID of the position
 // @param amount_ - Amount of funds to transfer from this contract
@@ -781,22 +522,8 @@
 ) {
     // Check if the caller is trading contract
     let (caller) = get_caller_address();
-    let (registry) = registry_address.read();
-    let (version) = contract_version.read();
-=======
-// @param orderID_ - Order Id of the position
-// @param assetID_ - asset ID of the collateral that needs to be transferred
-// @param marketID_ - market ID of the position
-// @param amount - Amount of funds to transfer from this contract
-@external
-func transfer_abr{syscall_ptr: felt*, pedersen_ptr: HashBuiltin*, range_check_ptr}(
-    orderID_: felt, assetID_: felt, marketID_: felt, amount: felt
-) {
-    // Check if the caller is trading contract
-    let (caller) = get_caller_address();
     let (registry) = CommonLib.get_registry_address();
     let (version) = CommonLib.get_contract_version();
->>>>>>> 46274dfe
 
     let (abr_payment_address) = IAuthorizedRegistry.get_contract_address(
         contract_address=registry, index=ABR_PAYMENT_INDEX, version=version
@@ -806,7 +533,6 @@
     }
 
     // Add amount to balance
-<<<<<<< HEAD
     let (balance_) = balance.read(assetID=collateral_id_);
     balance.write(assetID=collateral_id_, value=balance_ + amount_);
 
@@ -854,40 +580,12 @@
 // @param assetID_ - asset ID of the collateral that needs to be transferred
 // @param amount - Amount of funds to transfer to this contract
 @external
-=======
-    let (balance_) = balance.read(assetID=assetID_);
-    balance.write(assetID=assetID_, value=balance_ + amount);
-
-    // Update the timestamp of last called
-    let (block_timestamp) = get_block_timestamp();
-    last_updated.write(order_id=orderID_, value=block_timestamp);
-
-    transferred_abr.emit(
-        order_id=orderID_,
-        asset_id=assetID_,
-        market_id=marketID_,
-        amount=amount,
-        timestamp=block_timestamp,
-    );
-    return ();
-}
-
-// @notice External function called by the Trading Contract to transfer funds from account contract
-// @param assetID_ - asset ID of the collateral that needs to be transferred
-// @param amount - Amount of funds to transfer to this contract
-@external
->>>>>>> 46274dfe
 func transfer{syscall_ptr: felt*, pedersen_ptr: HashBuiltin*, range_check_ptr}(
     assetID_: felt, amount: felt
 ) -> () {
     let (caller) = get_caller_address();
-<<<<<<< HEAD
-    let (registry) = registry_address.read();
-    let (version) = contract_version.read();
-=======
     let (registry) = CommonLib.get_registry_address();
     let (version) = CommonLib.get_contract_version();
->>>>>>> 46274dfe
 
     let (trading_address) = IAuthorizedRegistry.get_contract_address(
         contract_address=registry, index=Trading_INDEX, version=version
@@ -908,54 +606,13 @@
     return ();
 }
 
-<<<<<<< HEAD
-=======
-// @notice External function called to remove a fully closed position
-// @param id_ - Index of the element in the array
-@external
-func remove_from_array{syscall_ptr: felt*, pedersen_ptr: HashBuiltin*, range_check_ptr}(
-    id_: felt
-) -> () {
-    alloc_locals;
-
-    let (pos_id) = position_array.read(index=id_);
-    if (pos_id == 0) {
-        with_attr error_message("No order exists in that index") {
-            assert 1 = 0;
-        }
-    }
-
-    let (posDetails: OrderDetails) = order_mapping.read(orderID=pos_id);
-
-    with_attr error_message("The order is not fully closed yet.") {
-        assert posDetails.status = ORDER_CLOSED;
-    }
-
-    let (arr_len) = position_array_len.read();
-
-    if (arr_len == 1) {
-        position_array.write(index=id_, value=0);
-    } else {
-        let (last_id) = position_array.read(index=arr_len - 1);
-        position_array.write(index=id_, value=last_id);
-        position_array.write(index=arr_len - 1, value=0);
-    }
-
-    position_array_len.write(arr_len - 1);
-    return ();
-}
-
->>>>>>> 46274dfe
 // @notice Function called by Trading Contract
 // @param request - Details of the order to be executed
 // @param signature - Details of the signature
 // @param size - Size of the Order to be executed
 // @param execution_price - Price at which the order should be executed
 // @param amount - TODO: Amount of funds that user must send/receive
-<<<<<<< HEAD
 // @return 1, if executed correctly
-=======
->>>>>>> 46274dfe
 @external
 func execute_order{
     syscall_ptr: felt*, pedersen_ptr: HashBuiltin*, range_check_ptr, ecdsa_ptr: SignatureBuiltin*
@@ -966,28 +623,19 @@
     execution_price: felt,
     margin_amount: felt,
     borrowed_amount: felt,
-<<<<<<< HEAD
     market_id: felt,
-=======
->>>>>>> 46274dfe
 ) -> (res: felt) {
     alloc_locals;
     let (__fp__, _) = get_fp_and_pc();
 
     // Make sure that the caller is the authorized Trading Contract
     let (caller) = get_caller_address();
-<<<<<<< HEAD
-    let (registry) = registry_address.read();
-    let (version) = contract_version.read();
-=======
     let (registry) = CommonLib.get_registry_address();
     let (version) = CommonLib.get_contract_version();
->>>>>>> 46274dfe
 
     let (trading_address) = IAuthorizedRegistry.get_contract_address(
         contract_address=registry, index=Trading_INDEX, version=version
     );
-<<<<<<< HEAD
     with_attr error_message(
             "Trading contract is not authorized to execute order in account contract.") {
         assert caller = trading_address;
@@ -1055,114 +703,11 @@
         position_mapping.write(
             marketID=market_id, direction=request.direction, value=updated_position
         );
-=======
-    with_attr error_message(
-            "Trading contract is not authorized to execute order in account contract.") {
-        assert caller = trading_address;
-    }
-
-    // hash the parameters
-    let (hash) = hash_order(&request);
-
-    // check if signed by the user/liquidator
-    is_valid_signature_order(hash, signature, request.liquidatorAddress);
-
-    local status_;
-    // closeOrder == 0 -> Open a new position
-    // closeOrder == 1 -> Close a position
-    if (request.closeOrder == 0) {
-        // Get the order details if already exists
-        let (orderDetails) = order_mapping.read(orderID=request.orderID);
-        // If it's a new order
-        if (orderDetails.assetID == 0) {
-            // Create if the order is being fully opened
-            // status_ == 1, partially opened; ORDER_OPENED_PARTIALLY
-            // status_ == 2, fully opened; ORDER_OPENED
-            if (request.positionSize == size) {
-                assert status_ = ORDER_OPENED;
-            } else {
-                assert status_ = ORDER_OPENED_PARTIALLY;
-            }
-
-            // Create a new struct with the updated details
-            let new_order = OrderDetails(
-                assetID=request.assetID,
-                collateralID=request.collateralID,
-                price=request.price,
-                executionPrice=execution_price,
-                positionSize=request.positionSize,
-                orderType=request.orderType,
-                direction=request.direction,
-                portionExecuted=size,
-                status=status_,
-                marginAmount=margin_amount,
-                borrowedAmount=borrowed_amount,
-                leverage=request.leverage,
-            );
-            // Write to the mapping
-            order_mapping.write(orderID=request.orderID, value=new_order);
-
-            add_to_array(request.orderID);
-            tempvar syscall_ptr = syscall_ptr;
-            tempvar pedersen_ptr: HashBuiltin* = pedersen_ptr;
-            tempvar range_check_ptr = range_check_ptr;
-            tempvar ecdsa_ptr: SignatureBuiltin* = ecdsa_ptr;
-            // If it's an existing order
-        } else {
-            // Return if the position size after the executing the current order is more than the order's positionSize
-            let (size_by_leverage) = Math64x61_mul(size, request.leverage);
-            with_attr error_message(
-                    "Paritally executed + remaining should be less than or equal to the position in account contract.") {
-                assert_le(size + orderDetails.portionExecuted, request.positionSize);
-            }
-
-            // Check if the order is in the process of being closed or if it was deleveraged
-            if (orderDetails.status == ORDER_TO_BE_DELEVERAGED) {
-                tempvar range_check_ptr = range_check_ptr;
-            } else {
-                with_attr error_message(
-                        "Order status should be less than or equal to the ORDER_CLOSED_PARTIALLY status") {
-                    assert_le(orderDetails.status, ORDER_CLOSED_PARTIALLY);
-                }
-                tempvar range_check_ptr = range_check_ptr;
-            }
-
-            // Check if the order is fully filled by executing the current one
-            if (request.positionSize == size + orderDetails.portionExecuted) {
-                status_ = ORDER_OPENED;
-            } else {
-                status_ = ORDER_OPENED_PARTIALLY;
-            }
-
-            // Create a new struct with the updated details
-            let updated_order = OrderDetails(
-                assetID=orderDetails.assetID,
-                collateralID=orderDetails.collateralID,
-                price=orderDetails.price,
-                executionPrice=execution_price,
-                positionSize=orderDetails.positionSize,
-                orderType=request.orderType,
-                direction=orderDetails.direction,
-                portionExecuted=orderDetails.portionExecuted + size,
-                status=status_,
-                marginAmount=margin_amount,
-                borrowedAmount=borrowed_amount,
-                leverage=request.leverage,
-            );
-            // Write to the mapping
-            order_mapping.write(orderID=request.orderID, value=updated_order);
-            tempvar syscall_ptr = syscall_ptr;
-            tempvar pedersen_ptr: HashBuiltin* = pedersen_ptr;
-            tempvar range_check_ptr = range_check_ptr;
-            tempvar ecdsa_ptr: SignatureBuiltin* = ecdsa_ptr;
-        }
->>>>>>> 46274dfe
         tempvar syscall_ptr = syscall_ptr;
         tempvar pedersen_ptr: HashBuiltin* = pedersen_ptr;
         tempvar range_check_ptr = range_check_ptr;
         tempvar ecdsa_ptr: SignatureBuiltin* = ecdsa_ptr;
     } else {
-<<<<<<< HEAD
         local parent_direction;
 
         if (request.direction == LONG) {
@@ -1188,72 +733,16 @@
         }
 
         // Calculate the new leverage if it's a deleveraging order
-=======
-        // Get the order details
-        let (orderDetails) = order_mapping.read(orderID=request.parentOrder);
-
-        // Assert that it's the reverse direction of the current position
-        with_attr error_message("The close order must have opposite direction of open order") {
-            assert_not_equal(request.direction, orderDetails.direction);
-        }
-
-        // Assert that the order exists
-        with_attr error_message("The open order doesn't exist") {
-            assert_not_zero(orderDetails.positionSize);
-        }
-
-        with_attr error_message("The size of close order is more than the portionExecuted") {
-            assert_nn(orderDetails.portionExecuted - size);
-        }
-
->>>>>>> 46274dfe
         local new_leverage;
         if (request.orderType == DELEVERAGING_ORDER) {
             let total_value = margin_amount + borrowed_amount;
             let (leverage_) = Math64x61_div(total_value, margin_amount);
             new_leverage = leverage_;
-<<<<<<< HEAD
 
             let (_, _, amount) = get_deleveragable_or_liquidatable_position();
             let updated_amount = amount - size;
             let positive_updated_amount = abs_value(updated_amount);
 
-=======
-        } else {
-            new_leverage = request.leverage;
-        }
-        tempvar range_check_ptr = range_check_ptr;
-
-        // Check if the order is fully closed or not
-        // status_ == 4, fully closed; ORDER_CLOSED
-        // status_ == 3, partially closed; ORDER_CLOSED_PARTIALLY
-        // status_ == 5, toBeDeleveraged; ORDER_TO_BE_DELEVERAGED
-        // status_ == 6, toBeLiquidated; ORDER_TO_BE_LIQUIDATED
-        // status_ == 7, fullyLiquidated; ORDER_LIQUIDATED
-        if (orderDetails.portionExecuted - size == 0) {
-            if (request.orderType == LIQUIDATION_ORDER) {
-                assert status_ = ORDER_LIQUIDATED;
-            } else {
-                assert status_ = ORDER_CLOSED;
-            }
-        } else {
-            if (request.orderType == DELEVERAGING_ORDER) {
-                assert status_ = ORDER_TO_BE_DELEVERAGED;
-            } else {
-                if (request.orderType == LIQUIDATION_ORDER) {
-                    assert status_ = ORDER_TO_BE_LIQUIDATED;
-                } else {
-                    assert status_ = ORDER_CLOSED_PARTIALLY;
-                }
-            }
-        }
-
-        // Update the amount to be sold after deleveraging
-        if (orderDetails.status == ORDER_TO_BE_DELEVERAGED) {
-            let (amount) = amount_to_be_sold.read(order_id=request.parentOrder);
-            let updated_amount = amount - size;
-            let positive_updated_amount = abs_value(updated_amount);
->>>>>>> 46274dfe
             // to64x61(0.0000000001) = 230584300. We are comparing result with this number to fix overflow issues
             let result = is_le(updated_amount, 230584300);
             local amount_to_be_updated;
@@ -1262,7 +751,6 @@
             } else {
                 amount_to_be_updated = updated_amount;
             }
-<<<<<<< HEAD
 
             let updated_liquidatable_position: LiquidatablePosition = LiquidatablePosition(
                 market_id=market_id,
@@ -1270,22 +758,15 @@
                 amount_to_be_sold=amount_to_be_updated,
             );
             deleveragable_or_liquidatable_position.write(value=updated_liquidatable_position);
-=======
-            amount_to_be_sold.write(order_id=request.parentOrder, value=amount_to_be_updated);
->>>>>>> 46274dfe
             tempvar syscall_ptr = syscall_ptr;
             tempvar pedersen_ptr: HashBuiltin* = pedersen_ptr;
             tempvar range_check_ptr = range_check_ptr;
         } else {
-<<<<<<< HEAD
             new_leverage = parent_position_details.leverage;
-=======
->>>>>>> 46274dfe
             tempvar syscall_ptr = syscall_ptr;
             tempvar pedersen_ptr: HashBuiltin* = pedersen_ptr;
             tempvar range_check_ptr = range_check_ptr;
         }
-<<<<<<< HEAD
         tempvar range_check_ptr = range_check_ptr;
 
         // Create a new struct with the updated details
@@ -1321,27 +802,6 @@
         position_mapping.write(
             marketID=market_id, direction=parent_direction, value=updated_position
         );
-=======
-
-        // Create a new struct with the updated details
-        let updated_order = OrderDetails(
-            assetID=orderDetails.assetID,
-            collateralID=orderDetails.collateralID,
-            price=orderDetails.price,
-            executionPrice=orderDetails.executionPrice,
-            positionSize=orderDetails.positionSize - size,
-            orderType=orderDetails.orderType,
-            direction=orderDetails.direction,
-            portionExecuted=orderDetails.portionExecuted - size,
-            status=status_,
-            marginAmount=margin_amount,
-            borrowedAmount=borrowed_amount,
-            leverage=new_leverage,
-        );
-
-        // Write to the mapping
-        order_mapping.write(orderID=request.parentOrder, value=updated_order);
->>>>>>> 46274dfe
         tempvar syscall_ptr = syscall_ptr;
         tempvar pedersen_ptr: HashBuiltin* = pedersen_ptr;
         tempvar range_check_ptr = range_check_ptr;
@@ -1358,62 +818,28 @@
 }(request_id_: felt) {
     alloc_locals;
     let (caller) = get_caller_address();
-<<<<<<< HEAD
-    let (registry) = registry_address.read();
-    let (version) = contract_version.read();
-=======
     let (registry) = CommonLib.get_registry_address();
     let (version) = CommonLib.get_contract_version();
->>>>>>> 46274dfe
-
     // Get asset contract address
     let (withdrawal_request_address) = IAuthorizedRegistry.get_contract_address(
         contract_address=registry, index=WithdrawalRequest_INDEX, version=version
     );
-
     with_attr error_message("Caller is not authorized to update withdrawal history") {
         assert caller = withdrawal_request_address;
     }
-
     let (arr_len) = withdrawal_history_array_len.read();
     let (index) = find_index_to_be_updated_recurse(request_id_, arr_len);
     local index_to_be_updated = index;
     if (index_to_be_updated != -1) {
         let (history) = withdrawal_history_array.read(index=index_to_be_updated);
-<<<<<<< HEAD
-        let (registry) = registry_address.read();
-        let (version) = contract_version.read();
-        // Get asset contract address
-        let (asset_address) = IAuthorizedRegistry.get_contract_address(
-            contract_address=registry, index=Asset_INDEX, version=version
-        );
-        let (asset: Asset) = IAsset.getAsset(
-            contract_address=asset_address, id=history.collateral_id
-        );
-        tempvar decimal = asset.token_decimal;
-
-        let (ten_power_decimal) = pow(10, decimal);
-        let (decimal_in_64x61_format) = Math64x61_fromFelt(ten_power_decimal);
-
-        let (temp_amount_in_64x61_format) = Math64x61_fromFelt(history.amount);
-        let (amount_in_64x61_format) = Math64x61_div(
-            temp_amount_in_64x61_format, decimal_in_64x61_format
-        );
-=======
->>>>>>> 46274dfe
-
         let updated_history = WithdrawalHistory(
             request_id=history.request_id,
             collateral_id=history.collateral_id,
-            amount=amount_in_64x61_format,
+            amount=history.amount,
             timestamp=history.timestamp,
             node_operator_L2_address=history.node_operator_L2_address,
             fee=history.fee,
-<<<<<<< HEAD
-            status=1,
-=======
             status=WITHDRAWAL_SUCCEEDED,
->>>>>>> 46274dfe
         );
         withdrawal_history_array.write(index=index_to_be_updated, value=updated_history);
         return ();
@@ -1441,50 +867,32 @@
 ) {
     alloc_locals;
     let (__fp__, _) = get_fp_and_pc();
-
-<<<<<<< HEAD
-    let (registry) = registry_address.read();
-    let (version) = contract_version.read();
-=======
     let (registry) = CommonLib.get_registry_address();
     let (version) = CommonLib.get_contract_version();
->>>>>>> 46274dfe
-
     let (signature_: felt*) = alloc();
     assert signature_[0] = sig_r_;
     assert signature_[1] = sig_s_;
-
     // Create withdrawal request for hashing
     local hash_withdrawal_request_: WithdrawalRequestForHashing = WithdrawalRequestForHashing(
         request_id=request_id_,
         collateral_id=collateral_id_,
         amount=amount_,
         );
-
     // hash the parameters
     let (hash) = hash_withdrawal_request(&hash_withdrawal_request_);
-
     // check if Tx is signed by the user
     is_valid_signature(hash, 2, signature_);
-
     let (arr_len) = withdrawal_history_array_len.read();
     let (result) = check_for_withdrawal_replay(request_id_, arr_len);
     with_attr error_message("Same withdrawal request exists") {
         assert_nn(result);
     }
-
     // Make sure 'amount' is positive.
-<<<<<<< HEAD
-    assert_nn(amount_);
-=======
     with_attr error_message("Withdrawal amount requested cannot be negative") {
         assert_nn(amount_);
     }
->>>>>>> 46274dfe
-
     // get L2 Account contract address
     let (user_l2_address) = get_contract_address();
-
     // Update the fees to be paid by user in withdrawal fee balance contract
     let (withdrawal_fee_balance_address) = IAuthorizedRegistry.get_contract_address(
         contract_address=registry, index=WithdrawalFeeBalance_INDEX, version=version
@@ -1492,7 +900,6 @@
     let (standard_fee, fee_collateral_id) = IWithdrawalFeeBalance.get_standard_withdraw_fee(
         contract_address=withdrawal_fee_balance_address
     );
-
     // Compute current balance
     let (fee_collateral_balance) = balance.read(assetID=fee_collateral_id);
     with_attr error_message(
@@ -1500,64 +907,34 @@
         assert_le(standard_fee, fee_collateral_balance);
     }
     tempvar new_fee_collateral_balance = fee_collateral_balance - standard_fee;
-
     // Update the new fee collateral balance
     balance.write(assetID=fee_collateral_id, value=new_fee_collateral_balance);
-
     IWithdrawalFeeBalance.update_withdrawal_fee_mapping(
         contract_address=withdrawal_fee_balance_address,
         collateral_id_=fee_collateral_id,
         fee_to_add_=standard_fee,
     );
-
     // Compute current balance
     let (current_balance) = balance.read(assetID=collateral_id_);
-<<<<<<< HEAD
-    with_attr error_message("Withdrawal amount requested should be less than balance") {
-=======
     with_attr error_message(
             "Withdrawal amount requested should be less than or equal to the current balance") {
->>>>>>> 46274dfe
         assert_le(amount_, current_balance);
     }
     tempvar new_balance = current_balance - amount_;
-
     // Update the new balance
     balance.write(assetID=collateral_id_, value=new_balance);
-
     // Calculate the timestamp
     let (timestamp_) = get_block_timestamp();
-
-<<<<<<< HEAD
-    // Get asset contract address
-    let (asset_address) = IAuthorizedRegistry.get_contract_address(
-        contract_address=registry, index=Asset_INDEX, version=version
-    );
-    // Reading token decimal field of an asset
-    let (asset: Asset) = IAsset.getAsset(contract_address=asset_address, id=collateral_id_);
-    tempvar decimal = asset.token_decimal;
-    tempvar ticker = asset.ticker;
-
-    let (ten_power_decimal) = pow(10, decimal);
-    let (decimal_in_64x61_format) = Math64x61_fromFelt(ten_power_decimal);
-
-    let (amount_times_ten_power_decimal) = Math64x61_mul(amount_, decimal_in_64x61_format);
-    let (amount_in_felt) = Math64x61_toFelt(amount_times_ten_power_decimal);
-=======
     // Get asset
     let (asset_address) = IAuthorizedRegistry.get_contract_address(
         contract_address=registry, index=Asset_INDEX, version=version
     );
     let (asset: Asset) = IAsset.get_asset(contract_address=asset_address, id=collateral_id_);
     tempvar ticker = asset.ticker;
-
     // Convert amount from Math64x61 format to felt
     let (amount_in_felt) = Math64x61_toDecimalFelt(amount_, decimals=asset.token_decimal);
->>>>>>> 46274dfe
-
     // Get the L1 wallet address of the user
     let (user_l1_address) = L1_address.read();
-
     // Add Withdrawal Request to WithdrawalRequest Contract
     let (withdrawal_request_address) = IAuthorizedRegistry.get_contract_address(
         contract_address=registry, index=WithdrawalRequest_INDEX, version=version
@@ -1569,27 +946,20 @@
         ticker_=ticker,
         amount_=amount_in_felt,
     );
-
     // Create a withdrawal history object
     local withdrawal_history_: WithdrawalHistory = WithdrawalHistory(
         request_id=request_id_,
         collateral_id=collateral_id_,
-        amount=amount_in_felt,
+        amount=amount_,
         timestamp=timestamp_,
         node_operator_L2_address=node_operator_L2_address_,
         fee=standard_fee,
-<<<<<<< HEAD
-        status=0
-=======
         status=WITHDRAWAL_INITIATED
->>>>>>> 46274dfe
         );
-
     // Update Withdrawal history
     let (array_len) = withdrawal_history_array_len.read();
     withdrawal_history_array.write(index=array_len, value=withdrawal_history_);
     withdrawal_history_array_len.write(array_len + 1);
-
     withdrawal_request.emit(
         collateral_id=collateral_id_, amount=amount_, node_operator_l2=node_operator_L2_address_
     );
@@ -1597,7 +967,6 @@
 }
 
 // @notice Function called by liquidate contract to mark the position as liquidated/deleveraged
-<<<<<<< HEAD
 // @param position_ - Order Id of the position to be marked
 // @param amount_to_be_sold_ - Amount to be put on sale for deleveraging a position
 // @external
@@ -1608,32 +977,8 @@
 
     // Check if the caller is the liquidator contract
     let (caller) = get_caller_address();
-    let (registry) = registry_address.read();
-    let (version) = contract_version.read();
-=======
-// @param id_ - Order Id of the position to be marked
-// @param amount_to_be_sold_ - Amount to be put on sale for deleveraging a position
-@external
-func liquidate_position{syscall_ptr: felt*, pedersen_ptr: HashBuiltin*, range_check_ptr}(
-    id_: felt, amount_to_be_sold_: felt
-) {
-    alloc_locals;
-
-    let (order_details: OrderDetails) = order_mapping.read(orderID=id_);
-
-    with_attr error_message("Amount to be sold cannot be negative") {
-        assert_nn(amount_to_be_sold_);
-    }
-    with_attr error_message(
-            "Amount to be sold should be less than or equal to the portion executed") {
-        assert_le(amount_to_be_sold_, order_details.portionExecuted);
-    }
-
-    // Check if the caller is the liquidator contract
-    let (caller) = get_caller_address();
     let (registry) = CommonLib.get_registry_address();
     let (version) = CommonLib.get_contract_version();
->>>>>>> 46274dfe
     let (liquidate_address) = IAuthorizedRegistry.get_contract_address(
         contract_address=registry, index=Liquidate_INDEX, version=version
     );
@@ -1642,7 +987,6 @@
         assert caller = liquidate_address;
     }
 
-<<<<<<< HEAD
     let liquidatable_position: LiquidatablePosition = LiquidatablePosition(
         market_id=position_.market_id,
         direction=position_.direction,
@@ -1657,38 +1001,6 @@
         direction=position_.direction,
         amount_to_be_sold=amount_to_be_sold_,
     );
-=======
-    local status_;
-    if (amount_to_be_sold_ == 0) {
-        status_ = ORDER_TO_BE_LIQUIDATED;
-    } else {
-        status_ = ORDER_TO_BE_DELEVERAGED;
-    }
-
-    // Create a new struct with the updated details by setting toBeLiquidated flag to true
-    let updated_order = OrderDetails(
-        assetID=order_details.assetID,
-        collateralID=order_details.collateralID,
-        price=order_details.price,
-        executionPrice=order_details.executionPrice,
-        positionSize=order_details.positionSize,
-        orderType=order_details.orderType,
-        direction=order_details.direction,
-        portionExecuted=order_details.portionExecuted,
-        status=status_,
-        marginAmount=order_details.marginAmount,
-        borrowedAmount=order_details.borrowedAmount,
-        leverage=order_details.leverage,
-    );
-    // Write to the mapping
-    order_mapping.write(orderID=id_, value=updated_order);
-    // Update deleveraged or liquidatable position
-    deleveraged_or_liquidatable_position.write(value=id_);
-    // Update amount_to_be_sold storage variable
-    amount_to_be_sold.write(order_id=id_, value=amount_to_be_sold_);
-
-    liquidate_deleverage.emit(position_id=id_, amount=amount_to_be_sold_);
->>>>>>> 46274dfe
     return ();
 }
 
@@ -1697,7 +1009,6 @@
 //#####################
 
 // @notice Internal Function called by get_withdrawal_history to recursively add WithdrawalRequest to the array and return it
-<<<<<<< HEAD
 // @param withdrawal_list_len_ - Stores the current length of the populated withdrawals array
 // @param withdrawal_list_ - Array of WithdrawalRequest filled up to the index
 // @return withdrawal_list_len - Length of the withdrawal_list
@@ -1727,35 +1038,6 @@
 
     if (collateral_id == 0) {
         return (array_list_len_, array_list_);
-=======
-// @param iterator_ - Stores the current length of the populated withdrawals array
-// @param withdrawal_list_ - Array of WithdrawalRequest filled up to the index
-// @param final_len_ - Length of the withdrwal array
-func populate_withdrawals_array{syscall_ptr: felt*, pedersen_ptr: HashBuiltin*, range_check_ptr}(
-    iterator_: felt, withdrawal_list_: WithdrawalHistory*, final_len_: felt
-) -> () {
-    let (withdrawal_history) = withdrawal_history_array.read(index=iterator_);
-
-    if (iterator_ == final_len_) {
-        return ();
-    }
-
-    assert withdrawal_list_[iterator_] = withdrawal_history;
-    return populate_withdrawals_array(iterator_ + 1, withdrawal_list_, final_len_);
-}
-
-// @notice Internal Function called by return_array_collaterals to recursively add collateralBalance to the array and return it
-// @param iterator - Stores the current length of the populated array
-// @param array_list_ - Array of CollateralBalance filled up to the index
-// @param final_len_ - Length of the array collaterals
-func populate_array_collaterals{syscall_ptr: felt*, pedersen_ptr: HashBuiltin*, range_check_ptr}(
-    iterator_: felt, array_list_: CollateralBalance*, final_len_: felt
-) -> () {
-    let (collateral_id) = collateral_array.read(index=iterator_);
-
-    if (iterator_ == final_len_) {
-        return ();
->>>>>>> 46274dfe
     }
 
     let (collateral_balance: felt) = balance.read(assetID=collateral_id);
@@ -1763,7 +1045,6 @@
         assetID=collateral_id, balance=collateral_balance
     );
 
-<<<<<<< HEAD
     assert array_list_[array_list_len_] = collateral_balance_struct;
     return populate_array_collaterals(array_list_len_ + 1, array_list_);
 }
@@ -1890,57 +1171,6 @@
         net_positions_array_=net_positions_array_,
         final_len_=final_len_,
     );
-=======
-    assert array_list_[iterator_] = collateral_balance_struct;
-    return populate_array_collaterals(iterator_ + 1, array_list_, final_len_);
-}
-
-// @notice Internal Function called by return array to recursively add positions to the array and return it
-// @param iterator_ - Index of the position_array currently pointing to
-// @param array_list_len_ - Current length of the array_list_ array
-// @param array_list_ - Array of OrderRequests filled up to the index
-// @param final_len_ - Stores the length of the positions array
-// @return array_list_len - Length of the new array_list
-func populate_array_positions{syscall_ptr: felt*, pedersen_ptr: HashBuiltin*, range_check_ptr}(
-    iterator_: felt, array_list_len_: felt, array_list_: OrderDetailsWithIDs*, final_len_: felt
-) -> (array_list_len: felt) {
-    let (pos) = position_array.read(index=iterator_);
-
-    if (iterator_ == final_len_) {
-        return (array_list_len_,);
-    }
-
-    let (pos_details: OrderDetails) = order_mapping.read(orderID=pos);
-    let order_details_w_id = OrderDetailsWithIDs(
-        orderID=pos,
-        assetID=pos_details.assetID,
-        collateralID=pos_details.collateralID,
-        price=pos_details.price,
-        executionPrice=pos_details.executionPrice,
-        positionSize=pos_details.positionSize,
-        orderType=pos_details.orderType,
-        direction=pos_details.direction,
-        portionExecuted=pos_details.portionExecuted,
-        status=pos_details.status,
-        marginAmount=pos_details.marginAmount,
-        borrowedAmount=pos_details.borrowedAmount,
-    );
-
-    if (pos_details.status == ORDER_CLOSED) {
-        return populate_array_positions(iterator_ + 1, array_list_len_, array_list_, final_len_);
-    } else {
-        if (pos_details.status == ORDER_LIQUIDATED) {
-            return populate_array_positions(
-                iterator_ + 1, array_list_len_, array_list_, final_len_
-            );
-        } else {
-            assert array_list_[array_list_len_] = order_details_w_id;
-            return populate_array_positions(
-                iterator_ + 1, array_list_len_ + 1, array_list_, final_len_
-            );
-        }
-    }
->>>>>>> 46274dfe
 }
 
 // @notice Internal function to hash the order parameters
@@ -1973,7 +1203,6 @@
     }
 }
 
-<<<<<<< HEAD
 // @notice Internal function to add a market to the array
 // @param market_id - Id of the market to tbe added
 // @return 1 - If successfully added
@@ -2018,15 +1247,6 @@
     market_to_index_mapping.write(market_id=market_id, value=0);
     market_is_exist.write(market_id=market_id, value=FALSE);
     index_to_market_array_len.write(arr_len - 1);
-=======
-// @notice Internal function to add a position to the array when it is opened
-// @param id_ - OrderRequest Id to be added
-func add_to_array{syscall_ptr: felt*, pedersen_ptr: HashBuiltin*, range_check_ptr}(id_: felt) -> (
-    ) {
-    let (arr_len) = position_array_len.read();
-    position_array.write(index=arr_len, value=id_);
-    position_array_len.write(arr_len + 1);
->>>>>>> 46274dfe
     return ();
 }
 
