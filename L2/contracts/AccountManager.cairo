%lang starknet

from starkware.cairo.common.alloc import alloc
from starkware.cairo.common.bool import FALSE, TRUE
from starkware.cairo.common.cairo_builtins import HashBuiltin, SignatureBuiltin
from starkware.cairo.common.hash_state import hash_finalize, hash_init, hash_update
from starkware.cairo.common.math import assert_le, assert_nn, assert_not_zero
from starkware.cairo.common.math_cmp import is_le

from starkware.cairo.common.registers import get_fp_and_pc
from starkware.cairo.common.signature import verify_ecdsa_signature

from starkware.starknet.common.syscalls import (
    emit_event,
    get_block_timestamp,
    get_caller_address,
    get_contract_address,
)

from contracts.Constants import (
    ABR_PAYMENT_INDEX,
    Asset_INDEX,
    BUY,
    DELEVERAGING_ORDER,
    IoC,
    L1_ZKX_Address_INDEX,
    Liquidate_INDEX,
    LIQUIDATION_ORDER,
    LONG,
    Market_INDEX,
    MarketPrices_INDEX,
    SHORT,
    Trading_INDEX,
    WithdrawalFeeBalance_INDEX,
    WithdrawalRequest_INDEX,
    WITHDRAWAL_INITIATED,
    WITHDRAWAL_SUCCEEDED,
)
from contracts.DataTypes import (
    Asset,
    CollateralBalance,
    LiquidatablePosition,
    Market,
    OrderRequest,
    PositionDetails,
    PositionDetailsForRiskManagement,
    PositionDetailsWithMarket,
    SimplifiedPosition,
    Signature,
    WithdrawalHistory,
    WithdrawalRequestForHashing,
)

from contracts.interfaces.IAccountLiquidator import IAccountLiquidator
from contracts.interfaces.IAsset import IAsset
from contracts.interfaces.IAuthorizedRegistry import IAuthorizedRegistry
from contracts.interfaces.ILiquidate import ILiquidate
from contracts.interfaces.IMarkets import IMarkets
from contracts.interfaces.IMarketPrices import IMarketPrices
from contracts.interfaces.IWithdrawalFeeBalance import IWithdrawalFeeBalance
from contracts.interfaces.IWithdrawalRequest import IWithdrawalRequest
from contracts.libraries.CommonLibrary import CommonLib
from contracts.Math_64x61 import (
    Math64x61_add,
    Math64x61_assert_le,
    Math64x61_div,
    Math64x61_fromDecimalFelt,
    Math64x61_is_equal,
    Math64x61_is_le,
    Math64x61_min,
    Math64x61_mul,
    Math64x61_ONE,
    Math64x61_round,
    Math64x61_sub,
    Math64x61_toDecimalFelt,
)

// ////////////
// Constants //
// ////////////

const TWO_POINT_FIVE = 5764607523034234880;

// /////////
// Events //
// /////////

// Event emitted whenever a position is marked to be liquidated/deleveraged
@event
func liquidate_deleverage(market_id: felt, direction: felt, amount_to_be_sold: felt) {
}

// //////////
// Storage //
// //////////

// Stores public key associated with an account
@storage_var
func public_key() -> (res: felt) {
}

// Stores balance of an asset
@storage_var
func balance(assetID: felt) -> (res: felt) {
}

// Stores the locked amount of margin for a collateral
@storage_var
func margin_locked(asset_id: felt) -> (res: felt) {
}

// Mapping of marketID, direction to PositionDetails struct
@storage_var
func position_mapping(market_id: felt, direction: felt) -> (res: PositionDetails) {
}

// Mapping of orderID to portionExecuted of that order
@storage_var
func portion_executed(order_id: felt) -> (res: felt) {
}

// Stores L1 address associated with the account
@storage_var
func L1_address() -> (res: felt) {
}

// Stores the mapping from collateral to market_id array
@storage_var
func collateral_to_market_array(collateral_id: felt, index: felt) -> (market_id: felt) {
}

// Stores the length of the collateral to market_id array
@storage_var
func collateral_to_market_array_len(collateral_id: felt) -> (len: felt) {
}

// Stores the mapping from the market_id to index
@storage_var
func market_to_index_mapping(market_id: felt) -> (market_id: felt) {
}

// Stores if a market exists
@storage_var
func market_is_exist(market_id) -> (res: felt) {
}

// Stores all collaterals held by the user
@storage_var
func collateral_array(index: felt) -> (collateral_id: felt) {
}

// Stores length of the collateral array
@storage_var
func collateral_array_len() -> (len: felt) {
}

// Stores the position which is to be deleveraged or liquidated
@storage_var
func deleveragable_or_liquidatable_position(collateral_id: felt) -> (
    position: LiquidatablePosition
) {
}

// Stores all withdrawals made by the user
@storage_var
func withdrawal_history_array(index: felt) -> (res: WithdrawalHistory) {
}

// Stores length of the withdrawal history array
@storage_var
func withdrawal_history_array_len() -> (len: felt) {
}

// Stores the order_id to hash mapping
@storage_var
func order_id_mapping(order_id: felt) -> (hash: felt) {
}

// //////////////
// Constructor //
// //////////////

@constructor
func constructor{syscall_ptr: felt*, pedersen_ptr: HashBuiltin*, range_check_ptr}(
    public_key_: felt, L1_address_: felt, registry_address_: felt, version_: felt
) {
    with_attr error_message("AccountManager: Public key and L1 address cannot be 0") {
        assert_not_zero(public_key_);
        assert_not_zero(L1_address_);
    }

    public_key.write(public_key_);
    L1_address.write(L1_address_);

    CommonLib.initialize(registry_address_, version_);
    return ();
}

// ///////
// View //
// ///////

// @notice view function to get public key
// @return pub_key - public key of an account
// @return auth_reg_addr - Authorized registry address
@view
func get_public_key{syscall_ptr: felt*, pedersen_ptr: HashBuiltin*, range_check_ptr}() -> (
    pub_key: felt, auth_reg_addr: felt
) {
    let (pub_key) = public_key.read();
    let (registry) = CommonLib.get_registry_address();
    return (pub_key=pub_key, auth_reg_addr=registry);
}

// @notice view function to check if the transaction signature is valid
// @param hash - Hash of the transaction parameters
// @param singature_len - Length of the signatures
// @param signature - Array of signatures
@view
func is_valid_signature{
    syscall_ptr: felt*, pedersen_ptr: HashBuiltin*, range_check_ptr, ecdsa_ptr: SignatureBuiltin*
}(hash: felt, signature_len: felt, signature: felt*) -> () {
    let (_public_key) = public_key.read();

    // This interface expects a signature pointer and length to make
    // no assumption about signature validation schemes.
    // But this implementation does, and it expects a (sig_r, sig_s) pair.
    let sig_r = signature[0];
    let sig_s = signature[1];

    verify_ecdsa_signature(
        message=hash, public_key=_public_key, signature_r=sig_r, signature_s=sig_s
    );

    return ();
}

// @notice view function which checks the signature passed is valid
// @param hash - Hash of the order to check against
// @param signature - Signature passed to the contract to check against
// @param liquidator_address_ - Address of the liquidator
// @return reverts, if there is an error
@view
func is_valid_signature_order{
    syscall_ptr: felt*, pedersen_ptr: HashBuiltin*, range_check_ptr, ecdsa_ptr: SignatureBuiltin*
}(hash: felt, signature: Signature, liquidator_address_: felt) -> () {
    alloc_locals;

    let sig_r = signature.r_value;
    let sig_s = signature.s_value;
    local pub_key;

    if (liquidator_address_ != 0) {
        // Verify whether call came from node operator
        let (_public_key) = IAccountLiquidator.getPublicKey(contract_address=liquidator_address_);
        pub_key = _public_key;

        tempvar syscall_ptr = syscall_ptr;
        tempvar pedersen_ptr: HashBuiltin* = pedersen_ptr;
        tempvar range_check_ptr = range_check_ptr;
        tempvar ecdsa_ptr: SignatureBuiltin* = ecdsa_ptr;
    } else {
        let (acc_pub_key) = public_key.read();
        pub_key = acc_pub_key;

        tempvar syscall_ptr = syscall_ptr;
        tempvar pedersen_ptr: HashBuiltin* = pedersen_ptr;
        tempvar range_check_ptr = range_check_ptr;
        tempvar ecdsa_ptr: SignatureBuiltin* = ecdsa_ptr;
    }

    verify_ecdsa_signature(message=hash, public_key=pub_key, signature_r=sig_r, signature_s=sig_s);
    return ();
}

// @notice view function to get the balance of an asset
// @param assetID_ - ID of an asset
// @return res - balance of an asset
@view
func get_balance{syscall_ptr: felt*, pedersen_ptr: HashBuiltin*, range_check_ptr}(
    assetID_: felt
) -> (res: felt) {
    let (res) = balance.read(assetID=assetID_);
    return (res=res);
}

// @notice view function to get the locked balance of an asset
// @param assetID_ - ID of an asset
// @return res - balance of an asset
@view
func get_locked_margin{syscall_ptr: felt*, pedersen_ptr: HashBuiltin*, range_check_ptr}(
    assetID_: felt
) -> (res: felt) {
    let (res) = margin_locked.read(asset_id=assetID_);
    return (res=res);
}

// @notice view function to get the available margin of an asset
// @param asset_id_ - ID of collateral asset
// @param new_position_maintanence_requirement_ - maintenance requirement of new position, if any
// @param new_position_margin_ - margin of new position, if any
// @return is_liquidation - 1 if position can be liquidated, otherwise 0
// @return total_margin - total margin corresponding to the collateral
// @return available_margin - available margin corresponding to the collateral
// @return unrealized_pnl_sum - unrealized pnl for all markets with the specified collateral
// @return maintenance_margin_requirement - total maintenance requirement
// @return least_collateral_ratio - least collateral ratio amoung all positions
// @return least_collateral_ratio_position - details of position with least collateral ratio
// @return least_collateral_ratio_position_asset_price - asset price of least collateral ratio position
@view
func get_margin_info{syscall_ptr: felt*, pedersen_ptr: HashBuiltin*, range_check_ptr}(
    asset_id_: felt, new_position_maintanence_requirement_: felt, new_position_margin_: felt
) -> (
    is_liquidation: felt,
    total_margin: felt,
    available_margin: felt,
    unrealized_pnl_sum: felt,
    maintenance_margin_requirement: felt,
    least_collateral_ratio: felt,
    least_collateral_ratio_position: PositionDetailsForRiskManagement,
    least_collateral_ratio_position_asset_price: felt,
) {
    alloc_locals;

    // Get registry and version of the Authorized Registry
    let (registry) = CommonLib.get_registry_address();
    let (version) = CommonLib.get_contract_version();

    // Get the address of the market prices contract
    let (market_prices_address) = IAuthorizedRegistry.get_contract_address(
        contract_address=registry, index=MarketPrices_INDEX, version=version
    );

    // Get the address of the market contract
    let (market_address) = IAuthorizedRegistry.get_contract_address(
        contract_address=registry, index=Market_INDEX, version=version
    );

    // Get Asset contract address
    let (asset_address) = IAuthorizedRegistry.get_contract_address(
        contract_address=registry, index=Asset_INDEX, version=version
    );

    // Get collateral to fetch number of token decimals of a collateral
    let (collateral: Asset) = IAsset.get_asset(contract_address=asset_address, id=asset_id_);

    // Get the length of the market array for the given collateral
    let (markets_array_len) = collateral_to_market_array_len.read(collateral_id=asset_id_);

    // Get collateral balance for the given asset
    let (local collateral_balance) = balance.read(assetID=asset_id_);

    // Get the sum of initial margin of all positions under the given collateral
    let (initial_margin_sum) = margin_locked.read(asset_id=asset_id_);

    if (markets_array_len == 0) {
        let (available_margin) = Math64x61_sub(collateral_balance, new_position_margin_);
        return (
            is_liquidation=0,
            total_margin=collateral_balance,
            available_margin=available_margin,
            unrealized_pnl_sum=0,
            maintenance_margin_requirement=0,
            least_collateral_ratio=1,
            least_collateral_ratio_position=PositionDetailsForRiskManagement(0, 0, 0, 0, 0, 0, 0),
            least_collateral_ratio_position_asset_price=0,
        );
    }

    // Get unrealized_pnl_sum and maintanence margin requirement of the given collateral vault
    let (
        unrealized_pnl_sum,
        maintenance_margin_requirement,
        least_collateral_ratio,
        least_collateral_ratio_position,
        least_collateral_ratio_position_asset_price,
    ) = get_margin_info_recurse(
        collateral_id_=asset_id_,
        iterator_=0,
        markets_array_len_=markets_array_len,
        asset_address_=asset_address,
        market_address_=market_address,
        market_prices_address_=market_prices_address,
        collateral_token_decimal_=collateral.token_decimal,
        unrealized_pnl_sum_=0,
        maintenance_margin_requirement_=new_position_maintanence_requirement_,
        least_collateral_ratio=Math64x61_ONE,
        least_collateral_ratio_position=PositionDetailsForRiskManagement(0, 0, 0, 0, 0, 0, 0),
        least_collateral_ratio_position_asset_price=0,
    );

    // If any of the position's ttl is outdated
    if (least_collateral_ratio_position_asset_price == 0) {
        return (
            is_liquidation=FALSE,
            total_margin=collateral_balance,
            available_margin=collateral_balance - initial_margin_sum,
            unrealized_pnl_sum=0,
            maintenance_margin_requirement=0,
            least_collateral_ratio=Math64x61_ONE,
            least_collateral_ratio_position=PositionDetailsForRiskManagement(0, 0, 0, 0, 0, 0, 0),
            least_collateral_ratio_position_asset_price=0,
        );
    }

    // Add the new position's margin
    let (total_initial_margin_sum) = Math64x61_add(initial_margin_sum, new_position_margin_);

    // Compute total margin of the given collateral
    let (total_margin) = Math64x61_add(collateral_balance, unrealized_pnl_sum);

    // Compute available margin of the given collateral
    let (available_margin) = Math64x61_sub(total_margin, total_initial_margin_sum);

    local is_liquidation;
    let is_below_maintanence = is_le(total_margin, maintenance_margin_requirement);

    // If it's a long position with 1x leverage, ignore it
    if (is_below_maintanence == TRUE) {
        if (least_collateral_ratio_position.direction == LONG) {
            if (least_collateral_ratio_position.leverage == Math64x61_ONE) {
                assert is_liquidation = FALSE;
            } else {
                assert is_liquidation = TRUE;
            }
        } else {
            assert is_liquidation = TRUE;
        }
    } else {
        assert is_liquidation = FALSE;
    }

    // Return the computed values
    return (
        is_liquidation,
        total_margin,
        available_margin,
        unrealized_pnl_sum,
        maintenance_margin_requirement,
        least_collateral_ratio,
        least_collateral_ratio_position,
        least_collateral_ratio_position_asset_price,
    );
}

@view
func get_portion_executed{syscall_ptr: felt*, pedersen_ptr: HashBuiltin*, range_check_ptr}(
    order_id_: felt
) -> (res: felt) {
    let (res) = portion_executed.read(order_id=order_id_);
    return (res=res);
}

// @notice view function to get order details
// @param orderID_ - ID of an order
// @return res - Order details corresponding to an order
@view
func get_position_data{syscall_ptr: felt*, pedersen_ptr: HashBuiltin*, range_check_ptr}(
    market_id_: felt, direction_: felt
) -> (res: PositionDetails) {
    let (res) = position_mapping.read(market_id=market_id_, direction=direction_);
    return (res=res);
}

// @notice External function called by the ABR Contract to get the array of positions of the user filtered by timestamp
// @param timestmap_filter_ - Timestamp by which to filter the array
// @returns positions_array_len - Length of the array
// @returns positions_array - Required array of net positions
@view
func get_simplified_positions{syscall_ptr: felt*, pedersen_ptr: HashBuiltin*, range_check_ptr}(
    timestamp_filter_: felt
) -> (positions_array_len: felt, positions_array: SimplifiedPosition*) {
    alloc_locals;

    let (positions_array: SimplifiedPosition*) = alloc();
    let (collateral_array_len_) = collateral_array_len.read();
    return populate_simplified_positions_collaterals_recurse(
        positions_array_len_=0,
        positions_array_=positions_array,
        collateral_array_iterator_=0,
        collateral_array_len_=collateral_array_len_,
        timestamp_filter_=timestamp_filter_,
    );
}

// @notice function to get the array of net positions of the user
// @returns positions_array_len - Length of the array
// @returns positions_array - Required array of positions
@view
func get_positions{syscall_ptr: felt*, pedersen_ptr: HashBuiltin*, range_check_ptr}() -> (
    positions_array_len: felt, positions_array: PositionDetailsWithMarket*
) {
    alloc_locals;

    let (positions_array: PositionDetailsWithMarket*) = alloc();
    let (collateral_array_len_) = collateral_array_len.read();
    return populate_positions_collaterals_recurse(
        positions_array_len_=0,
        positions_array_=positions_array,
        collateral_array_iterator_=0,
        collateral_array_len_=collateral_array_len_,
    );
}

// @notice function to get account info corresponding to a collateral
// @param collateral_id_ - collateral ID of the asset
// @returns positions_array_len - Length of the array
// @returns positions_array - Required array of positions
@view
func get_account_info{syscall_ptr: felt*, pedersen_ptr: HashBuiltin*, range_check_ptr}(
    collateral_id_: felt
) -> (
    positions_array_len: felt,
    positions_array: PositionDetailsWithMarket*,
    available_margin: felt,
    total_margin: felt,
    collateral_balance: felt,
) {
    alloc_locals;
    // Get current collateral array length
    let (current_markets_array_len: felt) = collateral_to_market_array_len.read(
        collateral_id=collateral_id_
    );

    let (positions_array: PositionDetailsWithMarket*) = alloc();

    // Recursively call the next market_id
    let (
        positions_array_len: felt, positions_array: PositionDetailsWithMarket*
    ) = populate_positions(
        positions_array_len_=0,
        positions_array_=positions_array,
        markets_iterator_=0,
        markets_array_len_=current_markets_array_len,
        current_collateral_id_=collateral_id_,
    );

    let (
        liq_result: felt,
        total_margin: felt,
        available_margin: felt,
        unrealized_pnl_sum: felt,
        maintenance_margin_requirement: felt,
        least_collateral_ratio: felt,
        least_collateral_ratio_position: PositionDetailsForRiskManagement,
        least_collateral_ratio_position_asset_price: felt,
    ) = get_margin_info(collateral_id_, 0, 0);

    let (collateral_balance) = balance.read(assetID=collateral_id_);

    return (
        positions_array_len, positions_array, available_margin, total_margin, collateral_balance
    );
}

// @notice view function to get L1 address of the user
// @return res - L1 address of the user
@view
func get_L1_address{syscall_ptr: felt*, pedersen_ptr: HashBuiltin*, range_check_ptr}() -> (
    res: felt
) {
    let (res) = L1_address.read();
    return (res=res);
}

// @notice view function to get deleveraged or liquidatable position
// @param collateral_id_ - collateral id
// @return position - Returns a LiquidatablePosition struct
@view
func get_deleveragable_or_liquidatable_position{
    syscall_ptr: felt*, pedersen_ptr: HashBuiltin*, range_check_ptr
}(collateral_id_: felt) -> (position: LiquidatablePosition) {
    let position = deleveragable_or_liquidatable_position.read(collateral_id=collateral_id_);
    return position;
}

// @notice view function to get all use collaterals
// @return array_list_len - Length of the array_list
// @return array_list - Fully populated list of CollateralBalance
@view
func return_array_collaterals{syscall_ptr: felt*, pedersen_ptr: HashBuiltin*, range_check_ptr}(
    ) -> (array_list_len: felt, array_list: CollateralBalance*) {
    let (array_list: CollateralBalance*) = alloc();
    let (array_len: felt) = collateral_array_len.read();
    return populate_array_collaterals(0, array_list, array_len);
}

// @notice view function to get withdrawal history
// @return withdrawal_list_len - Length of the withdrawal list
// @return withdrawal_list - Fully populated list of withdrawals
@view
func get_withdrawal_history{syscall_ptr: felt*, pedersen_ptr: HashBuiltin*, range_check_ptr}() -> (
    withdrawal_list_len: felt, withdrawal_list: WithdrawalHistory*
) {
    let (withdrawal_list: WithdrawalHistory*) = alloc();
    let (arr_len) = withdrawal_history_array_len.read();
    return populate_withdrawals_array(0, arr_len, withdrawal_list);
}

// @notice view function to get withdrawal history by status
// @param status_ - Withdrawal history status
// @return withdrawal_list_len - Length of the withdrawal list
// @return withdrawal_list - Fully populated list of withdrawals
@view
func get_withdrawal_history_by_status{
    syscall_ptr: felt*, pedersen_ptr: HashBuiltin*, range_check_ptr
}(status_: felt) -> (withdrawal_list_len: felt, withdrawal_list: WithdrawalHistory*) {
    let (withdrawal_list: WithdrawalHistory*) = alloc();
    let (arr_len) = withdrawal_history_array_len.read();
    return populate_withdrawals_array_by_status(status_, 0, arr_len, 0, withdrawal_list);
}

// @notice view function to get amount to withdraw
// @param collateral_id_ - ID of the collateral
// @return safe_withdrawal_amount_64x61 - returns the safe amount to withdraw before position gets deleveraged or liquidated
@view
func get_safe_amount_to_withdraw{syscall_ptr: felt*, pedersen_ptr: HashBuiltin*, range_check_ptr}(
    collateral_id_: felt
) -> (safe_withdrawal_amount: felt, withdrawable_amount: felt) {
    alloc_locals;
    local safe_withdrawal_amount_64x61;

    let (registry) = CommonLib.get_registry_address();
    let (version) = CommonLib.get_contract_version();
    let (user_l2_address) = get_contract_address();

    let (asset_address) = IAuthorizedRegistry.get_contract_address(
        contract_address=registry, index=Asset_INDEX, version=version
    );
    let (asset: Asset) = IAsset.get_asset(contract_address=asset_address, id=collateral_id_);
    let token_decimals = asset.token_decimal;

    let (current_balance) = balance.read(assetID=collateral_id_);
    let (is_balance_negative) = Math64x61_is_le(current_balance, 0, token_decimals);
    if (is_balance_negative == TRUE) {
        return (0, 0);
    }

    // Get Liquidate contract address
    let (liquidate_address) = IAuthorizedRegistry.get_contract_address(
        contract_address=registry, index=Liquidate_INDEX, version=version
    );
    let (
        liq_result: felt,
        total_account_value: felt,
        available_margin: felt,
        unrealized_pnl_sum: felt,
        total_maintenance_requirement: felt,
        least_collateral_ratio: felt,
        least_collateral_ratio_position: PositionDetailsForRiskManagement,
        least_collateral_ratio_position_asset_price: felt,
    ) = get_margin_info(
        asset_id_=collateral_id_, new_position_maintanence_requirement_=0, new_position_margin_=0
    );

    // if TMR == 0, it means that market price is not within TTL, so user should be possible to withdraw whole balance
    if (total_maintenance_requirement == 0) {
        return (current_balance, current_balance);
    }

    // if TAV <= 0, it means that user is already under water and thus withdrawal is not possible
    let (is_less) = Math64x61_is_le(total_account_value, 0, token_decimals);
    if (is_less == TRUE) {
        return (0, 0);
    }

    // Returns 0, if the position is to be deleveraged or liquiditable
    if (liq_result == 1) {
        assert safe_withdrawal_amount_64x61 = 0;
        tempvar syscall_ptr = syscall_ptr;
        tempvar pedersen_ptr: HashBuiltin* = pedersen_ptr;
        tempvar range_check_ptr = range_check_ptr;
    } else {
        let (safe_amount) = Math64x61_sub(total_account_value, total_maintenance_requirement);
        let (safe_withdrawal_amount_64x61_temp) = Math64x61_min(current_balance, safe_amount);
        if (safe_withdrawal_amount_64x61_temp == current_balance) {
            return (safe_withdrawal_amount_64x61_temp, safe_withdrawal_amount_64x61_temp);
        }
        assert safe_withdrawal_amount_64x61 = safe_withdrawal_amount_64x61_temp;
        tempvar syscall_ptr = syscall_ptr;
        tempvar pedersen_ptr: HashBuiltin* = pedersen_ptr;
        tempvar range_check_ptr = range_check_ptr;
    }

    let (withdrawable_amount_64x61) = get_amount_to_withdraw(
        total_account_value,
        total_maintenance_requirement,
        least_collateral_ratio_position,
        collateral_id_,
        token_decimals,
    );

    return (safe_withdrawal_amount_64x61, withdrawable_amount_64x61);
}

// /////////////
// L1 Handler //
// /////////////

// @notice Function to handle deposit from L1ZKX contract
// @param from_address - The address from where deposit function is called from
// @param user - User's Metamask account address
// @param amount - The Amount of funds that user wants to withdraw
// @param assetID_ - Asset ID of the collateral that needs to be deposited
@l1_handler
func deposit{syscall_ptr: felt*, pedersen_ptr: HashBuiltin*, range_check_ptr}(
    from_address: felt, user: felt, amount: felt, assetID_: felt
) {
    alloc_locals;
    let (registry) = CommonLib.get_registry_address();
    let (version) = CommonLib.get_contract_version();
    // Get L1 ZKX contract address
    let (L1_ZKX_contract_address) = IAuthorizedRegistry.get_contract_address(
        contract_address=registry, index=L1_ZKX_Address_INDEX, version=version
    );
    // Make sure the message was sent by the intended L1 contract
    with_attr error_message("AccountManager: Unauthorized caller for deposit") {
        assert from_address = L1_ZKX_contract_address;
    }
    let (stored_L1_address) = L1_address.read();
    with_attr error_message("AccountManager: L1 address mismatch for deposit") {
        assert stored_L1_address = user;
    }
    // Get asset contract address
    let (asset_address) = IAuthorizedRegistry.get_contract_address(
        contract_address=registry, index=Asset_INDEX, version=version
    );
    // Converting asset amount to Math64x61 format
    let (asset: Asset) = IAsset.get_asset(contract_address=asset_address, id=assetID_);
    let (amount_in_decimal_representation) = Math64x61_fromDecimalFelt(
        amount, decimals=asset.token_decimal
    );
    let (array_len) = collateral_array_len.read();
    // Read the current balance.
    let (balance_collateral) = balance.read(assetID=assetID_);
    let (is_equal) = Math64x61_is_equal(balance_collateral, 0, asset.token_decimal);
    if (is_equal == TRUE) {
        add_collateral(new_asset_id=assetID_, iterator=0, length=array_len);
        tempvar syscall_ptr = syscall_ptr;
        tempvar pedersen_ptr: HashBuiltin* = pedersen_ptr;
        tempvar range_check_ptr = range_check_ptr;
    } else {
        tempvar syscall_ptr = syscall_ptr;
        tempvar pedersen_ptr: HashBuiltin* = pedersen_ptr;
        tempvar range_check_ptr = range_check_ptr;
    }
    // Compute and update the new balance.
    tempvar new_balance = balance_collateral + amount_in_decimal_representation;
    balance.write(assetID=assetID_, value=new_balance);

    let (keys: felt*) = alloc();
    assert keys[0] = 'deposit';
    let (data: felt*) = alloc();
    assert data[0] = amount;
    assert data[1] = balance_collateral;
    assert data[2] = assetID_;
    assert data[3] = user;

    emit_event(1, keys, 4, data);
    return ();
}

// ///////////
// External //
// ///////////

// @notice External function called by the Trading Contract
// @param asset_id_ - asset ID of the collateral that needs to be transferred
// @param amount - Amount of funds to transfer from this contract
@external
func transfer_from{syscall_ptr: felt*, pedersen_ptr: HashBuiltin*, range_check_ptr}(
    asset_id_: felt, market_id_: felt, amount_: felt, invoked_for_: felt
) -> () {
    // Check if the caller is trading contract
    let (caller) = get_caller_address();
    let (registry) = CommonLib.get_registry_address();
    let (version) = CommonLib.get_contract_version();

    let (trading_address) = IAuthorizedRegistry.get_contract_address(
        contract_address=registry, index=Trading_INDEX, version=version
    );

    with_attr error_message("AccountManager: Unauthorized caller for transfer_from") {
        assert caller = trading_address;
    }

    with_attr error_message("AccountManager: Amount cannot be negative") {
        assert_nn(amount_);
    }

    let (balance_) = balance.read(assetID=asset_id_);
    let (new_balance) = Math64x61_sub(balance_, amount_);
    balance.write(assetID=asset_id_, value=new_balance);

    let (keys: felt*) = alloc();
    assert keys[0] = invoked_for_;
    assert keys[1] = market_id_;
    let (data: felt*) = alloc();
    assert data[0] = -amount_;
    assert data[1] = balance_;
    assert data[2] = asset_id_;

    emit_event(2, keys, 3, data);

    return ();
}

// @notice External function called by the Trading Contract to transfer funds from account contract
// @param asset_id_ - asset ID of the collateral that needs to be transferred
// @param amount - Amount of funds to transfer to this contract
@external
func transfer{syscall_ptr: felt*, pedersen_ptr: HashBuiltin*, range_check_ptr}(
    asset_id_: felt, market_id_: felt, amount_: felt, invoked_for_: felt
) -> () {
    let (caller) = get_caller_address();
    let (registry) = CommonLib.get_registry_address();
    let (version) = CommonLib.get_contract_version();

    let (trading_address) = IAuthorizedRegistry.get_contract_address(
        contract_address=registry, index=Trading_INDEX, version=version
    );
    with_attr error_message("AccountManager: Unauthorized caller for transfer") {
        assert caller = trading_address;
    }

    with_attr error_message("AccountManager: Amount cannot be negative") {
        assert_nn(amount_);
    }

    let (balance_) = balance.read(assetID=asset_id_);
    let (new_balance) = Math64x61_add(balance_, amount_);
    balance.write(assetID=asset_id_, value=new_balance);

    let (keys: felt*) = alloc();
    assert keys[0] = invoked_for_;
    assert keys[1] = market_id_;
    let (data: felt*) = alloc();
    assert data[0] = amount_;
    assert data[1] = balance_;
    assert data[2] = asset_id_;

    emit_event(2, keys, 3, data);

    return ();
}

// @notice External function called by the ABR Payment contract
// @param collateral_id_ - Collateral ID of the position
// @param market_id_ - Market ID of the position
// @param amount - Amount of funds to transfer from this contract
@external
func transfer_from_abr{syscall_ptr: felt*, pedersen_ptr: HashBuiltin*, range_check_ptr}(
    collateral_id_: felt,
    market_id_: felt,
    direction_: felt,
    amount_: felt,
    abr_value_: felt,
    position_size_: felt,
) {
    // Check if the caller is ABR Payment
    let (caller) = get_caller_address();
    let (registry) = CommonLib.get_registry_address();
    let (version) = CommonLib.get_contract_version();

    let (abr_payment_address) = IAuthorizedRegistry.get_contract_address(
        contract_address=registry, index=ABR_PAYMENT_INDEX, version=version
    );

    with_attr error_message("AccountManager: Unauthorized caller for transfer_from_abr") {
        assert caller = abr_payment_address;
    }

    with_attr error_message("AccountManager: Amount cannot be negative") {
        assert_le(0, amount_);
    }

    // Reduce the amount from balance
    let (balance_) = balance.read(assetID=collateral_id_);
    let (new_balance) = Math64x61_sub(balance_, amount_);
    balance.write(assetID=collateral_id_, value=new_balance);

    // Get curent block_timestamp
    let (block_timestamp) = get_block_timestamp();

    // Get the details of the position
    let (position_details: PositionDetails) = position_mapping.read(
        market_id=market_id_, direction=direction_
    );

    // Calculate the new pnl
    let (new_realized_pnl) = Math64x61_sub(position_details.realized_pnl, amount_);

    // Create a new struct with the updated details
    let updated_position = PositionDetails(
        avg_execution_price=position_details.avg_execution_price,
        position_size=position_details.position_size,
        margin_amount=position_details.margin_amount,
        borrowed_amount=position_details.borrowed_amount,
        leverage=position_details.leverage,
        created_timestamp=position_details.created_timestamp,
        modified_timestamp=block_timestamp,
        realized_pnl=new_realized_pnl,
    );

    // Write it to the position mapping
    position_mapping.write(market_id=market_id_, direction=direction_, value=updated_position);

    let (keys: felt*) = alloc();
    assert keys[0] = 'abr_transfer';
    let (data: felt*) = alloc();
    assert data[0] = -amount_;
    assert data[1] = balance_;
    assert data[2] = collateral_id_;
    assert data[3] = market_id_;
    assert data[4] = abr_value_;
    assert data[5] = position_size_;

    emit_event(1, keys, 6, data);

    return ();
}

// @notice External function called by the ABR Payment contract
// @param collateral_id_ - Collateral ID of the position
// @param market_id_ - Market ID of the position
// @param amount_ - Amount of funds to transfer from this contract
@external
func transfer_abr{syscall_ptr: felt*, pedersen_ptr: HashBuiltin*, range_check_ptr}(
    collateral_id_: felt,
    market_id_: felt,
    direction_: felt,
    amount_: felt,
    abr_value_: felt,
    position_size_: felt,
) {
    // Check if the caller is trading contract
    let (caller) = get_caller_address();
    let (registry) = CommonLib.get_registry_address();
    let (version) = CommonLib.get_contract_version();

    let (abr_payment_address) = IAuthorizedRegistry.get_contract_address(
        contract_address=registry, index=ABR_PAYMENT_INDEX, version=version
    );
    with_attr error_message("AccountManager: Unauthorized caller for transfer_abr") {
        assert caller = abr_payment_address;
    }

    with_attr error_message("AccountManager: Amount cannot be negative") {
        assert_le(0, amount_);
    }

    // Add amount to balance
    let (balance_) = balance.read(assetID=collateral_id_);
    let (new_balance) = Math64x61_add(balance_, amount_);
    balance.write(assetID=collateral_id_, value=new_balance);

    // Update the timestamp of last called
    let (block_timestamp) = get_block_timestamp();

    // Get the details of the position
    let (position_details: PositionDetails) = position_mapping.read(
        market_id=market_id_, direction=direction_
    );

    // Calculate the new pnl
    let (new_realized_pnl) = Math64x61_add(position_details.realized_pnl, amount_);

    // Create a new struct with the updated details
    let updated_position = PositionDetails(
        avg_execution_price=position_details.avg_execution_price,
        position_size=position_details.position_size,
        margin_amount=position_details.margin_amount,
        borrowed_amount=position_details.borrowed_amount,
        leverage=position_details.leverage,
        created_timestamp=position_details.created_timestamp,
        modified_timestamp=block_timestamp,
        realized_pnl=new_realized_pnl,
    );

    // Write it to the position mapping
    position_mapping.write(market_id=market_id_, direction=direction_, value=updated_position);

    let (keys: felt*) = alloc();
    assert keys[0] = 'abr_transfer';
    let (data: felt*) = alloc();
    assert data[0] = amount_;
    assert data[1] = balance_;
    assert data[2] = collateral_id_;
    assert data[3] = market_id_;
    assert data[4] = abr_value_;
    assert data[5] = position_size_;

    emit_event(1, keys, 6, data);

    return ();
}

// @notice Function called by Trading Contract
// @param request - Details of the order to be executed
// @param signature - Details of the signature
// @param size - Size of the Order to be executed
// @param execution_price - Price at which the order should be executed
// @param margin_amount - New margin amount of the position
// @param borrowed_amount - New borrowed amount of the position
// @param market_id - Market id of the position
// @param collateral_id_ - Collateral id of the position
// @param pnl_ - New pnl of the position
// @return 1, if executed correctly
@external
func execute_order{
    syscall_ptr: felt*, pedersen_ptr: HashBuiltin*, range_check_ptr, ecdsa_ptr: SignatureBuiltin*
}(
    request: OrderRequest,
    signature: Signature,
    size: felt,
    execution_price: felt,
    margin_amount: felt,
    borrowed_amount: felt,
    market_id: felt,
    collateral_id_: felt,
    pnl: felt,
    side: felt,
    margin_lock_update_amount: felt,
) -> (res: felt) {
    alloc_locals;

    local order_id;
    local is_final;
    assert order_id = request.order_id;

    let (__fp__, _) = get_fp_and_pc();

    // Make sure that the caller is the authorized Trading Contract
    let (caller) = get_caller_address();
    let (registry) = CommonLib.get_registry_address();
    let (version) = CommonLib.get_contract_version();

    let (trading_address) = IAuthorizedRegistry.get_contract_address(
        contract_address=registry, index=Trading_INDEX, version=version
    );

    with_attr error_message("0002: {order_id} {market_id}") {
        assert caller = trading_address;
    }

    // hash the parameters
    let (hash) = hash_order(&request);

    // Check for hash collision
    order_hash_check(request.order_id, hash);

    // check if signed by the user/liquidator
    is_valid_signature_order(hash, signature, request.liquidator_address);

    // Get the portion executed details if already exists
    let (order_portion_executed) = portion_executed.read(order_id=request.order_id);
    let (new_position_executed) = Math64x61_add(order_portion_executed, size);

    // Get asset and collateral number of decimals
    let (market_address) = IAuthorizedRegistry.get_contract_address(
        contract_address=registry, index=Market_INDEX, version=version
    );
    let (market: Market) = IMarkets.get_market(
        contract_address=market_address, market_id_=market_id
    );
    let (asset_address) = IAuthorizedRegistry.get_contract_address(
        contract_address=registry, index=Asset_INDEX, version=version
    );
    let (asset_details) = IAsset.get_asset(contract_address=asset_address, id=market.asset);
    let asset_decimals = asset_details.token_decimal;
    let (collateral_details) = IAsset.get_asset(contract_address=asset_address, id=collateral_id_);
    let collateral_decimals = collateral_details.token_decimal;

    let (is_final) = Math64x61_is_equal(new_position_executed, request.quantity, asset_decimals);

    if (size == 0) {
        // Emit event for the order
        let (keys: felt*) = alloc();
        assert keys[0] = 'trade';
        let (data: felt*) = alloc();
        assert data[0] = order_id;
        assert data[1] = market_id;
        assert data[2] = request.direction;
        assert data[3] = size;
        assert data[4] = request.order_type;
        assert data[5] = execution_price;
        assert data[6] = pnl;
        assert data[7] = side;
        assert data[8] = is_final;

        emit_event(1, keys, 9, data);

        return (1,);
    }

    // Get the details of the position
    let (position_details: PositionDetails) = position_mapping.read(
        market_id=market_id, direction=request.direction
    );

    if (request.time_in_force == IoC) {
        // Update the portion executed to request.quantity if it's an IoC order
        portion_executed.write(order_id=request.order_id, value=request.quantity);
        tempvar pedersen_ptr: HashBuiltin* = pedersen_ptr;
    } else {
        // Update the portion executed
        portion_executed.write(order_id=request.order_id, value=new_position_executed);
        tempvar pedersen_ptr: HashBuiltin* = pedersen_ptr;
    }
    tempvar pedersen_ptr: HashBuiltin* = pedersen_ptr;

    let (local current_timestamp) = get_block_timestamp();
    let (execution_price_rounded) = Math64x61_round(execution_price, collateral_decimals);

    // closeOrder == 1 -> Open a new position
    // closeOrder == 2 -> Close a position
    if (request.side == BUY) {
        local created_timestamp;
        let (is_equal) = Math64x61_is_equal(position_details.position_size, 0, asset_decimals);
        if (is_equal == TRUE) {
            add_to_market_array(market_id_=market_id, collateral_id_=collateral_id_);
            created_timestamp = current_timestamp;
            tempvar syscall_ptr = syscall_ptr;
            tempvar pedersen_ptr: HashBuiltin* = pedersen_ptr;
            tempvar range_check_ptr = range_check_ptr;
        } else {
            created_timestamp = position_details.created_timestamp;
            tempvar syscall_ptr = syscall_ptr;
            tempvar pedersen_ptr: HashBuiltin* = pedersen_ptr;
            tempvar range_check_ptr = range_check_ptr;
        }

        // New position size
        let (new_position_size) = Math64x61_add(position_details.position_size, size);

        tempvar syscall_ptr = syscall_ptr;
        tempvar pedersen_ptr: HashBuiltin* = pedersen_ptr;
        tempvar range_check_ptr = range_check_ptr;

        // New leverage
        let (total_value) = Math64x61_add(margin_amount, borrowed_amount);
        let (new_leverage) = Math64x61_div(total_value, margin_amount);
        let (new_leverage_rounded) = Math64x61_round(new_leverage, 5);
        let (current_pnl: felt) = Math64x61_add(position_details.realized_pnl, pnl);
        let (margin_amount_rounded) = Math64x61_round(margin_amount, collateral_decimals);
        let (borrowed_amount_rounded) = Math64x61_round(borrowed_amount, collateral_decimals);

        // Create a new struct with the updated details
        let updated_position = PositionDetails(
            avg_execution_price=execution_price_rounded,
            position_size=new_position_size,
            margin_amount=margin_amount_rounded,
            borrowed_amount=borrowed_amount_rounded,
            leverage=new_leverage_rounded,
            created_timestamp=created_timestamp,
            modified_timestamp=current_timestamp,
            realized_pnl=current_pnl,
        );

        // Write to the mapping
        position_mapping.write(
            market_id=market_id, direction=request.direction, value=updated_position
        );

        let (current_margin_locked) = margin_locked.read(asset_id=collateral_id_);
        let (new_margin_locked) = Math64x61_add(current_margin_locked, margin_lock_update_amount);
        // Add to previous locked amount
        margin_locked.write(asset_id=collateral_id_, value=new_margin_locked);

        tempvar syscall_ptr = syscall_ptr;
        tempvar pedersen_ptr: HashBuiltin* = pedersen_ptr;
        tempvar range_check_ptr = range_check_ptr;
        tempvar ecdsa_ptr: SignatureBuiltin* = ecdsa_ptr;
    } else {
        // Calculate the new leverage if it's a deleveraging order
        local new_leverage;

        let (new_position_size) = Math64x61_sub(position_details.position_size, size);

        // Assert that the size amount can be closed from the existing position
        with_attr error_message("0003: {order_id} {size}") {
            Math64x61_assert_le(0, new_position_size, asset_decimals);
        }

        // Check if it's liq/delveraging order
        let is_liq = is_le(LIQUIDATION_ORDER, request.order_type);

        if (is_liq == 1) {
            // If it's not a normal order, check if it satisfies the conditions to liquidate/deleverage
            let liq_position: LiquidatablePosition = deleveragable_or_liquidatable_position.read(
                collateral_id=collateral_id_
            );

            with_attr error_message("0004: {order_id} {market_id}") {
                assert liq_position.market_id = market_id;
                assert liq_position.direction = request.direction;
            }

            with_attr error_message("0005: {order_id} {size}") {
                Math64x61_assert_le(size, liq_position.amount_to_be_sold, asset_decimals);
            }

            let (updated_amount) = Math64x61_sub(liq_position.amount_to_be_sold, size);

            local updated_liquidatable_position: LiquidatablePosition;
            let (is_equal_zero) = Math64x61_is_equal(updated_amount, 0, 6);  // Double check precision
            if (is_equal_zero == TRUE) {
                assert updated_liquidatable_position = LiquidatablePosition(
                    market_id=0, direction=0, amount_to_be_sold=0, liquidatable=0
                );
            } else {
                assert updated_liquidatable_position = LiquidatablePosition(
                    market_id=liq_position.market_id,
                    direction=liq_position.direction,
                    amount_to_be_sold=updated_amount,
                    liquidatable=liq_position.liquidatable,
                );
            }

            // Update the Liquidatable position
            deleveragable_or_liquidatable_position.write(
                collateral_id=collateral_id_, value=updated_liquidatable_position
            );

            // If it's a deleveraging order, calculate the new leverage
            if (request.order_type == DELEVERAGING_ORDER) {
                with_attr error_message("0007: {order_id} {size}") {
                    assert liq_position.liquidatable = FALSE;
                }
                let (total_value) = Math64x61_add(margin_amount, borrowed_amount);
                let (leverage_) = Math64x61_div(total_value, margin_amount);
                let (leverage_rounded) = Math64x61_round(leverage_, 5);
                assert new_leverage = leverage_rounded;
                tempvar syscall_ptr = syscall_ptr;
                tempvar pedersen_ptr: HashBuiltin* = pedersen_ptr;
                tempvar range_check_ptr = range_check_ptr;
            } else {
                with_attr error_message("0006: {order_id} {size}") {
                    assert liq_position.liquidatable = TRUE;
                }

                assert new_leverage = position_details.leverage;
                tempvar syscall_ptr = syscall_ptr;
                tempvar pedersen_ptr: HashBuiltin* = pedersen_ptr;
                tempvar range_check_ptr = range_check_ptr;
            }
        } else {
            assert new_leverage = position_details.leverage;
            tempvar syscall_ptr = syscall_ptr;
            tempvar pedersen_ptr: HashBuiltin* = pedersen_ptr;
            tempvar range_check_ptr = range_check_ptr;
        }
        tempvar syscall_ptr = syscall_ptr;
        tempvar pedersen_ptr: HashBuiltin* = pedersen_ptr;
        tempvar range_check_ptr = range_check_ptr;

        let (is_equal) = Math64x61_is_equal(new_position_size, 0, asset_decimals);
        if (is_equal == TRUE) {
            if (position_details.position_size == 0) {
                remove_from_market_array(market_id_=market_id, collateral_id_=collateral_id_);
                tempvar syscall_ptr = syscall_ptr;
                tempvar pedersen_ptr: HashBuiltin* = pedersen_ptr;
                tempvar range_check_ptr = range_check_ptr;
            } else {
                tempvar syscall_ptr = syscall_ptr;
                tempvar pedersen_ptr: HashBuiltin* = pedersen_ptr;
                tempvar range_check_ptr = range_check_ptr;
            }

            // Write to the mapping
            position_mapping.write(
                market_id=market_id,
                direction=request.direction,
                value=PositionDetails(
                    avg_execution_price=0,
                    position_size=0,
                    margin_amount=0,
                    borrowed_amount=0,
                    leverage=0,
                    created_timestamp=0,
                    modified_timestamp=0,
                    realized_pnl=0,
                ),
            );

            tempvar syscall_ptr = syscall_ptr;
            tempvar pedersen_ptr: HashBuiltin* = pedersen_ptr;
            tempvar range_check_ptr = range_check_ptr;
        } else {
            let (current_pnl: felt) = Math64x61_add(position_details.realized_pnl, pnl);
            let (margin_amount_rounded) = Math64x61_round(margin_amount, collateral_decimals);
            let (borrowed_amount_rounded) = Math64x61_round(borrowed_amount, collateral_decimals);

            // Create a new struct with the updated details
            let updated_position = PositionDetails(
                avg_execution_price=execution_price_rounded,
                position_size=new_position_size,
                margin_amount=margin_amount_rounded,
                borrowed_amount=borrowed_amount_rounded,
                leverage=new_leverage,
                created_timestamp=position_details.created_timestamp,
                modified_timestamp=current_timestamp,
                realized_pnl=current_pnl,
            );

            position_mapping.write(
                market_id=market_id, direction=request.direction, value=updated_position
            );

            tempvar syscall_ptr = syscall_ptr;
            tempvar pedersen_ptr: HashBuiltin* = pedersen_ptr;
            tempvar range_check_ptr = range_check_ptr;
        }

        let (current_margin_locked) = margin_locked.read(asset_id=collateral_id_);
        let (new_margin_locked) = Math64x61_sub(current_margin_locked, margin_lock_update_amount);
        // Subtract from previous locked amount
        margin_locked.write(asset_id=collateral_id_, value=new_margin_locked);

        tempvar syscall_ptr = syscall_ptr;
        tempvar pedersen_ptr: HashBuiltin* = pedersen_ptr;
        tempvar range_check_ptr = range_check_ptr;
        tempvar ecdsa_ptr: SignatureBuiltin* = ecdsa_ptr;
    }

    // Emit event for the order
    let (keys: felt*) = alloc();
    assert keys[0] = 'trade';
    let (data: felt*) = alloc();
    assert data[0] = order_id;
    assert data[1] = market_id;
    assert data[2] = request.direction;
    assert data[3] = size;
    assert data[4] = request.order_type;
<<<<<<< HEAD
    assert data[5] = execution_price;
    assert data[6] = pnl;
    assert data[7] = side;
    assert data[8] = is_final;
=======
    assert data[5] = request.side;
    assert data[6] = execution_price;
    assert data[7] = pnl;
    assert data[8] = side;
>>>>>>> 29aa8391

    emit_event(1, keys, 9, data);

    return (1,);
}

// @notice function to update l1 fee and node operators l1 wallet address
// @param request_id_ - Id of the withdrawal request
@external
func update_withdrawal_history{
    syscall_ptr: felt*, pedersen_ptr: HashBuiltin*, range_check_ptr, ecdsa_ptr: SignatureBuiltin*
}(request_id_: felt) {
    alloc_locals;
    let (caller) = get_caller_address();
    let (registry) = CommonLib.get_registry_address();
    let (version) = CommonLib.get_contract_version();
    // Get asset contract address
    let (withdrawal_request_address) = IAuthorizedRegistry.get_contract_address(
        contract_address=registry, index=WithdrawalRequest_INDEX, version=version
    );
    with_attr error_message("AccountManager: Unauthorized caller for withdrawal history updation") {
        assert caller = withdrawal_request_address;
    }
    let (arr_len) = withdrawal_history_array_len.read();
    let (index) = find_index_to_be_updated_recurse(request_id_, arr_len);
    local index_to_be_updated = index;
    if (index_to_be_updated != -1) {
        let (history) = withdrawal_history_array.read(index=index_to_be_updated);
        let updated_history = WithdrawalHistory(
            request_id=history.request_id,
            collateral_id=history.collateral_id,
            amount=history.amount,
            timestamp=history.timestamp,
            node_operator_L2_address=history.node_operator_L2_address,
            fee=history.fee,
            status=WITHDRAWAL_SUCCEEDED,
        );
        withdrawal_history_array.write(index=index_to_be_updated, value=updated_history);
        return ();
    }
    return ();
}

// @notice Function to withdraw funds
// @param request_id_ - Id of the withdrawal request
// @param collateral_id_ - Id of the collateral on which user submitted withdrawal request
// @param amount_ - Amount of funds that user wants to withdraw
// @param sig_r_ - R part of signature
// @param sig_s_ - S part of signature
// @param node_operator_L2_address_ - Node operators L2 address
@external
func withdraw{
    syscall_ptr: felt*, pedersen_ptr: HashBuiltin*, range_check_ptr, ecdsa_ptr: SignatureBuiltin*
}(
    request_id_: felt,
    collateral_id_: felt,
    amount_: felt,
    sig_r_: felt,
    sig_s_: felt,
    node_operator_L2_address_: felt,
) {
    alloc_locals;
    let (__fp__, _) = get_fp_and_pc();
    let (registry) = CommonLib.get_registry_address();
    let (version) = CommonLib.get_contract_version();
    let (signature_: felt*) = alloc();
    assert signature_[0] = sig_r_;
    assert signature_[1] = sig_s_;
    // Create withdrawal request for hashing
    local hash_withdrawal_request_: WithdrawalRequestForHashing = WithdrawalRequestForHashing(
        request_id=request_id_, collateral_id=collateral_id_, amount=amount_
    );
    // hash the parameters
    let (hash) = hash_withdrawal_request(&hash_withdrawal_request_);
    // check if Tx is signed by the user
    is_valid_signature(hash, 2, signature_);
    let (arr_len) = withdrawal_history_array_len.read();
    let (result) = check_for_withdrawal_replay(request_id_, arr_len);
    with_attr error_message("AccountManager: Withdrawal replay detected") {
        assert_nn(result);
    }
    // Make sure 'amount' is positive.
    with_attr error_message("AccountManager: Amount cannot be negative") {
        assert_nn(amount_);
    }
    // Update the fees to be paid by user in withdrawal fee balance contract
    let (withdrawal_fee_balance_address) = IAuthorizedRegistry.get_contract_address(
        contract_address=registry, index=WithdrawalFeeBalance_INDEX, version=version
    );
    let (standard_fee, fee_collateral_id) = IWithdrawalFeeBalance.get_standard_withdraw_fee(
        contract_address=withdrawal_fee_balance_address
    );

    // Compute current balance
    let (fee_collateral_balance) = balance.read(assetID=fee_collateral_id);
    with_attr error_message("AccountManager: Insufficient balance to pay fees") {
        assert_le(standard_fee, fee_collateral_balance);
    }
    let (new_fee_collateral_balance) = Math64x61_sub(fee_collateral_balance, standard_fee);
    // Update the new fee collateral balance
    balance.write(assetID=fee_collateral_id, value=new_fee_collateral_balance);
    IWithdrawalFeeBalance.update_withdrawal_fee_mapping(
        contract_address=withdrawal_fee_balance_address,
        collateral_id_=fee_collateral_id,
        fee_to_add_=standard_fee,
    );

    let (asset_address) = IAuthorizedRegistry.get_contract_address(
        contract_address=registry, index=Asset_INDEX, version=version
    );
    let (asset: Asset) = IAsset.get_asset(contract_address=asset_address, id=collateral_id_);

    // Check whether any position is already marked to be deleveraged or liquidatable
    let (position: LiquidatablePosition) = deleveragable_or_liquidatable_position.read(
        collateral_id_
    );
    with_attr error_message(
            "AccountManager: This withdrawal will lead to either deleveraging or liquidation") {
        assert position.liquidatable = 0;
        assert position.amount_to_be_sold = 0;
    }

    // Check whether the withdrawal leads to the position to be liquidatable or deleveraged
    let (_, withdrawable_amount) = get_safe_amount_to_withdraw(collateral_id_);

    with_attr error_message(
            "AccountManager: This withdrawal will lead to either deleveraging or liquidation") {
        Math64x61_assert_le(amount_, withdrawable_amount, asset.token_decimal);
    }

    // Compute current balance
    let (current_balance) = balance.read(assetID=collateral_id_);
    let (new_balance) = Math64x61_sub(current_balance, amount_);
    // Update the new balance
    balance.write(assetID=collateral_id_, value=new_balance);

    // Calculate the timestamp
    let (timestamp_) = get_block_timestamp();

    // Convert amount from Math64x61 format to felt
    let (amount_in_felt) = Math64x61_toDecimalFelt(amount_, decimals=asset.token_decimal);
    // Get the L1 wallet address of the user
    let (user_l1_address) = L1_address.read();
    // Add Withdrawal Request to WithdrawalRequest Contract
    let (withdrawal_request_address) = IAuthorizedRegistry.get_contract_address(
        contract_address=registry, index=WithdrawalRequest_INDEX, version=version
    );
    IWithdrawalRequest.add_withdrawal_request(
        contract_address=withdrawal_request_address,
        request_id_=request_id_,
        user_l1_address_=user_l1_address,
        asset_id_=asset.id,
        amount_=amount_in_felt,
    );
    // Create a withdrawal history object
    local withdrawal_history_: WithdrawalHistory = WithdrawalHistory(
        request_id=request_id_,
        collateral_id=collateral_id_,
        amount=amount_,
        timestamp=timestamp_,
        node_operator_L2_address=node_operator_L2_address_,
        fee=standard_fee,
        status=WITHDRAWAL_INITIATED,
    );
    // Update Withdrawal history
    let (array_len) = withdrawal_history_array_len.read();
    withdrawal_history_array.write(index=array_len, value=withdrawal_history_);
    withdrawal_history_array_len.write(array_len + 1);

    // Event for withdrawal
    let (keys: felt*) = alloc();
    assert keys[0] = 'withdrawal';
    let (data: felt*) = alloc();
    assert data[0] = -amount_;
    assert data[1] = current_balance;
    assert data[2] = collateral_id_;
    assert data[3] = user_l1_address;

    emit_event(1, keys, 4, data);

    // Event for withdrawal fee
    let (keys: felt*) = alloc();
    assert keys[0] = 'withdrawal_fee';
    let (data: felt*) = alloc();
    assert data[0] = -standard_fee;
    assert data[1] = fee_collateral_balance;
    assert data[2] = fee_collateral_id;

    emit_event(1, keys, 3, data);

    return ();
}

// @notice Function called by liquidate contract to mark the position as liquidated/deleveraged
// @param position_ - Order Id of the position to be marked
// @param amount_to_be_sold_ - Amount to be put on sale for deleveraging a position
@external
func liquidate_position{syscall_ptr: felt*, pedersen_ptr: HashBuiltin*, range_check_ptr}(
    collateral_id_: felt, position_: PositionDetailsForRiskManagement, amount_to_be_sold_: felt
) {
    alloc_locals;

    // Check if the caller is the liquidator contract
    let (caller) = get_caller_address();
    let (registry) = CommonLib.get_registry_address();
    let (version) = CommonLib.get_contract_version();
    let (liquidate_address) = IAuthorizedRegistry.get_contract_address(
        contract_address=registry, index=Liquidate_INDEX, version=version
    );

    with_attr error_message("AccountManager: Unauthorized caller for liquidate_position") {
        assert caller = liquidate_address;
    }

    local amount;
    local liquidatable;
    if (amount_to_be_sold_ == 0) {
        assert amount = position_.position_size;
        assert liquidatable = TRUE;
    } else {
        assert amount = amount_to_be_sold_;
        assert liquidatable = FALSE;
    }

    let liquidatable_position: LiquidatablePosition = LiquidatablePosition(
        market_id=position_.market_id,
        direction=position_.direction,
        amount_to_be_sold=amount,
        liquidatable=liquidatable,
    );

    // Update deleveraged or liquidatable position
    deleveragable_or_liquidatable_position.write(
        collateral_id=collateral_id_, value=liquidatable_position
    );

    liquidate_deleverage.emit(
        market_id=position_.market_id, direction=position_.direction, amount_to_be_sold=amount
    );
    return ();
}

// ///////////
// Internal //
// ///////////

func get_risk_parameters_position{syscall_ptr: felt*, pedersen_ptr: HashBuiltin*, range_check_ptr}(
    position: PositionDetails,
    direction_: felt,
    market_price_: felt,
    market_address_: felt,
    market_id_: felt,
) -> (pnl: felt, maintanence_requirement: felt, collateral_ratio: felt) {
    alloc_locals;

    let (req_margin) = IMarkets.get_maintenance_margin(
        contract_address=market_address_, market_id_=market_id_
    );

    // Calculate the required margin
    let (maintenance_position) = Math64x61_mul(
        position.avg_execution_price, position.position_size
    );
    let (maintenance_requirement) = Math64x61_mul(req_margin, maintenance_position);

    if (market_price_ == 0) {
        return (0, maintenance_requirement, 0);
    }

    // Calculate pnl to check if it is the least collateralized position
    local price_diff_;
    if (direction_ == LONG) {
        let (price_diff) = Math64x61_sub(market_price_, position.avg_execution_price);
        price_diff_ = price_diff;
    } else {
        let (price_diff) = Math64x61_sub(position.avg_execution_price, market_price_);
        price_diff_ = price_diff;
    }

    let (pnl) = Math64x61_mul(price_diff_, position.position_size);

    // Margin ratio calculation
    let (numerator) = Math64x61_add(position.margin_amount, pnl);
    let (denominator) = Math64x61_mul(position.position_size, market_price_);
    let (collateral_ratio_position) = Math64x61_div(numerator, denominator);

    return (pnl, maintenance_requirement, collateral_ratio_position);
}

func get_margin_info_recurse{syscall_ptr: felt*, pedersen_ptr: HashBuiltin*, range_check_ptr}(
    collateral_id_: felt,
    iterator_: felt,
    markets_array_len_: felt,
    asset_address_: felt,
    market_address_: felt,
    market_prices_address_: felt,
    collateral_token_decimal_: felt,
    unrealized_pnl_sum_: felt,
    maintenance_margin_requirement_: felt,
    least_collateral_ratio: felt,
    least_collateral_ratio_position: PositionDetailsForRiskManagement,
    least_collateral_ratio_position_asset_price,
) -> (
    unrealized_pnl_sum: felt,
    maintenance_margin_requirement: felt,
    least_collateral_ratio: felt,
    least_collateral_ratio_position: PositionDetailsForRiskManagement,
    least_collateral_ratio_position_asset_price: felt,
) {
    alloc_locals;

    // If we reached the end of the array, then return
    if (markets_array_len_ == iterator_) {
        return (
            unrealized_pnl_sum=unrealized_pnl_sum_,
            maintenance_margin_requirement=maintenance_margin_requirement_,
            least_collateral_ratio=least_collateral_ratio,
            least_collateral_ratio_position=least_collateral_ratio_position,
            least_collateral_ratio_position_asset_price=least_collateral_ratio_position_asset_price,
        );
    }

    // Get the market id at that position
    let (curr_market_id: felt) = collateral_to_market_array.read(
        collateral_id=collateral_id_, index=iterator_
    );

    // Get Long position
    let (long_position: PositionDetails) = position_mapping.read(
        market_id=curr_market_id, direction=LONG
    );

    // Get Short position
    let (short_position: PositionDetails) = position_mapping.read(
        market_id=curr_market_id, direction=SHORT
    );

    let (market_price: felt) = IMarketPrices.get_market_price(
        contract_address=market_prices_address_, id=curr_market_id
    );
    let (market: Market) = IMarkets.get_market(
        contract_address=market_address_, market_id_=curr_market_id
    );

    let (asset: Asset) = IAsset.get_asset(contract_address=asset_address_, id=market.asset);

    if (market_price == 0) {
        return (
            unrealized_pnl_sum=0,
            maintenance_margin_requirement=0,
            least_collateral_ratio=Math64x61_ONE,
            least_collateral_ratio_position=PositionDetailsForRiskManagement(0, 0, 0, 0, 0, 0, 0),
            least_collateral_ratio_position_asset_price=0,
        );
    }

    local long_maintanence_requirement;
    local long_pnl;
    local long_asset_price;
    local long_collateral_ratio;

    local short_maintanence_requirement;
    local short_pnl;
    local short_asset_price;
    local short_collateral_ratio;

    let (is_long_zero) = Math64x61_is_equal(long_position.position_size, 0, asset.token_decimal);
    if (is_long_zero == TRUE) {
        assert long_collateral_ratio = Math64x61_ONE;
        assert long_maintanence_requirement = 0;
        assert long_asset_price = 0;
        assert long_pnl = 0;

        tempvar syscall_ptr = syscall_ptr;
        tempvar pedersen_ptr: HashBuiltin* = pedersen_ptr;
        tempvar range_check_ptr = range_check_ptr;
    } else {
        // Get risk parameters of the position
        let (pnl, maintanence_requirement, collateral_ratio) = get_risk_parameters_position(
            position=long_position,
            direction_=LONG,
            market_price_=market_price,
            market_address_=market_address_,
            market_id_=curr_market_id,
        );

        assert long_collateral_ratio = collateral_ratio;
        assert long_maintanence_requirement = maintanence_requirement;
        assert long_asset_price = market_price;
        assert long_pnl = pnl;

        tempvar syscall_ptr = syscall_ptr;
        tempvar pedersen_ptr: HashBuiltin* = pedersen_ptr;
        tempvar range_check_ptr = range_check_ptr;
    }

    tempvar syscall_ptr = syscall_ptr;
    tempvar pedersen_ptr: HashBuiltin* = pedersen_ptr;
    tempvar range_check_ptr = range_check_ptr;

    let (is_short_zero) = Math64x61_is_equal(short_position.position_size, 0, asset.token_decimal);
    if (is_short_zero == TRUE) {
        assert short_collateral_ratio = Math64x61_ONE;
        assert short_maintanence_requirement = 0;
        assert short_asset_price = 0;
        assert short_pnl = 0;

        tempvar syscall_ptr = syscall_ptr;
        tempvar pedersen_ptr: HashBuiltin* = pedersen_ptr;
        tempvar range_check_ptr = range_check_ptr;
    } else {
        // Get risk parameters of the position
        let (pnl, maintanence_requirement, collateral_ratio) = get_risk_parameters_position(
            position=short_position,
            direction_=SHORT,
            market_price_=market_price,
            market_address_=market_address_,
            market_id_=curr_market_id,
        );

        assert short_collateral_ratio = collateral_ratio;
        assert short_maintanence_requirement = maintanence_requirement;
        assert short_asset_price = market_price;
        assert short_pnl = pnl;

        tempvar syscall_ptr = syscall_ptr;
        tempvar pedersen_ptr: HashBuiltin* = pedersen_ptr;
        tempvar range_check_ptr = range_check_ptr;
    }

    local new_least_collateral_ratio;
    local new_least_collateral_ratio_position: PositionDetailsForRiskManagement;
    local new_least_collateral_ratio_position_asset_price;

    let curr_long_position = PositionDetailsForRiskManagement(
        market_id=curr_market_id,
        direction=LONG,
        avg_execution_price=long_position.avg_execution_price,
        position_size=long_position.position_size,
        margin_amount=long_position.margin_amount,
        borrowed_amount=long_position.borrowed_amount,
        leverage=long_position.leverage,
    );
    let curr_short_position = PositionDetailsForRiskManagement(
        market_id=curr_market_id,
        direction=SHORT,
        avg_execution_price=short_position.avg_execution_price,
        position_size=short_position.position_size,
        margin_amount=short_position.margin_amount,
        borrowed_amount=short_position.borrowed_amount,
        leverage=short_position.leverage,
    );

    let is_le_least_short = is_le(least_collateral_ratio, short_collateral_ratio);
    let is_le_least_long = is_le(least_collateral_ratio, long_collateral_ratio);

    if (is_le_least_short * is_le_least_long == 1) {
        assert new_least_collateral_ratio = least_collateral_ratio;
        assert new_least_collateral_ratio_position = least_collateral_ratio_position;
        assert new_least_collateral_ratio_position_asset_price = least_collateral_ratio_position_asset_price;

        tempvar syscall_ptr = syscall_ptr;
        tempvar pedersen_ptr: HashBuiltin* = pedersen_ptr;
        tempvar range_check_ptr = range_check_ptr;
    } else {
        assert new_least_collateral_ratio_position_asset_price = market_price;

        if (is_le(long_collateral_ratio, short_collateral_ratio) == 1) {
            assert new_least_collateral_ratio = long_collateral_ratio;
            assert new_least_collateral_ratio_position = curr_long_position;

            tempvar syscall_ptr = syscall_ptr;
            tempvar pedersen_ptr: HashBuiltin* = pedersen_ptr;
            tempvar range_check_ptr = range_check_ptr;
        } else {
            assert new_least_collateral_ratio = short_collateral_ratio;
            assert new_least_collateral_ratio_position = curr_short_position;

            tempvar syscall_ptr = syscall_ptr;
            tempvar pedersen_ptr: HashBuiltin* = pedersen_ptr;
            tempvar range_check_ptr = range_check_ptr;
        }
    }

    let (new_unrealized_pnl_sum_temp) = Math64x61_add(unrealized_pnl_sum_, short_pnl);
    let (new_unrealized_pnl_sum) = Math64x61_add(new_unrealized_pnl_sum_temp, long_pnl);

    let (new_maintenance_margin_requirement_temp) = Math64x61_add(
        maintenance_margin_requirement_, short_maintanence_requirement
    );
    let (new_maintenance_margin_requirement) = Math64x61_add(
        new_maintenance_margin_requirement_temp, long_maintanence_requirement
    );

    return get_margin_info_recurse(
        collateral_id_=collateral_id_,
        iterator_=iterator_ + 1,
        markets_array_len_=markets_array_len_,
        asset_address_=asset_address_,
        market_address_=market_address_,
        market_prices_address_=market_prices_address_,
        collateral_token_decimal_=collateral_token_decimal_,
        unrealized_pnl_sum_=new_unrealized_pnl_sum,
        maintenance_margin_requirement_=new_maintenance_margin_requirement,
        least_collateral_ratio=new_least_collateral_ratio,
        least_collateral_ratio_position=new_least_collateral_ratio_position,
        least_collateral_ratio_position_asset_price=new_least_collateral_ratio_position_asset_price,
    );
}

// @notice Internal function to calculate maximum amount withdrawable by user which will not result in liquidation
// Withdrawing this amount may result in deleveraging
// @param total_account_value - current total account value including all positions and balance
// @param total_maintenance_requirement - current total maintenance requirement for all positions
// @param least_collateral_ratio_position - details of position with least collateral ratio
// @return withdrawable_amount - amount that can be withdrawn by the user
func get_amount_to_withdraw{syscall_ptr: felt*, pedersen_ptr: HashBuiltin*, range_check_ptr}(
    total_account_value_: felt,
    total_maintenance_requirement_: felt,
    least_collateral_ratio_position_: PositionDetailsForRiskManagement,
    collateral_id_: felt,
    token_decimals_: felt,
) -> (withdrawable_amount: felt) {
    alloc_locals;

    let (registry) = CommonLib.get_registry_address();
    let (version) = CommonLib.get_contract_version();

    let (current_balance) = balance.read(assetID=collateral_id_);

    // This function will only be called in these cases:
    // i) if TAV < TMR ii) if (TAV - TMR) < balance
    // we calculate maximum amount that can be sold so that the position won't get liquidated
    // calculate new TAV and new TMR to get maximum withdrawable amount
    // amount_to_sell = initial_size - ((2.5 * margin_amount)/current_asset_price)
    let (market_price_address) = IAuthorizedRegistry.get_contract_address(
        contract_address=registry, index=MarketPrices_INDEX, version=version
    );
    let (market_address) = IAuthorizedRegistry.get_contract_address(
        contract_address=registry, index=Market_INDEX, version=version
    );
    let (market_price: felt) = IMarketPrices.get_market_price(
        contract_address=market_price_address, id=least_collateral_ratio_position_.market_id
    );

    let (min_leverage_times_margin) = Math64x61_mul(
        TWO_POINT_FIVE, least_collateral_ratio_position_.margin_amount
    );
    let (new_size) = Math64x61_div(min_leverage_times_margin, market_price);

    // calculate account value and maintenance requirement of least collateral position before reducing size
    // AV = (size * current_price) - borrowed_amount
    // MR = req_margin * size * avg_execution_price
    let (account_value_initial_temp) = Math64x61_mul(
        least_collateral_ratio_position_.position_size, market_price
    );
    let (account_value_initial) = Math64x61_sub(
        account_value_initial_temp, least_collateral_ratio_position_.borrowed_amount
    );
    let (req_margin) = IMarkets.get_maintenance_margin(
        contract_address=market_address, market_id_=least_collateral_ratio_position_.market_id
    );
    let (leveraged_position_value_initial) = Math64x61_mul(
        least_collateral_ratio_position_.position_size,
        least_collateral_ratio_position_.avg_execution_price,
    );
    let (maintenance_requirement_initial) = Math64x61_mul(
        req_margin, leveraged_position_value_initial
    );

    // calculate account value and maintenance requirement of least collateral position after reducing size
    let (account_value_after_temp) = Math64x61_mul(new_size, market_price);

    let (amount_to_be_sold) = Math64x61_sub(
        least_collateral_ratio_position_.position_size, new_size
    );
    let (amount_to_be_sold_value) = Math64x61_mul(amount_to_be_sold, market_price);
    let (new_borrowed_amount) = Math64x61_sub(
        least_collateral_ratio_position_.borrowed_amount, amount_to_be_sold_value
    );
    let (account_value_after) = Math64x61_sub(account_value_after_temp, new_borrowed_amount);
    let (leveraged_position_value_after) = Math64x61_mul(
        new_size, least_collateral_ratio_position_.avg_execution_price
    );
    let (maintenance_requirement_after) = Math64x61_mul(req_margin, leveraged_position_value_after);

    // calculate new TAV and new TMR after reducing size
    let (account_value_difference) = Math64x61_sub(account_value_after, account_value_initial);
    let (maintenance_requirement_difference) = Math64x61_sub(
        maintenance_requirement_after, maintenance_requirement_initial
    );
    let (new_tav) = Math64x61_add(total_account_value_, account_value_difference);
    let (new_tmr) = Math64x61_add(
        total_maintenance_requirement_, maintenance_requirement_difference
    );

    let (new_sub_result) = Math64x61_sub(new_tav, new_tmr);
    let (is_zero_or_less) = Math64x61_is_le(new_sub_result, 0, token_decimals_);
    if (is_zero_or_less == TRUE) {
        return (0,);
    }
    let (is_new_tav_greater) = Math64x61_is_le(current_balance, new_sub_result, token_decimals_);
    if (is_new_tav_greater == TRUE) {
        return (current_balance,);
    } else {
        return (new_sub_result,);
    }
}

// @notice Internal Function called by get_withdrawal_history to recursively add WithdrawalRequest to the array and return it
// @param iterator_ - Index to fetch withdrawal history
// @param withdrawal_list_len_ - Stores the current length of the populated withdrawals array
// @param withdrawal_list_ - Array of WithdrawalRequest filled up to the index
// @return withdrawal_list_len - Length of the withdrawal_list
// @return withdrawal_list - Fully populated list of Withdrawals
func populate_withdrawals_array{syscall_ptr: felt*, pedersen_ptr: HashBuiltin*, range_check_ptr}(
    iterator_: felt, withdrawal_list_len_: felt, withdrawal_list_: WithdrawalHistory*
) -> (withdrawal_list_len: felt, withdrawal_list: WithdrawalHistory*) {
    if (iterator_ == withdrawal_list_len_) {
        return (withdrawal_list_len_, withdrawal_list_);
    }

    let (withdrawal_history) = withdrawal_history_array.read(index=iterator_);
    assert withdrawal_list_[iterator_] = withdrawal_history;
    return populate_withdrawals_array(iterator_ + 1, withdrawal_list_len_, withdrawal_list_);
}

// @notice Internal Function called by get_withdrawal_history_by_status to recursively add WithdrawalRequest to the array and return it
// @param status_ - Status of the withdrawal
// @param iterator_ - Index to fetch withdrawal history
// @param withdrawal_array_len_ - Length of withdrawals array
// @param withdrawal_list_len_ - Stores the current length of the populated withdrawals array
// @param withdrawal_list_ - Array of WithdrawalRequest filled up to the index
// @return withdrawal_list_len - Length of the withdrawal_list
// @return withdrawal_list - Fully populated list of Withdrawals
func populate_withdrawals_array_by_status{
    syscall_ptr: felt*, pedersen_ptr: HashBuiltin*, range_check_ptr
}(
    status_: felt,
    iterator_: felt,
    withdrawal_array_len_: felt,
    withdrawal_list_len_: felt,
    withdrawal_list_: WithdrawalHistory*,
) -> (withdrawal_list_len: felt, withdrawal_list: WithdrawalHistory*) {
    alloc_locals;
    if (iterator_ == withdrawal_array_len_) {
        return (withdrawal_list_len_, withdrawal_list_);
    }

    local withdrawal_list_len;
    let (withdrawal_history) = withdrawal_history_array.read(index=iterator_);
    if (withdrawal_history.status == status_) {
        assert withdrawal_list_[withdrawal_list_len_] = withdrawal_history;
        withdrawal_list_len = withdrawal_list_len_ + 1;
    } else {
        withdrawal_list_len = withdrawal_list_len_;
    }

    return populate_withdrawals_array_by_status(
        status_, iterator_ + 1, withdrawal_array_len_, withdrawal_list_len, withdrawal_list_
    );
}

// @notice Internal Function called by return_array_collaterals to recursively add collateralBalance to the array and return it
// @param array_list_len_ - Stores the current length of the populated array
// @param array_list_ - Array of CollateralBalance filled up to the index
// @return array_list_len - Length of the array_list
// @return array_list - Fully populated list of CollateralBalance
func populate_array_collaterals{syscall_ptr: felt*, pedersen_ptr: HashBuiltin*, range_check_ptr}(
    array_list_len_: felt, array_list_: CollateralBalance*, final_len_
) -> (array_list_len: felt, array_list: CollateralBalance*) {
    if (array_list_len_ == final_len_) {
        return (array_list_len_, array_list_);
    }

    let (collateral_id) = collateral_array.read(index=array_list_len_);
    let (collateral_balance: felt) = balance.read(assetID=collateral_id);
    let collateral_balance_struct = CollateralBalance(
        assetID=collateral_id, balance=collateral_balance
    );

    assert array_list_[array_list_len_] = collateral_balance_struct;
    return populate_array_collaterals(array_list_len_ + 1, array_list_, final_len_);
}

// @notice Internal Function called by get_positions to recursively add active positions to the array and return it
// @param positions_array_len_ - Length of the array
// @param positions_array_ - Required array of positions
// @param markets_iterator_ - Current length of traversed markets array
// @param markets_array_len_ - Length of the markets array
// @param current_collateral_id_ - Current collateral_id
// @returns positions_array_len - Length of the positions array
// @returns positions_array - Array with the positions
func populate_positions{syscall_ptr: felt*, pedersen_ptr: HashBuiltin*, range_check_ptr}(
    positions_array_len_: felt,
    positions_array_: PositionDetailsWithMarket*,
    markets_iterator_: felt,
    markets_array_len_: felt,
    current_collateral_id_: felt,
) -> (positions_array_len: felt, positions_array: PositionDetailsWithMarket*) {
    alloc_locals;

    // If reached the end of the array, then return
    if (markets_array_len_ == markets_iterator_) {
        return (positions_array_len_, positions_array_);
    }

    // Get the market id at that position
    let (curr_market_id: felt) = collateral_to_market_array.read(
        collateral_id=current_collateral_id_, index=markets_iterator_
    );

    // Get Long position
    let (long_position: PositionDetails) = position_mapping.read(
        market_id=curr_market_id, direction=LONG
    );

    // Get Short position
    let (short_position: PositionDetails) = position_mapping.read(
        market_id=curr_market_id, direction=SHORT
    );

    // Get asset token decimal
    let (registry) = CommonLib.get_registry_address();
    let (version) = CommonLib.get_contract_version();
    let (market_address) = IAuthorizedRegistry.get_contract_address(
        contract_address=registry, index=Market_INDEX, version=version
    );
    let (market: Market) = IMarkets.get_market(
        contract_address=market_address, market_id_=curr_market_id
    );
    let (asset_address) = IAuthorizedRegistry.get_contract_address(
        contract_address=registry, index=Asset_INDEX, version=version
    );
    let (market_prices_address) = IAuthorizedRegistry.get_contract_address(
        contract_address=registry, index=MarketPrices_INDEX, version=version
    );
    let (asset: Asset) = IAsset.get_asset(contract_address=asset_address, id=market.asset);
    let (market_price: felt) = IMarketPrices.get_market_price(
        contract_address=market_prices_address, id=curr_market_id
    );

    local is_long;
    local is_short;

    let (is_long_zero) = Math64x61_is_equal(long_position.position_size, 0, asset.token_decimal);
    if (is_long_zero == TRUE) {
        assert is_long = 0;
        tempvar syscall_ptr = syscall_ptr;
        tempvar pedersen_ptr: HashBuiltin* = pedersen_ptr;
        tempvar range_check_ptr = range_check_ptr;
    } else {
        // Get unrealized pnl and maintenance margin
        let (pnl, maintanence_requirement, collateral_ratio) = get_risk_parameters_position(
            position=long_position,
            direction_=LONG,
            market_price_=market_price,
            market_address_=market_address,
            market_id_=curr_market_id,
        );
        // Store it in the array
        let curr_position = PositionDetailsWithMarket(
            market_id=curr_market_id,
            direction=LONG,
            avg_execution_price=long_position.avg_execution_price,
            position_size=long_position.position_size,
            margin_amount=long_position.margin_amount,
            borrowed_amount=long_position.borrowed_amount,
            leverage=long_position.leverage,
            created_timestamp=long_position.created_timestamp,
            modified_timestamp=long_position.modified_timestamp,
            realized_pnl=long_position.realized_pnl,
            market_price=market_price,
            maintenance_margin=maintanence_requirement,
            unrealized_pnl=pnl,
        );
        assert positions_array_[positions_array_len_] = curr_position;
        assert is_long = 1;
        tempvar syscall_ptr = syscall_ptr;
        tempvar pedersen_ptr: HashBuiltin* = pedersen_ptr;
        tempvar range_check_ptr = range_check_ptr;
    }
    tempvar syscall_ptr = syscall_ptr;
    tempvar pedersen_ptr: HashBuiltin* = pedersen_ptr;
    tempvar range_check_ptr = range_check_ptr;

    let (is_short_zero) = Math64x61_is_equal(short_position.position_size, 0, asset.token_decimal);
    if (is_short_zero == TRUE) {
        assert is_short = 0;
        tempvar syscall_ptr = syscall_ptr;
        tempvar pedersen_ptr: HashBuiltin* = pedersen_ptr;
        tempvar range_check_ptr = range_check_ptr;
    } else {
        // Get unrealized pnl and maintenance margin
        let (pnl, maintanence_requirement, collateral_ratio) = get_risk_parameters_position(
            position=short_position,
            direction_=SHORT,
            market_price_=market_price,
            market_address_=market_address,
            market_id_=curr_market_id,
        );
        // Store it in the array
        let curr_position = PositionDetailsWithMarket(
            market_id=curr_market_id,
            direction=SHORT,
            avg_execution_price=short_position.avg_execution_price,
            position_size=short_position.position_size,
            margin_amount=short_position.margin_amount,
            borrowed_amount=short_position.borrowed_amount,
            leverage=short_position.leverage,
            created_timestamp=short_position.created_timestamp,
            modified_timestamp=short_position.modified_timestamp,
            realized_pnl=short_position.realized_pnl,
            market_price=market_price,
            maintenance_margin=maintanence_requirement,
            unrealized_pnl=pnl,
        );
        assert positions_array_[positions_array_len_ + is_long] = curr_position;
        assert is_short = 1;
        tempvar syscall_ptr = syscall_ptr;
        tempvar pedersen_ptr: HashBuiltin* = pedersen_ptr;
        tempvar range_check_ptr = range_check_ptr;
    }

    return populate_positions(
        positions_array_len_=positions_array_len_ + is_long + is_short,
        positions_array_=positions_array_,
        markets_iterator_=markets_iterator_ + 1,
        markets_array_len_=markets_array_len_,
        current_collateral_id_=current_collateral_id_,
    );
}

// @notice Internal Function to populate positions for ABR Payments
// @param positions_array_len_ - Length of the array
// @param positions_array_ - Required array of positions
// @param iterator_ - Current length of traversed array
// @param markets_array_len_ - Length of the markets array
// @param current_collateral_id_ - current collateral id of the positions being populated
// @param timestamp_filter_ - Timestamp by which to filter out the positions
// @returns positions_array_len - Length of the positions array
// @returns positions_array - Array with the positions
func populate_simplified_positions{syscall_ptr: felt*, pedersen_ptr: HashBuiltin*, range_check_ptr}(
    positions_array_len_: felt,
    positions_array_: SimplifiedPosition*,
    markets_iterator_: felt,
    markets_array_len_: felt,
    current_collateral_id_: felt,
    timestamp_filter_: felt,
) -> (positions_array_len: felt, positions_array: SimplifiedPosition*) {
    alloc_locals;
    // If reached the end of the array, then return
    if (markets_iterator_ == markets_array_len_) {
        return (positions_array_len_, positions_array_);
    }

    // Get the market id at that position
    let (curr_market_id: felt) = collateral_to_market_array.read(
        collateral_id=current_collateral_id_, index=markets_iterator_
    );

    // Get Long position
    let (long_position: PositionDetails) = position_mapping.read(
        market_id=curr_market_id, direction=LONG
    );

    // Get Short position
    let (short_position: PositionDetails) = position_mapping.read(
        market_id=curr_market_id, direction=SHORT
    );

    // Get asset token decimal
    let (registry) = CommonLib.get_registry_address();
    let (version) = CommonLib.get_contract_version();
    let (market_address) = IAuthorizedRegistry.get_contract_address(
        contract_address=registry, index=Market_INDEX, version=version
    );
    let (market: Market) = IMarkets.get_market(
        contract_address=market_address, market_id_=curr_market_id
    );
    let (asset_address) = IAuthorizedRegistry.get_contract_address(
        contract_address=registry, index=Asset_INDEX, version=version
    );
    let (asset: Asset) = IAsset.get_asset(contract_address=asset_address, id=market.asset);

    local is_long;
    local is_short;

    let within_timestamp_long = is_le(long_position.created_timestamp, timestamp_filter_);
    let (is_long_zero) = Math64x61_is_equal(long_position.position_size, 0, asset.token_decimal);

    let within_timestamp_short = is_le(short_position.created_timestamp, timestamp_filter_);
    let (is_short_zero) = Math64x61_is_equal(short_position.position_size, 0, asset.token_decimal);

    if (within_timestamp_long == TRUE) {
        if (is_long_zero == FALSE) {
            // Create the struct with the details
            let position_struct_long: SimplifiedPosition = SimplifiedPosition(
                market_id=curr_market_id, direction=LONG, position_size=long_position.position_size
            );
            assert positions_array_[positions_array_len_] = position_struct_long;
            assert is_long = 1;
        } else {
            assert is_long = 0;
        }
    } else {
        assert is_long = 0;
    }

    if (within_timestamp_short == TRUE) {
        if (is_short_zero == FALSE) {
            // Create the struct with the details
            let position_struct_short: SimplifiedPosition = SimplifiedPosition(
                market_id=curr_market_id,
                direction=SHORT,
                position_size=short_position.position_size,
            );
            assert positions_array_[positions_array_len_ + is_long] = position_struct_short;
            assert is_short = 1;
        } else {
            assert is_short = 0;
        }
    } else {
        assert is_short = 0;
    }

    // Recursively call the next market_id
    return populate_simplified_positions(
        positions_array_len_=positions_array_len_ + is_long + is_short,
        positions_array_=positions_array_,
        markets_iterator_=markets_iterator_ + 1,
        markets_array_len_=markets_array_len_,
        current_collateral_id_=current_collateral_id_,
        timestamp_filter_=timestamp_filter_,
    );
}

// @notice Internal function to fetch all collaterals and recurse over them to populate the positions for ABR
// @param positions_array_len_ - Length of the array
// @param positions_array_ - Required array of net positions
// @param collateral_array_iterator_ - Iterator to the collateral array
// @param collateral_array_len_ - Length of the collateral array
// @param timestamp_filter_ - Timestamp by which to filter the array
// @returns positions_array_len - Length of the net positions array
// @returns positions_array - Array with the net positions
func populate_simplified_positions_collaterals_recurse{
    syscall_ptr: felt*, pedersen_ptr: HashBuiltin*, range_check_ptr
}(
    positions_array_len_: felt,
    positions_array_: SimplifiedPosition*,
    collateral_array_iterator_: felt,
    collateral_array_len_: felt,
    timestamp_filter_: felt,
) -> (positions_array_len: felt, positions_array: SimplifiedPosition*) {
    alloc_locals;
    // If reached the end of the array, then return
    if (collateral_array_iterator_ == collateral_array_len_) {
        return (positions_array_len_, positions_array_);
    }

    // Get the market id at that position
    let (current_collateral_id: felt) = collateral_array.read(index=collateral_array_iterator_);

    // Get current collateral array length
    let (current_markets_array_len: felt) = collateral_to_market_array_len.read(
        collateral_id=current_collateral_id
    );

    // Recursively call the next market_id
    let (
        positions_array_len: felt, positions_array: SimplifiedPosition*
    ) = populate_simplified_positions(
        positions_array_len_=positions_array_len_,
        positions_array_=positions_array_,
        markets_iterator_=0,
        markets_array_len_=current_markets_array_len,
        current_collateral_id_=current_collateral_id,
        timestamp_filter_=timestamp_filter_,
    );

    return populate_simplified_positions_collaterals_recurse(
        positions_array_len_=positions_array_len,
        positions_array_=positions_array,
        collateral_array_iterator_=collateral_array_iterator_ + 1,
        collateral_array_len_=collateral_array_len_,
        timestamp_filter_=timestamp_filter_,
    );
}

// @notice Internal function to fetch all collaterals and recurse over them to populate the positions
// @param positions_array_len_ - Length of the array
// @param positions_array_ - Required array of net positions
// @param collateral_array_iterator_ - Iterator to the collateral array
// @param collateral_array_len_ - Length of the collateral array
// @returns positions_array_len - Length of the net positions array
// @returns positions_array - Array with the net positions
func populate_positions_collaterals_recurse{
    syscall_ptr: felt*, pedersen_ptr: HashBuiltin*, range_check_ptr
}(
    positions_array_len_: felt,
    positions_array_: PositionDetailsWithMarket*,
    collateral_array_iterator_: felt,
    collateral_array_len_: felt,
) -> (positions_array_len: felt, positions_array: PositionDetailsWithMarket*) {
    alloc_locals;
    // If reached the end of the array, then return
    if (collateral_array_iterator_ == collateral_array_len_) {
        return (positions_array_len_, positions_array_);
    }

    // Get the market id at that position
    let (current_collateral_id: felt) = collateral_array.read(index=collateral_array_iterator_);

    // Get current collateral array length
    let (current_markets_array_len: felt) = collateral_to_market_array_len.read(
        collateral_id=current_collateral_id
    );

    // Recursively call the next market_id
    let (
        positions_array_len: felt, positions_array: PositionDetailsWithMarket*
    ) = populate_positions(
        positions_array_len_=positions_array_len_,
        positions_array_=positions_array_,
        markets_iterator_=0,
        markets_array_len_=current_markets_array_len,
        current_collateral_id_=current_collateral_id,
    );

    return populate_positions_collaterals_recurse(
        positions_array_len_=positions_array_len,
        positions_array_=positions_array,
        collateral_array_iterator_=collateral_array_iterator_ + 1,
        collateral_array_len_=collateral_array_len_,
    );
}

// @notice Internal function to hash the order parameters
// @param orderRequest - Struct of order request to hash
// @param res - Hash of the details
func hash_order{pedersen_ptr: HashBuiltin*}(orderRequest: OrderRequest*) -> (res: felt) {
    let hash_ptr = pedersen_ptr;
    with hash_ptr {
        let (hash_state_ptr) = hash_init();
        let (hash_state_ptr) = hash_update(hash_state_ptr, orderRequest, 11);
        let (res) = hash_finalize(hash_state_ptr);
        let pedersen_ptr = hash_ptr;
        return (res=res);
    }
}

// @notice Internal function to check for hash collisions
// @param order_id - Order ID of the request
// @param order_hash - Hash of the corresponding order
func order_hash_check{syscall_ptr: felt*, pedersen_ptr: HashBuiltin*, range_check_ptr}(
    order_id: felt, order_hash: felt
) {
    // Get the hash of the order associated with the order_id
    let (existing_hash) = order_id_mapping.read(order_id=order_id);
    // If the hash isn't stored in the contract yet
    if (existing_hash == 0) {
        order_id_mapping.write(order_id=order_id, value=order_hash);
        return ();
    }

    with_attr error_message("AccountManager: Hash mismatch") {
        assert existing_hash = order_hash;
    }
    return ();
}

// @notice Internal function to hash the withdrawal request parameters
// @param withdrawal_request_ - Struct of withdrawal Request to hash
// @param res - Hash of the details
func hash_withdrawal_request{pedersen_ptr: HashBuiltin*}(
    withdrawal_request_: WithdrawalRequestForHashing*
) -> (res: felt) {
    let hash_ptr = pedersen_ptr;
    with hash_ptr {
        let (hash_state_ptr) = hash_init();
        let (hash_state_ptr) = hash_update(hash_state_ptr, withdrawal_request_, 3);
        let (res) = hash_finalize(hash_state_ptr);
        let pedersen_ptr = hash_ptr;
        return (res=res);
    }
}

// @notice Internal function to add a market to the array
// @param market_id - Id of the market to tbe added
// @return 1 - If successfully added
func add_to_market_array{syscall_ptr: felt*, pedersen_ptr: HashBuiltin*, range_check_ptr}(
    market_id_: felt, collateral_id_: felt
) {
    let (is_exists) = market_is_exist.read(market_id=market_id_);

    if (is_exists == TRUE) {
        return ();
    }

    let (arr_len) = collateral_to_market_array_len.read(collateral_id=collateral_id_);
    collateral_to_market_array.write(collateral_id=collateral_id_, index=arr_len, value=market_id_);

    market_to_index_mapping.write(market_id=market_id_, value=arr_len);
    collateral_to_market_array_len.write(collateral_id=collateral_id_, value=arr_len + 1);
    market_is_exist.write(market_id=market_id_, value=TRUE);
    return ();
}

// @notice Internal function called to remove a market_id when both positions are fully closed
// @param market_id - Id of the market
// @param collateral_id_ - collateral id
// @return 1 - If successfully removed
func remove_from_market_array{syscall_ptr: felt*, pedersen_ptr: HashBuiltin*, range_check_ptr}(
    market_id_: felt, collateral_id_: felt
) {
    alloc_locals;

    let (index) = market_to_index_mapping.read(market_id=market_id_);
    let (arr_len) = collateral_to_market_array_len.read(collateral_id=collateral_id_);

    if (arr_len == 1) {
        collateral_to_market_array.write(collateral_id=collateral_id_, index=index, value=0);
    } else {
        let (last_id) = collateral_to_market_array.read(
            collateral_id=collateral_id_, index=arr_len - 1
        );
        collateral_to_market_array.write(collateral_id=collateral_id_, index=index, value=last_id);
        collateral_to_market_array.write(collateral_id=collateral_id_, index=arr_len - 1, value=0);
        market_to_index_mapping.write(market_id=last_id, value=index);
    }

    market_to_index_mapping.write(market_id=market_id_, value=0);
    market_is_exist.write(market_id=market_id_, value=FALSE);
    collateral_to_market_array_len.write(collateral_id=collateral_id_, value=arr_len - 1);
    return ();
}

// @notice Internal function to add collateral to the array
// @param new_asset_id - asset Id to be added
// @param iterator - index at which an asset to be added
// @param length - length of collateral array
func add_collateral{syscall_ptr: felt*, pedersen_ptr: HashBuiltin*, range_check_ptr}(
    new_asset_id: felt, iterator: felt, length: felt
) {
    alloc_locals;
    if (iterator == length) {
        collateral_array.write(index=iterator, value=new_asset_id);
        collateral_array_len.write(iterator + 1);
        return ();
    }

    let (collateral_id) = collateral_array.read(index=iterator);
    local difference = collateral_id - new_asset_id;
    if (difference == 0) {
        return ();
    }

    return add_collateral(new_asset_id=new_asset_id, iterator=iterator + 1, length=length);
}

// @notice Internal function to recursively find the index of the withdrawal history to be updated
// @param request_id_ - Id of the withdrawal request
// @param arr_len_ - current index which is being checked to be updated
// @return index - returns the index which needs to be updated
func find_index_to_be_updated_recurse{
    syscall_ptr: felt*, pedersen_ptr: HashBuiltin*, range_check_ptr
}(request_id_: felt, arr_len_: felt) -> (index: felt) {
    if (arr_len_ == 0) {
        return (-1,);
    }

    let (request: WithdrawalHistory) = withdrawal_history_array.read(index=arr_len_ - 1);
    if (request.request_id == request_id_) {
        return (arr_len_ - 1,);
    }

    return find_index_to_be_updated_recurse(request_id_, arr_len_ - 1);
}

// @notice Internal function to recursively check for withdrawal replays
// @param request_id_ - Id of the withdrawal request
// @param arr_len_ - current index which is being checked to be updated
// @return - -1 if same withdrawal request already exists, else 1
func check_for_withdrawal_replay{syscall_ptr: felt*, pedersen_ptr: HashBuiltin*, range_check_ptr}(
    request_id_: felt, arr_len_: felt
) -> (index: felt) {
    if (arr_len_ == 0) {
        return (1,);
    }

    let (request: WithdrawalHistory) = withdrawal_history_array.read(index=arr_len_ - 1);
    if (request.request_id == request_id_) {
        return (-1,);
    }

    return check_for_withdrawal_replay(request_id_, arr_len_ - 1);
}<|MERGE_RESOLUTION|>--- conflicted
+++ resolved
@@ -1083,12 +1083,13 @@
         assert data[2] = request.direction;
         assert data[3] = size;
         assert data[4] = request.order_type;
-        assert data[5] = execution_price;
-        assert data[6] = pnl;
-        assert data[7] = side;
-        assert data[8] = is_final;
-
-        emit_event(1, keys, 9, data);
+        assert data[5] = request.side;
+        assert data[6] = execution_price;
+        assert data[7] = pnl;
+        assert data[8] = side;
+        assert data[9] = is_final;
+
+        emit_event(1, keys, 10, data);
 
         return (1,);
     }
@@ -1332,19 +1333,13 @@
     assert data[2] = request.direction;
     assert data[3] = size;
     assert data[4] = request.order_type;
-<<<<<<< HEAD
-    assert data[5] = execution_price;
-    assert data[6] = pnl;
-    assert data[7] = side;
-    assert data[8] = is_final;
-=======
     assert data[5] = request.side;
     assert data[6] = execution_price;
     assert data[7] = pnl;
     assert data[8] = side;
->>>>>>> 29aa8391
-
-    emit_event(1, keys, 9, data);
+    assert data[9] = is_final;
+
+    emit_event(1, keys, 10, data);
 
     return (1,);
 }
