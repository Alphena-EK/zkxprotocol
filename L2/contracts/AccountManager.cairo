%lang starknet

from starkware.cairo.common.alloc import alloc
from starkware.cairo.common.bool import FALSE, TRUE
from starkware.cairo.common.cairo_builtins import HashBuiltin, SignatureBuiltin
from starkware.cairo.common.hash_state import hash_finalize, hash_init, hash_update
from starkware.cairo.common.math import assert_le, assert_nn, assert_not_zero
from starkware.cairo.common.math_cmp import is_le

from starkware.cairo.common.registers import get_fp_and_pc
from starkware.cairo.common.signature import verify_ecdsa_signature

from starkware.starknet.common.syscalls import (
    emit_event,
    get_block_timestamp,
    get_caller_address,
    get_block_number,
)

from contracts.Constants import (
    ABR_PAYMENT_INDEX,
    Asset_INDEX,
    BUY,
    DELEVERAGING_ORDER,
    IoC,
    L1_ZKX_Address_INDEX,
    Liquidate_INDEX,
    LIQUIDATION_ORDER,
    LONG,
    Market_INDEX,
    MarketPrices_INDEX,
    SHORT,
    Trading_INDEX,
    WithdrawalFeeBalance_INDEX,
    WithdrawalRequest_INDEX,
    WITHDRAWAL_INITIATED,
    WITHDRAWAL_SUCCEEDED,
)
from contracts.DataTypes import (
    Asset,
    CollateralBalance,
    ExecutionDetails,
    LiquidatablePosition,
    Market,
    OrderRequest,
    PositionDetails,
    PositionDetailsForRiskManagement,
    PositionDetailsWithMarket,
    SimplifiedPosition,
    Signature,
    WithdrawalHistory,
    WithdrawalRequestForHashing,
)

from contracts.interfaces.IAccountLiquidator import IAccountLiquidator
from contracts.interfaces.IAsset import IAsset
from contracts.interfaces.IAuthorizedRegistry import IAuthorizedRegistry
from contracts.interfaces.IMarkets import IMarkets
from contracts.interfaces.IMarketPrices import IMarketPrices
from contracts.interfaces.IWithdrawalFeeBalance import IWithdrawalFeeBalance
from contracts.interfaces.IWithdrawalRequest import IWithdrawalRequest
from contracts.libraries.CommonLibrary import CommonLib
from contracts.Math_64x61 import (
    Math64x61_add,
    Math64x61_assert_le,
    Math64x61_BOUND,
    Math64x61_div,
    Math64x61_fromDecimalFelt,
    Math64x61_is_equal,
    Math64x61_is_le,
    Math64x61_min,
    Math64x61_mul,
    Math64x61_ONE,
    Math64x61_round,
    Math64x61_sub,
    Math64x61_toDecimalFelt,
)

// ////////////
// Constants //
// ////////////

const TWO_POINT_FIVE = 5764607523034234880;
const DEFAULT_BALANCE = 23058430092136939520000;

// //////////
// Storage //
// //////////

// Stores public key associated with an account
@storage_var
func public_key() -> (res: felt) {
}

// Stores balance of an asset
@storage_var
func balance(assetID: felt) -> (res: felt) {
}

// Stores block number at which account got deployed
@storage_var
func account_deployed_block_number() -> (block_number: felt) {
}

// Stores the locked amount of margin for a collateral
@storage_var
func margin_locked(asset_id: felt) -> (res: felt) {
}

// Mapping of marketID, direction to PositionDetails struct
@storage_var
func position_mapping(market_id: felt, direction: felt) -> (res: PositionDetails) {
}

// Mapping of orderID to portionExecuted of that order
@storage_var
func portion_executed(order_id: felt) -> (res: felt) {
}

// Stores L1 address associated with the account
@storage_var
func L1_address() -> (res: felt) {
}

// Stores the mapping from collateral to market_id array
@storage_var
func collateral_to_market_array(collateral_id: felt, index: felt) -> (market_id: felt) {
}

// Stores the length of the collateral to market_id array
@storage_var
func collateral_to_market_array_len(collateral_id: felt) -> (len: felt) {
}

// Stores the mapping from the market_id to index
@storage_var
func market_to_index_mapping(market_id: felt) -> (market_id: felt) {
}

// Stores if a market exists
@storage_var
func market_is_exist(market_id) -> (res: felt) {
}

// Stores all collaterals held by the user
@storage_var
func collateral_array(index: felt) -> (collateral_id: felt) {
}

// Stores length of the collateral array
@storage_var
func collateral_array_len() -> (len: felt) {
}

// Stores the position which is to be deleveraged or liquidated
@storage_var
func deleveragable_or_liquidatable_position(collateral_id: felt) -> (
    position: LiquidatablePosition
) {
}

// Stores all withdrawals made by the user
@storage_var
func withdrawal_history_array(index: felt) -> (res: WithdrawalHistory) {
}

// Stores length of the withdrawal history array
@storage_var
func withdrawal_history_array_len() -> (len: felt) {
}

// Stores the order_id to hash mapping
@storage_var
func order_id_mapping(order_id: felt) -> (hash: felt) {
}

// //////////////
// Constructor //
// //////////////

@constructor
func constructor{syscall_ptr: felt*, pedersen_ptr: HashBuiltin*, range_check_ptr}(
    public_key_: felt,
    L1_address_: felt,
    registry_address_: felt,
    version_: felt,
    collateral_id_: felt,
) {
    with_attr error_message("AccountManager: Public key and L1 address cannot be 0") {
        assert_not_zero(public_key_);
        assert_not_zero(L1_address_);
    }

    public_key.write(public_key_);
    L1_address.write(L1_address_);

    // set predefined balance
    balance.write(assetID=collateral_id_, value=DEFAULT_BALANCE);
    add_collateral(new_asset_id=collateral_id_, iterator=0, length=0);

    // Get current block number
    let (current_block_number) = get_block_number();
    account_deployed_block_number.write(current_block_number);

    CommonLib.initialize(registry_address_, version_);
    return ();
}

// ///////
// View //
// ///////

// @notice view function to get public key
// @return pub_key - public key of an account
// @return auth_reg_addr - Authorized registry address
@view
func get_public_key{syscall_ptr: felt*, pedersen_ptr: HashBuiltin*, range_check_ptr}() -> (
    pub_key: felt, auth_reg_addr: felt
) {
    let (pub_key) = public_key.read();
    let (registry) = CommonLib.get_registry_address();
    return (pub_key=pub_key, auth_reg_addr=registry);
}

// @notice view function to get block number at which account got deployed
// @return block_number - block number at which account got deployed
@view
func get_account_deployed_block_number{
    syscall_ptr: felt*, pedersen_ptr: HashBuiltin*, range_check_ptr
}() -> (block_number: felt) {
    let (block_number) = account_deployed_block_number.read();
    return (block_number=block_number);
}

// @notice view function to check if the transaction signature is valid
// @param hash - Hash of the transaction parameters
// @param singature_len - Length of the signatures
// @param signature - Array of signatures
@view
func is_valid_signature{
    syscall_ptr: felt*, pedersen_ptr: HashBuiltin*, range_check_ptr, ecdsa_ptr: SignatureBuiltin*
}(hash: felt, signature_len: felt, signature: felt*) -> () {
    let (_public_key) = public_key.read();

    // This interface expects a signature pointer and length to make
    // no assumption about signature validation schemes.
    // But this implementation does, and it expects a (sig_r, sig_s) pair.
    let sig_r = signature[0];
    let sig_s = signature[1];

    verify_ecdsa_signature(
        message=hash, public_key=_public_key, signature_r=sig_r, signature_s=sig_s
    );

    return ();
}

// @notice view function which checks the signature passed is valid
// @param hash - Hash of the order to check against
// @param signature - Signature passed to the contract to check against
// @param liquidator_address_ - Address of the liquidator
// @return reverts, if there is an error
@view
func is_valid_signature_order{
    syscall_ptr: felt*, pedersen_ptr: HashBuiltin*, range_check_ptr, ecdsa_ptr: SignatureBuiltin*
}(hash: felt, signature: Signature, liquidator_address_: felt) -> () {
    alloc_locals;

    let sig_r = signature.r_value;
    let sig_s = signature.s_value;
    local pub_key;

    if (liquidator_address_ != 0) {
        // Verify whether call came from node operator
        let (_public_key) = IAccountLiquidator.getPublicKey(contract_address=liquidator_address_);
        pub_key = _public_key;

        tempvar syscall_ptr = syscall_ptr;
        tempvar pedersen_ptr: HashBuiltin* = pedersen_ptr;
        tempvar range_check_ptr = range_check_ptr;
        tempvar ecdsa_ptr: SignatureBuiltin* = ecdsa_ptr;
    } else {
        let (acc_pub_key) = public_key.read();
        pub_key = acc_pub_key;

        tempvar syscall_ptr = syscall_ptr;
        tempvar pedersen_ptr: HashBuiltin* = pedersen_ptr;
        tempvar range_check_ptr = range_check_ptr;
        tempvar ecdsa_ptr: SignatureBuiltin* = ecdsa_ptr;
    }

    verify_ecdsa_signature(message=hash, public_key=pub_key, signature_r=sig_r, signature_s=sig_s);
    return ();
}

// @notice view function to get the balance of an asset
// @param assetID_ - ID of an asset
// @return res - balance of an asset
@view
func get_balance{syscall_ptr: felt*, pedersen_ptr: HashBuiltin*, range_check_ptr}(
    assetID_: felt
) -> (res: felt) {
    let (res) = balance.read(assetID=assetID_);
    return (res=res);
}

// @notice view function to get the locked balance of an asset
// @param assetID_ - ID of an asset
// @return res - balance of an asset
@view
func get_locked_margin{syscall_ptr: felt*, pedersen_ptr: HashBuiltin*, range_check_ptr}(
    assetID_: felt
) -> (res: felt) {
    let (res) = margin_locked.read(asset_id=assetID_);
    return (res=res);
}


// @notice view function to get the unused balance of an asset; balance - locked_balance
// @param assetID_ - ID of an asset
// @return res - unused balance of an asset
@view
func get_unused_balance{syscall_ptr: felt*, pedersen_ptr: HashBuiltin*, range_check_ptr}(
    assetID_: felt
) -> (res: felt) {
    let (total_balance) = balance.read(assetID=assetID_);
    let (locked_balance) = margin_locked.read(asset_id=assetID_);

    let (usused_balance) = Math64x61_sub(total_balance, locked_balance);
    return (res=usused_balance);
}

// @notice view function to get the available margin of an asset
// @param asset_id_ - ID of collateral asset
// @param new_position_maintanence_requirement_ - maintenance requirement of new position, if any
// @param new_position_margin_ - margin of new position, if any
// @return is_liquidation - 1 if position can be liquidated, otherwise 0
// @return total_margin - total margin corresponding to the collateral
// @return available_margin - available margin corresponding to the collateral
// @return unrealized_pnl_sum - unrealized pnl for all markets with the specified collateral
// @return maintenance_margin_requirement - total maintenance requirement
// @return least_collateral_ratio - least collateral ratio amoung all positions
// @return least_collateral_ratio_position - details of position with least collateral ratio
// @return least_collateral_ratio_position_asset_price - asset price of least collateral ratio position
@view
func get_margin_info{syscall_ptr: felt*, pedersen_ptr: HashBuiltin*, range_check_ptr}(
    asset_id_: felt, new_position_maintanence_requirement_: felt, new_position_margin_: felt
) -> (
    is_liquidation: felt,
    total_margin: felt,
    available_margin: felt,
    unrealized_pnl_sum: felt,
    maintenance_margin_requirement: felt,
    least_collateral_ratio: felt,
    least_collateral_ratio_position: PositionDetailsForRiskManagement,
    least_collateral_ratio_position_asset_price: felt,
) {
    alloc_locals;

    // Get registry and version of the Authorized Registry
    let (registry) = CommonLib.get_registry_address();
    let (version) = CommonLib.get_contract_version();

    // Get the address of the market prices contract
    let (market_prices_address) = IAuthorizedRegistry.get_contract_address(
        contract_address=registry, index=MarketPrices_INDEX, version=version
    );

    // Get the address of the market contract
    let (market_address) = IAuthorizedRegistry.get_contract_address(
        contract_address=registry, index=Market_INDEX, version=version
    );

    // Get Asset contract address
    let (asset_address) = IAuthorizedRegistry.get_contract_address(
        contract_address=registry, index=Asset_INDEX, version=version
    );

    // Get collateral to fetch number of token decimals of a collateral
    let (collateral: Asset) = IAsset.get_asset(contract_address=asset_address, id=asset_id_);

    // Get the length of the market array for the given collateral
    let (markets_array_len) = collateral_to_market_array_len.read(collateral_id=asset_id_);

    // Get collateral balance for the given asset
    let (local collateral_balance) = balance.read(assetID=asset_id_);

    // Get the sum of initial margin of all positions under the given collateral
    let (initial_margin_sum) = margin_locked.read(asset_id=asset_id_);

    if (markets_array_len == 0) {
        let (available_margin) = Math64x61_sub(collateral_balance, new_position_margin_);
        return (
            is_liquidation=0,
            total_margin=collateral_balance,
            available_margin=available_margin,
            unrealized_pnl_sum=0,
            maintenance_margin_requirement=0,
            least_collateral_ratio=0,
            least_collateral_ratio_position=PositionDetailsForRiskManagement(0, 0, 0, 0, 0, 0, 0),
            least_collateral_ratio_position_asset_price=0,
        );
    }

    // Get unrealized_pnl_sum and maintanence margin requirement of the given collateral vault
    let (
        unrealized_pnl_sum,
        maintenance_margin_requirement,
        least_collateral_ratio,
        least_collateral_ratio_position,
        least_collateral_ratio_position_asset_price,
    ) = get_margin_info_recurse(
        collateral_id_=asset_id_,
        iterator_=0,
        markets_array_len_=markets_array_len,
        asset_address_=asset_address,
        market_address_=market_address,
        market_prices_address_=market_prices_address,
        collateral_token_decimal_=collateral.token_decimal,
        unrealized_pnl_sum_=0,
        maintenance_margin_requirement_=new_position_maintanence_requirement_,
        least_collateral_ratio=Math64x61_BOUND,
        least_collateral_ratio_position=PositionDetailsForRiskManagement(0, 0, 0, 0, 0, 0, 0),
        least_collateral_ratio_position_asset_price=0,
    );

    // If any of the position's ttl is outdated
    if (least_collateral_ratio_position_asset_price == 0) {
        let (available_margin_temp) = Math64x61_sub(collateral_balance, new_position_margin_);
        let (available_margin) = Math64x61_sub(available_margin_temp, initial_margin_sum);
        return (
            is_liquidation=FALSE,
            total_margin=collateral_balance,
            available_margin=available_margin,
            unrealized_pnl_sum=0,
            maintenance_margin_requirement=0,
            least_collateral_ratio=0,
            least_collateral_ratio_position=PositionDetailsForRiskManagement(0, 0, 0, 0, 0, 0, 0),
            least_collateral_ratio_position_asset_price=0,
        );
    }

    // Add the new position's margin
    let (total_initial_margin_sum) = Math64x61_add(initial_margin_sum, new_position_margin_);

    // Compute total margin of the given collateral
    let (total_margin) = Math64x61_add(collateral_balance, unrealized_pnl_sum);

    // Compute available margin of the given collateral
    let (available_margin) = Math64x61_sub(total_margin, total_initial_margin_sum);

    local is_liquidation;
    let is_below_maintanence = is_le(total_margin, maintenance_margin_requirement);

    // If it's a long position with 1x leverage, ignore it
    if (is_below_maintanence == TRUE) {
        if (least_collateral_ratio_position.direction == LONG) {
            if (least_collateral_ratio_position.leverage == Math64x61_ONE) {
                assert is_liquidation = FALSE;
            } else {
                assert is_liquidation = TRUE;
            }
        } else {
            assert is_liquidation = TRUE;
        }
    } else {
        assert is_liquidation = FALSE;
    }

    // Return the computed values
    return (
        is_liquidation,
        total_margin,
        available_margin,
        unrealized_pnl_sum,
        maintenance_margin_requirement,
        least_collateral_ratio,
        least_collateral_ratio_position,
        least_collateral_ratio_position_asset_price,
    );
}

// @notice view function to get the amount that is executed for a given order id
// @param order_id_ - ID of an order
// @returns res - amount executed so far for that order
@view
func get_portion_executed{syscall_ptr: felt*, pedersen_ptr: HashBuiltin*, range_check_ptr}(
    order_id_: felt
) -> (res: felt) {
    let (res) = portion_executed.read(order_id=order_id_);
    return (res=res);
}

// @notice view function to get order details
// @param orderID_ - ID of an order
// @return res - Order details corresponding to an order
@view
func get_position_data{syscall_ptr: felt*, pedersen_ptr: HashBuiltin*, range_check_ptr}(
    market_id_: felt, direction_: felt
) -> (res: PositionDetails) {
    let (res) = position_mapping.read(market_id=market_id_, direction=direction_);
    return (res=res);
}

// @notice View function to get the market arrays associated with the collateral
// @param collateral_id_ - Collateral ID of the asset
// @returns markets_array_len - Length of the markets_array
// @returns markets_array - Array of markets IDs
@view
func get_collateral_to_markets_array{
    syscall_ptr: felt*, pedersen_ptr: HashBuiltin*, range_check_ptr
}(collateral_id_: felt) -> (markets_array_len: felt, markets_array: felt*) {
    alloc_locals;

    let (markets_array: felt*) = alloc();
    let (markets_array_len) = collateral_to_market_array_len.read(collateral_id=collateral_id_);

    return populate_collateral_to_market_array(
        collateral_id_=collateral_id_,
        markets_array_len_=markets_array_len,
        markets_array_=markets_array,
        markets_array_iterator_=0,
    );
}

// @notice View function called by the ABR Contract to get the array of positions of the user filtered by timestamp
// @param timestmap_filter_ - Timestamp by which to filter the array
// @returns positions_array_len - Length of the array
// @returns positions_array - Required array of net positions
@view
func get_simplified_positions{syscall_ptr: felt*, pedersen_ptr: HashBuiltin*, range_check_ptr}(
    timestamp_filter_: felt
) -> (positions_array_len: felt, positions_array: SimplifiedPosition*) {
    alloc_locals;

    let (positions_array: SimplifiedPosition*) = alloc();
    let (collateral_array_len_) = collateral_array_len.read();
    return populate_simplified_positions_collaterals_recurse(
        positions_array_len_=0,
        positions_array_=positions_array,
        collateral_array_iterator_=0,
        collateral_array_len_=collateral_array_len_,
        timestamp_filter_=timestamp_filter_,
    );
}

// @notice function to get the array of net positions of the user
// @returns positions_array_len - Length of the array
// @returns positions_array - Required array of positions
@view
func get_positions{syscall_ptr: felt*, pedersen_ptr: HashBuiltin*, range_check_ptr}() -> (
    positions_array_len: felt, positions_array: PositionDetailsWithMarket*
) {
    alloc_locals;

    let (positions_array: PositionDetailsWithMarket*) = alloc();
    let (collateral_array_len_) = collateral_array_len.read();
    return populate_positions_collaterals_recurse(
        positions_array_len_=0,
        positions_array_=positions_array,
        collateral_array_iterator_=0,
        collateral_array_len_=collateral_array_len_,
    );
}

// @notice function to get account info corresponding to a collateral
// @param collateral_id_ - collateral ID of the asset
// @returns positions_array_len - Length of the array
// @returns positions_array - Required array of positions
@view
func get_account_info{syscall_ptr: felt*, pedersen_ptr: HashBuiltin*, range_check_ptr}(
    collateral_id_: felt
) -> (
    positions_array_len: felt,
    positions_array: PositionDetailsWithMarket*,
    available_margin: felt,
    total_margin: felt,
    collateral_balance: felt,
) {
    alloc_locals;
    // Get current collateral array length
    let (current_markets_array_len: felt) = collateral_to_market_array_len.read(
        collateral_id=collateral_id_
    );

    let (positions_array: PositionDetailsWithMarket*) = alloc();

    // Get position to be liquidated or deleveraged
    let liq_position: LiquidatablePosition = deleveragable_or_liquidatable_position.read(
        collateral_id=collateral_id_
    );

    // Recursively call the next market_id
    let (
        positions_array_len: felt, positions_array: PositionDetailsWithMarket*
    ) = populate_positions(
        positions_array_len_=0,
        positions_array_=positions_array,
        markets_iterator_=0,
        markets_array_len_=current_markets_array_len,
        current_collateral_id_=collateral_id_,
        liq_position_=liq_position,
    );

    let (
        liq_result: felt,
        total_margin: felt,
        available_margin: felt,
        unrealized_pnl_sum: felt,
        maintenance_margin_requirement: felt,
        least_collateral_ratio: felt,
        least_collateral_ratio_position: PositionDetailsForRiskManagement,
        least_collateral_ratio_position_asset_price: felt,
    ) = get_margin_info(collateral_id_, 0, 0);

    let (collateral_balance) = balance.read(assetID=collateral_id_);

    return (
        positions_array_len, positions_array, available_margin, total_margin, collateral_balance
    );
}

// @notice view function to get L1 address of the user
// @return res - L1 address of the user
@view
func get_L1_address{syscall_ptr: felt*, pedersen_ptr: HashBuiltin*, range_check_ptr}() -> (
    res: felt
) {
    let (res) = L1_address.read();
    return (res=res);
}

// @notice view function to get deleveraged or liquidatable position
// @param collateral_id_ - collateral id
// @return position - Returns a LiquidatablePosition struct
@view
func get_deleveragable_or_liquidatable_position{
    syscall_ptr: felt*, pedersen_ptr: HashBuiltin*, range_check_ptr
}(collateral_id_: felt) -> (position: LiquidatablePosition) {
    let position = deleveragable_or_liquidatable_position.read(collateral_id=collateral_id_);
    return position;
}

// @notice view function to get all use collaterals
// @return array_list_len - Length of the array_list
// @return array_list - Fully populated list of CollateralBalance
@view
func return_array_collaterals{syscall_ptr: felt*, pedersen_ptr: HashBuiltin*, range_check_ptr}(
    ) -> (array_list_len: felt, array_list: CollateralBalance*) {
    let (array_list: CollateralBalance*) = alloc();
    let (array_len: felt) = collateral_array_len.read();
    return populate_array_collaterals(0, array_list, array_len);
}

// @notice view function to get withdrawal history
// @return withdrawal_list_len - Length of the withdrawal list
// @return withdrawal_list - Fully populated list of withdrawals
@view
func get_withdrawal_history{syscall_ptr: felt*, pedersen_ptr: HashBuiltin*, range_check_ptr}() -> (
    withdrawal_list_len: felt, withdrawal_list: WithdrawalHistory*
) {
    let (withdrawal_list: WithdrawalHistory*) = alloc();
    let (arr_len) = withdrawal_history_array_len.read();
    return populate_withdrawals_array(0, arr_len, withdrawal_list);
}

// @notice view function to get withdrawal history by status
// @param status_ - Withdrawal history status
// @return withdrawal_list_len - Length of the withdrawal list
// @return withdrawal_list - Fully populated list of withdrawals
@view
func get_withdrawal_history_by_status{
    syscall_ptr: felt*, pedersen_ptr: HashBuiltin*, range_check_ptr
}(status_: felt) -> (withdrawal_list_len: felt, withdrawal_list: WithdrawalHistory*) {
    let (withdrawal_list: WithdrawalHistory*) = alloc();
    let (arr_len) = withdrawal_history_array_len.read();
    return populate_withdrawals_array_by_status(status_, 0, arr_len, 0, withdrawal_list);
}

// @notice view function to get amount to withdraw
// @param collateral_id_ - ID of the collateral
// @return safe_withdrawal_amount_64x61 - returns the safe amount to withdraw before position gets deleveraged or liquidated
@view
func get_safe_amount_to_withdraw{syscall_ptr: felt*, pedersen_ptr: HashBuiltin*, range_check_ptr}(
    collateral_id_: felt
) -> (safe_withdrawal_amount: felt, withdrawable_amount: felt) {
    alloc_locals;
    local safe_withdrawal_amount_64x61;

    let (registry) = CommonLib.get_registry_address();
    let (version) = CommonLib.get_contract_version();

    let (asset_address) = IAuthorizedRegistry.get_contract_address(
        contract_address=registry, index=Asset_INDEX, version=version
    );
    let (asset: Asset) = IAsset.get_asset(contract_address=asset_address, id=collateral_id_);
    let token_decimals = asset.token_decimal;

    let (current_balance) = balance.read(assetID=collateral_id_);
    let (is_balance_negative) = Math64x61_is_le(current_balance, 0, token_decimals);
    if (is_balance_negative == TRUE) {
        return (0, 0);
    }

    let (
        liq_result: felt,
        total_account_value: felt,
        available_margin: felt,
        unrealized_pnl_sum: felt,
        total_maintenance_requirement: felt,
        least_collateral_ratio: felt,
        least_collateral_ratio_position: PositionDetailsForRiskManagement,
        least_collateral_ratio_position_asset_price: felt,
    ) = get_margin_info(
        asset_id_=collateral_id_, new_position_maintanence_requirement_=0, new_position_margin_=0
    );

    // if TMR == 0, it means that market price is not within TTL, so user should be possible to withdraw whole balance
    if (total_maintenance_requirement == 0) {
        return (current_balance, current_balance);
    }

    // if TAV <= 0, it means that user is already under water and thus withdrawal is not possible
    let (is_less) = Math64x61_is_le(total_account_value, 0, token_decimals);
    if (is_less == TRUE) {
        return (0, 0);
    }

    // Returns 0, if the position is to be deleveraged or liquiditable
    if (liq_result == 1) {
        assert safe_withdrawal_amount_64x61 = 0;
        tempvar syscall_ptr = syscall_ptr;
        tempvar pedersen_ptr: HashBuiltin* = pedersen_ptr;
        tempvar range_check_ptr = range_check_ptr;
    } else {
        let (safe_amount) = Math64x61_sub(total_account_value, total_maintenance_requirement);
        let (safe_withdrawal_amount_64x61_temp) = Math64x61_min(current_balance, safe_amount);
        if (safe_withdrawal_amount_64x61_temp == current_balance) {
            return (safe_withdrawal_amount_64x61_temp, safe_withdrawal_amount_64x61_temp);
        }
        assert safe_withdrawal_amount_64x61 = safe_withdrawal_amount_64x61_temp;
        tempvar syscall_ptr = syscall_ptr;
        tempvar pedersen_ptr: HashBuiltin* = pedersen_ptr;
        tempvar range_check_ptr = range_check_ptr;
    }

    let (withdrawable_amount_64x61) = get_amount_to_withdraw(
        total_account_value,
        total_maintenance_requirement,
        least_collateral_ratio_position,
        collateral_id_,
        token_decimals,
    );

    return (safe_withdrawal_amount_64x61, withdrawable_amount_64x61);
}

// /////////////
// L1 Handler //
// /////////////

// @notice Function to handle deposit from L1ZKX contract
// @param from_address - The address from where deposit function is called from
// @param user - User's Metamask account address
// @param amount - The Amount of funds that user wants to withdraw
// @param assetID_ - Asset ID of the collateral that needs to be deposited
@l1_handler
func deposit{syscall_ptr: felt*, pedersen_ptr: HashBuiltin*, range_check_ptr}(
    from_address: felt, user: felt, amount: felt, assetID_: felt
) {
    alloc_locals;
    let (registry) = CommonLib.get_registry_address();
    let (version) = CommonLib.get_contract_version();
    // Get L1 ZKX contract address
    let (L1_ZKX_contract_address) = IAuthorizedRegistry.get_contract_address(
        contract_address=registry, index=L1_ZKX_Address_INDEX, version=version
    );
    // Make sure the message was sent by the intended L1 contract
    with_attr error_message("AccountManager: Unauthorized caller for deposit") {
        assert from_address = L1_ZKX_contract_address;
    }
    let (stored_L1_address) = L1_address.read();
    with_attr error_message("AccountManager: L1 address mismatch for deposit") {
        assert stored_L1_address = user;
    }
    // Get asset contract address
    let (asset_address) = IAuthorizedRegistry.get_contract_address(
        contract_address=registry, index=Asset_INDEX, version=version
    );
    // Converting asset amount to Math64x61 format
    let (asset: Asset) = IAsset.get_asset(contract_address=asset_address, id=assetID_);
    let (amount_in_decimal_representation) = Math64x61_fromDecimalFelt(
        amount, decimals=asset.token_decimal
    );
    let (array_len) = collateral_array_len.read();
    // Read the current balance.
    let (balance_collateral) = balance.read(assetID=assetID_);
    let (is_equal) = Math64x61_is_equal(balance_collateral, 0, asset.token_decimal);
    if (is_equal == TRUE) {
        add_collateral(new_asset_id=assetID_, iterator=0, length=array_len);
        tempvar syscall_ptr = syscall_ptr;
        tempvar pedersen_ptr: HashBuiltin* = pedersen_ptr;
        tempvar range_check_ptr = range_check_ptr;
    } else {
        tempvar syscall_ptr = syscall_ptr;
        tempvar pedersen_ptr: HashBuiltin* = pedersen_ptr;
        tempvar range_check_ptr = range_check_ptr;
    }
    // Compute and update the new balance.
    tempvar new_balance = balance_collateral + amount_in_decimal_representation;
    balance.write(assetID=assetID_, value=new_balance);

    let (keys: felt*) = alloc();
    assert keys[0] = 'deposit';
    let (data: felt*) = alloc();
    assert data[0] = amount;
    assert data[1] = balance_collateral;
    assert data[2] = assetID_;
    assert data[3] = user;

    emit_event(1, keys, 4, data);
    return ();
}

// ///////////
// External //
// ///////////

// @notice External function called by the Trading Contract
// @param asset_id_ - asset ID of the collateral that needs to be transferred
// @param amount - Amount of funds to transfer from this contract
@external
func transfer_from{syscall_ptr: felt*, pedersen_ptr: HashBuiltin*, range_check_ptr}(
    asset_id_: felt, market_id_: felt, amount_: felt, invoked_for_: felt
) -> () {
    // Check if the caller is trading contract
    let (caller) = get_caller_address();
    let (registry) = CommonLib.get_registry_address();
    let (version) = CommonLib.get_contract_version();

    let (trading_address) = IAuthorizedRegistry.get_contract_address(
        contract_address=registry, index=Trading_INDEX, version=version
    );

    with_attr error_message("AccountManager: Unauthorized caller for transfer_from") {
        assert caller = trading_address;
    }

    with_attr error_message("AccountManager: Amount cannot be negative") {
        assert_nn(amount_);
    }

    let (balance_) = balance.read(assetID=asset_id_);
    let (new_balance) = Math64x61_sub(balance_, amount_);
    balance.write(assetID=asset_id_, value=new_balance);

    let (keys: felt*) = alloc();
    assert keys[0] = invoked_for_;
    assert keys[1] = market_id_;
    let (data: felt*) = alloc();
    assert data[0] = -amount_;
    assert data[1] = balance_;
    assert data[2] = asset_id_;

    emit_event(2, keys, 3, data);

    return ();
}

// @notice External function called by the Trading Contract to transfer funds from account contract
// @param asset_id_ - asset ID of the collateral that needs to be transferred
// @param amount - Amount of funds to transfer to this contract
@external
func transfer{syscall_ptr: felt*, pedersen_ptr: HashBuiltin*, range_check_ptr}(
    asset_id_: felt, market_id_: felt, amount_: felt, invoked_for_: felt
) -> () {
    let (caller) = get_caller_address();
    let (registry) = CommonLib.get_registry_address();
    let (version) = CommonLib.get_contract_version();

    let (trading_address) = IAuthorizedRegistry.get_contract_address(
        contract_address=registry, index=Trading_INDEX, version=version
    );
    with_attr error_message("AccountManager: Unauthorized caller for transfer") {
        assert caller = trading_address;
    }

    with_attr error_message("AccountManager: Amount cannot be negative") {
        assert_nn(amount_);
    }

    let (balance_) = balance.read(assetID=asset_id_);
    let (new_balance) = Math64x61_add(balance_, amount_);
    balance.write(assetID=asset_id_, value=new_balance);

    let (keys: felt*) = alloc();
    assert keys[0] = invoked_for_;
    assert keys[1] = market_id_;
    let (data: felt*) = alloc();
    assert data[0] = amount_;
    assert data[1] = balance_;
    assert data[2] = asset_id_;

    emit_event(2, keys, 3, data);

    return ();
}

// @notice External function called by the ABR Payment contract
// @param collateral_id_ - Collateral ID of the position
// @param market_id_ - Market ID of the position
// @param amount - Amount of funds to transfer from this contract
@external
func transfer_from_abr{syscall_ptr: felt*, pedersen_ptr: HashBuiltin*, range_check_ptr}(
    collateral_id_: felt,
    market_id_: felt,
    direction_: felt,
    amount_: felt,
    abr_value_: felt,
    position_size_: felt,
) {
    // Check if the caller is ABR Payment
    let (caller) = get_caller_address();
    let (registry) = CommonLib.get_registry_address();
    let (version) = CommonLib.get_contract_version();

    let (abr_payment_address) = IAuthorizedRegistry.get_contract_address(
        contract_address=registry, index=ABR_PAYMENT_INDEX, version=version
    );

    with_attr error_message("AccountManager: Unauthorized caller for transfer_from_abr") {
        assert caller = abr_payment_address;
    }

    with_attr error_message("AccountManager: Amount cannot be negative") {
        assert_le(0, amount_);
    }

    // Reduce the amount from balance
    let (balance_) = balance.read(assetID=collateral_id_);
    let (new_balance) = Math64x61_sub(balance_, amount_);
    balance.write(assetID=collateral_id_, value=new_balance);

    // Get curent block_timestamp
    let (block_timestamp) = get_block_timestamp();

    // Get the details of the position
    let (position_details: PositionDetails) = position_mapping.read(
        market_id=market_id_, direction=direction_
    );

    // Calculate the new pnl
    let (new_realized_pnl) = Math64x61_sub(position_details.realized_pnl, amount_);

    // Create a new struct with the updated details
    let updated_position = PositionDetails(
        avg_execution_price=position_details.avg_execution_price,
        position_size=position_details.position_size,
        margin_amount=position_details.margin_amount,
        borrowed_amount=position_details.borrowed_amount,
        leverage=position_details.leverage,
        created_timestamp=position_details.created_timestamp,
        modified_timestamp=block_timestamp,
        realized_pnl=new_realized_pnl,
    );

    // Write it to the position mapping
    position_mapping.write(market_id=market_id_, direction=direction_, value=updated_position);

    let (keys: felt*) = alloc();
    assert keys[0] = 'abr_transfer';
    let (data: felt*) = alloc();
    assert data[0] = -amount_;
    assert data[1] = balance_;
    assert data[2] = collateral_id_;
    assert data[3] = market_id_;
    assert data[4] = abr_value_;
    assert data[5] = position_size_;

    emit_event(1, keys, 6, data);

    return ();
}

// @notice External function called by the ABR Payment contract
// @param collateral_id_ - Collateral ID of the position
// @param market_id_ - Market ID of the position
// @param amount_ - Amount of funds to transfer from this contract
@external
func transfer_abr{syscall_ptr: felt*, pedersen_ptr: HashBuiltin*, range_check_ptr}(
    collateral_id_: felt,
    market_id_: felt,
    direction_: felt,
    amount_: felt,
    abr_value_: felt,
    position_size_: felt,
) {
    // Check if the caller is trading contract
    let (caller) = get_caller_address();
    let (registry) = CommonLib.get_registry_address();
    let (version) = CommonLib.get_contract_version();

    let (abr_payment_address) = IAuthorizedRegistry.get_contract_address(
        contract_address=registry, index=ABR_PAYMENT_INDEX, version=version
    );
    with_attr error_message("AccountManager: Unauthorized caller for transfer_abr") {
        assert caller = abr_payment_address;
    }

    with_attr error_message("AccountManager: Amount cannot be negative") {
        assert_le(0, amount_);
    }

    // Add amount to balance
    let (balance_) = balance.read(assetID=collateral_id_);
    let (new_balance) = Math64x61_add(balance_, amount_);
    balance.write(assetID=collateral_id_, value=new_balance);

    // Update the timestamp of last called
    let (block_timestamp) = get_block_timestamp();

    // Get the details of the position
    let (position_details: PositionDetails) = position_mapping.read(
        market_id=market_id_, direction=direction_
    );

    // Calculate the new pnl
    let (new_realized_pnl) = Math64x61_add(position_details.realized_pnl, amount_);

    // Create a new struct with the updated details
    let updated_position = PositionDetails(
        avg_execution_price=position_details.avg_execution_price,
        position_size=position_details.position_size,
        margin_amount=position_details.margin_amount,
        borrowed_amount=position_details.borrowed_amount,
        leverage=position_details.leverage,
        created_timestamp=position_details.created_timestamp,
        modified_timestamp=block_timestamp,
        realized_pnl=new_realized_pnl,
    );

    // Write it to the position mapping
    position_mapping.write(market_id=market_id_, direction=direction_, value=updated_position);

    let (keys: felt*) = alloc();
    assert keys[0] = 'abr_transfer';
    let (data: felt*) = alloc();
    assert data[0] = amount_;
    assert data[1] = balance_;
    assert data[2] = collateral_id_;
    assert data[3] = market_id_;
    assert data[4] = abr_value_;
    assert data[5] = position_size_;

    emit_event(1, keys, 6, data);

    return ();
}

// @notice Function called by Trading Contract
// @param batch_id - ID of the batch
// @param request - Details of the order to be executed
// @param signature - Details of the signature
// @param size - Size of the Order to be executed
// @param average_execution_price - Average Execution Price of the position
// @param execution_price - Price at which the order should be executed
// @param margin_amount - New margin amount of the position
// @param borrowed_amount - New borrowed amount of the position
// @param market_id - Market id of the position
// @param collateral_id_ - Collateral id of the position
// @param pnl_ - New pnl of the position
// @return 1, if executed correctly
// @external
// func execute_order{
//     syscall_ptr: felt*, pedersen_ptr: HashBuiltin*, range_check_ptr, ecdsa_ptr: SignatureBuiltin*
// }(
//     request: OrderRequest,
//     signature: Signature,
//     size: felt,
//     average_execution_price: felt,
//     execution_price: felt,
//     margin_amount: felt,
//     borrowed_amount: felt,
//     market_id: felt,
//     collateral_id_: felt,
//     pnl: felt,
//     opening_fee: felt,
//     side: felt,
//     margin_lock_update_amount: felt,
// ) -> (res: felt) {
//     alloc_locals;

// local order_id;
//     local is_final;
//     assert order_id = request.order_id;

// let (__fp__, _) = get_fp_and_pc();

// // Make sure that the caller is the authorized Trading Contract
//     let (caller) = get_caller_address();
//     let (registry) = CommonLib.get_registry_address();
//     let (version) = CommonLib.get_contract_version();

// let (trading_address) = IAuthorizedRegistry.get_contract_address(
//         contract_address=registry, index=Trading_INDEX, version=version
//     );

// with_attr error_message("0002: {order_id} {market_id}") {
//         assert caller = trading_address;
//     }

// // hash the parameters
//     let (hash) = hash_order(&request);

// // Check for hash collision
//     order_hash_check(request.order_id, hash);

// // check if signed by the user/liquidator
//     is_valid_signature_order(hash, signature, request.liquidator_address);

// // Get the portion executed details if already exists
//     let (order_portion_executed) = portion_executed.read(order_id=request.order_id);
//     let (new_position_executed) = Math64x61_add(order_portion_executed, size);

// // Get asset and collateral number of decimals
//     let (market_address) = IAuthorizedRegistry.get_contract_address(
//         contract_address=registry, index=Market_INDEX, version=version
//     );
//     let (market: Market) = IMarkets.get_market(
//         contract_address=market_address, market_id_=market_id
//     );
//     let (asset_address) = IAuthorizedRegistry.get_contract_address(
//         contract_address=registry, index=Asset_INDEX, version=version
//     );
//     let (asset_details) = IAsset.get_asset(contract_address=asset_address, id=market.asset);
//     let asset_decimals = asset_details.token_decimal;
//     let (collateral_details) = IAsset.get_asset(contract_address=asset_address, id=collateral_id_);
//     let collateral_decimals = collateral_details.token_decimal;

// let (is_final) = Math64x61_is_equal(new_position_executed, request.quantity, asset_decimals);

// if (size == 0) {
//         // Emit event for the order
//         let (keys: felt*) = alloc();
//         assert keys[0] = 'trade';
//         let (data: felt*) = alloc();
//         assert data[0] = order_id;
//         assert data[1] = market_id;
//         assert data[2] = request.direction;
//         assert data[3] = size;
//         assert data[4] = request.order_type;
//         assert data[5] = request.side;
//         assert data[6] = execution_price;
//         assert data[7] = pnl;
//         assert data[8] = side;
//         assert data[9] = opening_fee;
//         assert data[10] = is_final;

// emit_event(1, keys, 11, data);

// return (1,);
//     }

// // Get the details of the position
//     let (position_details: PositionDetails) = position_mapping.read(
//         market_id=market_id, direction=request.direction
//     );

// if (request.time_in_force == IoC) {
//         // Update the portion executed to request.quantity if it's an IoC order
//         portion_executed.write(order_id=request.order_id, value=request.quantity);
//         tempvar pedersen_ptr: HashBuiltin* = pedersen_ptr;
//     } else {
//         // Update the portion executed
//         portion_executed.write(order_id=request.order_id, value=new_position_executed);
//         tempvar pedersen_ptr: HashBuiltin* = pedersen_ptr;
//     }
//     tempvar pedersen_ptr: HashBuiltin* = pedersen_ptr;

// let (local current_timestamp) = get_block_timestamp();
//     let (average_execution_price_rounded) = Math64x61_round(average_execution_price, collateral_decimals);

// // closeOrder == 1 -> Open a new position
//     // closeOrder == 2 -> Close a position
//     if (request.side == BUY) {
//         local created_timestamp;

// let (is_zero_current_position) = Math64x61_is_equal(
//             position_details.position_size, 0, asset_decimals
//         );
//         if (is_zero_current_position == TRUE) {
//             let (opposite_direction: felt) = get_opposite(side_or_direction_=request.direction);
//             let (opposite_position: PositionDetails) = position_mapping.read(
//                 market_id=market_id, direction=opposite_direction
//             );
//             let (is_zero_opposite_position) = Math64x61_is_equal(
//                 opposite_position.position_size, 0, asset_decimals
//             );

// if (is_zero_opposite_position == TRUE) {
//                 add_to_market_array(market_id_=market_id, collateral_id_=collateral_id_);

// tempvar syscall_ptr = syscall_ptr;
//                 tempvar pedersen_ptr: HashBuiltin* = pedersen_ptr;
//                 tempvar range_check_ptr = range_check_ptr;
//             } else {
//                 tempvar syscall_ptr = syscall_ptr;
//                 tempvar pedersen_ptr: HashBuiltin* = pedersen_ptr;
//                 tempvar range_check_ptr = range_check_ptr;
//             }

// created_timestamp = current_timestamp;
//         } else {
//             created_timestamp = position_details.created_timestamp;

// tempvar syscall_ptr = syscall_ptr;
//             tempvar pedersen_ptr: HashBuiltin* = pedersen_ptr;
//             tempvar range_check_ptr = range_check_ptr;
//         }

// // New position size
//         let (new_position_size) = Math64x61_add(position_details.position_size, size);

// tempvar syscall_ptr = syscall_ptr;
//         tempvar pedersen_ptr: HashBuiltin* = pedersen_ptr;
//         tempvar range_check_ptr = range_check_ptr;

// // New leverage
//         let (total_value) = Math64x61_add(margin_amount, borrowed_amount);
//         let (new_leverage) = Math64x61_div(total_value, margin_amount);
//         let (new_leverage_rounded) = Math64x61_round(new_leverage, 5);
//         let (current_pnl: felt) = Math64x61_add(position_details.realized_pnl, pnl);
//         let (margin_amount_rounded) = Math64x61_round(margin_amount, collateral_decimals);
//         let (borrowed_amount_rounded) = Math64x61_round(borrowed_amount, collateral_decimals);

// // Create a new struct with the updated details
//         let updated_position = PositionDetails(
//             avg_execution_price=average_execution_price_rounded,
//             position_size=new_position_size,
//             margin_amount=margin_amount_rounded,
//             borrowed_amount=borrowed_amount_rounded,
//             leverage=new_leverage_rounded,
//             created_timestamp=created_timestamp,
//             modified_timestamp=current_timestamp,
//             realized_pnl=current_pnl,
//         );

// // Write to the mapping
//         position_mapping.write(
//             market_id=market_id, direction=request.direction, value=updated_position
//         );

// let (current_margin_locked) = margin_locked.read(asset_id=collateral_id_);
//         let (new_margin_locked) = Math64x61_add(current_margin_locked, margin_lock_update_amount);
//         // Add to previous locked amount
//         margin_locked.write(asset_id=collateral_id_, value=new_margin_locked);

// tempvar syscall_ptr = syscall_ptr;
//         tempvar pedersen_ptr: HashBuiltin* = pedersen_ptr;
//         tempvar range_check_ptr = range_check_ptr;
//         tempvar ecdsa_ptr: SignatureBuiltin* = ecdsa_ptr;
//     } else {
//         // Calculate the new leverage if it's a deleveraging order
//         local new_leverage;

// let (new_position_size) = Math64x61_sub(position_details.position_size, size);

// // Check if it's liq/delveraging order
//         let is_liq = is_le(LIQUIDATION_ORDER, request.order_type);

// if (is_liq == TRUE) {
//             // If it's not a normal order, check if it satisfies the conditions to liquidate/deleverage
//             let liq_position: LiquidatablePosition = deleveragable_or_liquidatable_position.read(
//                 collateral_id=collateral_id_
//             );

// with_attr error_message("0004: {order_id} {market_id}") {
//                 assert liq_position.market_id = market_id;
//                 assert liq_position.direction = request.direction;
//             }

// with_attr error_message("0005: {order_id} {size}") {
//                 Math64x61_assert_le(size, liq_position.amount_to_be_sold, asset_decimals);
//             }

// let (updated_amount) = Math64x61_sub(liq_position.amount_to_be_sold, size);

// local updated_liquidatable_position: LiquidatablePosition;
//             let (is_equal_zero) = Math64x61_is_equal(updated_amount, 0, 6);  // Double check precision
//             if (is_equal_zero == TRUE) {
//                 assert updated_liquidatable_position = LiquidatablePosition(
//                     market_id=0, direction=0, amount_to_be_sold=0, liquidatable=0
//                 );
//             } else {
//                 assert updated_liquidatable_position = LiquidatablePosition(
//                     market_id=liq_position.market_id,
//                     direction=liq_position.direction,
//                     amount_to_be_sold=updated_amount,
//                     liquidatable=liq_position.liquidatable,
//                 );
//             }

// // Update the Liquidatable position
//             deleveragable_or_liquidatable_position.write(
//                 collateral_id=collateral_id_, value=updated_liquidatable_position
//             );

// // If it's a deleveraging order, calculate the new leverage
//             if (request.order_type == DELEVERAGING_ORDER) {
//                 with_attr error_message("0007: {order_id} {size}") {
//                     assert liq_position.liquidatable = FALSE;
//                 }
//                 let (total_value) = Math64x61_add(margin_amount, borrowed_amount);
//                 let (leverage_) = Math64x61_div(total_value, margin_amount);
//                 let (leverage_rounded) = Math64x61_round(leverage_, 5);
//                 assert new_leverage = leverage_rounded;

// tempvar syscall_ptr = syscall_ptr;
//                 tempvar pedersen_ptr: HashBuiltin* = pedersen_ptr;
//                 tempvar range_check_ptr = range_check_ptr;
//             } else {
//                 with_attr error_message("0006: {order_id} {size}") {
//                     assert liq_position.liquidatable = TRUE;
//                 }

// assert new_leverage = position_details.leverage;

// let (current_margin_locked) = margin_locked.read(asset_id=collateral_id_);
//                 let (new_margin_locked) = Math64x61_sub(
//                     current_margin_locked, margin_lock_update_amount
//                 );
//                 // Subtract from previous locked amount
//                 margin_locked.write(asset_id=collateral_id_, value=new_margin_locked);

// tempvar syscall_ptr = syscall_ptr;
//                 tempvar pedersen_ptr: HashBuiltin* = pedersen_ptr;
//                 tempvar range_check_ptr = range_check_ptr;
//             }
//         } else {
//             assert new_leverage = position_details.leverage;

// let (current_margin_locked) = margin_locked.read(asset_id=collateral_id_);
//             let (new_margin_locked) = Math64x61_sub(
//                 current_margin_locked, margin_lock_update_amount
//             );
//             // Subtract from previous locked amount
//             margin_locked.write(asset_id=collateral_id_, value=new_margin_locked);

// tempvar syscall_ptr = syscall_ptr;
//             tempvar pedersen_ptr: HashBuiltin* = pedersen_ptr;
//             tempvar range_check_ptr = range_check_ptr;
//         }
//         tempvar syscall_ptr = syscall_ptr;
//         tempvar pedersen_ptr: HashBuiltin* = pedersen_ptr;
//         tempvar range_check_ptr = range_check_ptr;

// let (is_zero_current_position) = Math64x61_is_equal(new_position_size, 0, asset_decimals);
//         if (is_zero_current_position == TRUE) {
//             let (opposite_direction: felt) = get_opposite(side_or_direction_=request.direction);
//             let (opposite_position: PositionDetails) = position_mapping.read(
//                 market_id=market_id, direction=opposite_direction
//             );
//             let (is_zero_opposite_position) = Math64x61_is_equal(
//                 opposite_position.position_size, 0, asset_decimals
//             );

// if (is_zero_opposite_position == 1) {
//                 remove_from_market_array(market_id_=market_id, collateral_id_=collateral_id_);
//                 tempvar syscall_ptr = syscall_ptr;
//                 tempvar pedersen_ptr: HashBuiltin* = pedersen_ptr;
//                 tempvar range_check_ptr = range_check_ptr;
//             } else {
//                 tempvar syscall_ptr = syscall_ptr;
//                 tempvar pedersen_ptr: HashBuiltin* = pedersen_ptr;
//                 tempvar range_check_ptr = range_check_ptr;
//             }

// // Write to the mapping
//             position_mapping.write(
//                 market_id=market_id,
//                 direction=request.direction,
//                 value=PositionDetails(
//                     avg_execution_price=0,
//                     position_size=0,
//                     margin_amount=0,
//                     borrowed_amount=0,
//                     leverage=0,
//                     created_timestamp=0,
//                     modified_timestamp=0,
//                     realized_pnl=0,
//                 ),
//             );

// tempvar syscall_ptr = syscall_ptr;
//             tempvar pedersen_ptr: HashBuiltin* = pedersen_ptr;
//             tempvar range_check_ptr = range_check_ptr;
//         } else {
//             let (current_pnl: felt) = Math64x61_add(position_details.realized_pnl, pnl);
//             let (margin_amount_rounded) = Math64x61_round(margin_amount, collateral_decimals);
//             let (borrowed_amount_rounded) = Math64x61_round(borrowed_amount, collateral_decimals);

// // Create a new struct with the updated details
//             let updated_position = PositionDetails(
//                 avg_execution_price=average_execution_price_rounded,
//                 position_size=new_position_size,
//                 margin_amount=margin_amount_rounded,
//                 borrowed_amount=borrowed_amount_rounded,
//                 leverage=new_leverage,
//                 created_timestamp=position_details.created_timestamp,
//                 modified_timestamp=current_timestamp,
//                 realized_pnl=current_pnl,
//             );

// position_mapping.write(
//                 market_id=market_id, direction=request.direction, value=updated_position
//             );

// tempvar syscall_ptr = syscall_ptr;
//             tempvar pedersen_ptr: HashBuiltin* = pedersen_ptr;
//             tempvar range_check_ptr = range_check_ptr;
//         }

// tempvar syscall_ptr = syscall_ptr;
//         tempvar pedersen_ptr: HashBuiltin* = pedersen_ptr;
//         tempvar range_check_ptr = range_check_ptr;
//         tempvar ecdsa_ptr: SignatureBuiltin* = ecdsa_ptr;
//     }

// // Emit event for the order
//     let (keys: felt*) = alloc();
//     assert keys[0] = 'trade';
//     let (data: felt*) = alloc();
//     assert data[0] = order_id;
//     assert data[1] = market_id;
//     assert data[2] = request.direction;
//     assert data[3] = size;
//     assert data[4] = request.order_type;
//     assert data[5] = request.side;
//     assert data[6] = execution_price;
//     assert data[7] = pnl;
//     assert data[8] = side;
//     assert data[9] = opening_fee;
//     assert data[10] = is_final;

// emit_event(1, keys, 11, data);

// return (1,);
// }

@external
func execute_order{
    syscall_ptr: felt*, pedersen_ptr: HashBuiltin*, range_check_ptr, ecdsa_ptr: SignatureBuiltin*
}(
<<<<<<< HEAD
    market_id_: felt,
=======
    batch_id: felt,
    request: OrderRequest,
    signature: Signature,
    size: felt,
    average_execution_price: felt,
    execution_price: felt,
    margin_amount: felt,
    borrowed_amount: felt,
    market_id: felt,
>>>>>>> 6e5a4e49
    collateral_id_: felt,
    execution_details_: ExecutionDetails,
    updated_position_details_: PositionDetails,
    updated_liquidatable_position_: LiquidatablePosition,
    updated_margin_locked_: felt,
    updated_portion_executed_: felt,
    market_array_update_: felt,
    is_liquidation_: felt,
) {
    alloc_locals;

    // Make sure that the caller is the authorized Trading Contract
    let (caller) = get_caller_address();
    let (registry) = CommonLib.get_registry_address();
    let (version) = CommonLib.get_contract_version();

    let (trading_address) = IAuthorizedRegistry.get_contract_address(
        contract_address=registry, index=Trading_INDEX, version=version
    );

    with_attr error_message("0002: {execution_details_.order_id} {market_id_}") {
        assert caller = trading_address;
    }

<<<<<<< HEAD
    // Update the position mapping
    position_mapping.write(
        market_id=market_id_,
        direction=execution_details_.direction,
        value=updated_position_details_,
    );

    // Update the margin locked
    margin_locked.write(asset_id=collateral_id_, value=updated_margin_locked_);

    // Update the portion executed for the order
    portion_executed.write(order_id=execution_details_.order_id, value=updated_portion_executed_);

    // Update the market array if required
    if (market_array_update_ == 1) {
        add_to_market_array(market_id_=market_id_, collateral_id_=collateral_id_);
=======
    // hash the parameters
    let (hash) = hash_order(&request);

    // Check for hash collision
    order_hash_check(request.order_id, hash);

    // check if signed by the user/liquidator
    is_valid_signature_order(hash, signature, request.liquidator_address);

    // Get the portion executed details if already exists
    let (order_portion_executed) = portion_executed.read(order_id=request.order_id);
    let (new_position_executed) = Math64x61_add(order_portion_executed, size);

    // Get asset and collateral number of decimals
    let (market_address) = IAuthorizedRegistry.get_contract_address(
        contract_address=registry, index=Market_INDEX, version=version
    );
    let (market: Market) = IMarkets.get_market(
        contract_address=market_address, market_id_=market_id
    );
    let (asset_address) = IAuthorizedRegistry.get_contract_address(
        contract_address=registry, index=Asset_INDEX, version=version
    );
    let (asset_details) = IAsset.get_asset(contract_address=asset_address, id=market.asset);
    let asset_decimals = asset_details.token_decimal;
    let (collateral_details) = IAsset.get_asset(contract_address=asset_address, id=collateral_id_);
    let collateral_decimals = collateral_details.token_decimal;

    // Get the details of the position
    let (position_details: PositionDetails) = position_mapping.read(
        market_id=market_id, direction=request.direction
    );

    local is_final;
    if (request.side == BUY) {
        let (result) = Math64x61_is_equal(new_position_executed, request.quantity, asset_decimals);
        assert is_final = result;
    } else {
        let (current_available_position) = Math64x61_min(
            position_details.position_size, request.quantity
        );
        let (result) = Math64x61_is_le(
            current_available_position, new_position_executed, asset_decimals
        );
        assert is_final = result;
    }

    if (size == 0) {
        // Emit event for the order
        let (keys: felt*) = alloc();
        assert keys[0] = 'trade';
        assert keys[1] = batch_id;
        let (data: felt*) = alloc();
        assert data[0] = order_id;
        assert data[1] = market_id;
        assert data[2] = request.direction;
        assert data[3] = size;
        assert data[4] = request.order_type;
        assert data[5] = request.side;
        assert data[6] = execution_price;
        assert data[7] = pnl;
        assert data[8] = side;
        assert data[9] = opening_fee;
        assert data[10] = is_final;

        emit_event(2, keys, 11, data);

        return (1,);
    }

    if (request.time_in_force == IoC) {
        // Update the portion executed to request.quantity if it's an IoC order
        portion_executed.write(order_id=request.order_id, value=request.quantity);
        tempvar pedersen_ptr: HashBuiltin* = pedersen_ptr;
    } else {
        // Update the portion executed
        portion_executed.write(order_id=request.order_id, value=new_position_executed);
        tempvar pedersen_ptr: HashBuiltin* = pedersen_ptr;
    }
    tempvar pedersen_ptr: HashBuiltin* = pedersen_ptr;

    let (local current_timestamp) = get_block_timestamp();
    let (average_execution_price_rounded) = Math64x61_round(
        average_execution_price, collateral_decimals
    );

    if (request.side == BUY) {
        local created_timestamp;

        let (is_zero_current_position) = Math64x61_is_equal(
            position_details.position_size, 0, asset_decimals
        );
        if (is_zero_current_position == TRUE) {
            let (opposite_direction: felt) = get_opposite(side_or_direction_=request.direction);
            let (opposite_position: PositionDetails) = position_mapping.read(
                market_id=market_id, direction=opposite_direction
            );
            let (is_zero_opposite_position) = Math64x61_is_equal(
                opposite_position.position_size, 0, asset_decimals
            );

            if (is_zero_opposite_position == TRUE) {
                add_to_market_array(market_id_=market_id, collateral_id_=collateral_id_);

                tempvar syscall_ptr = syscall_ptr;
                tempvar pedersen_ptr: HashBuiltin* = pedersen_ptr;
                tempvar range_check_ptr = range_check_ptr;
            } else {
                tempvar syscall_ptr = syscall_ptr;
                tempvar pedersen_ptr: HashBuiltin* = pedersen_ptr;
                tempvar range_check_ptr = range_check_ptr;
            }

            created_timestamp = current_timestamp;
        } else {
            created_timestamp = position_details.created_timestamp;

            tempvar syscall_ptr = syscall_ptr;
            tempvar pedersen_ptr: HashBuiltin* = pedersen_ptr;
            tempvar range_check_ptr = range_check_ptr;
        }

        // New position size
        let (new_position_size) = Math64x61_add(position_details.position_size, size);
>>>>>>> 6e5a4e49

        tempvar syscall_ptr = syscall_ptr;
        tempvar pedersen_ptr: HashBuiltin* = pedersen_ptr;
        tempvar range_check_ptr = range_check_ptr;
    } else {
        if (market_array_update_ == 2) {
            remove_from_market_array(market_id_=market_id_, collateral_id_=collateral_id_);

            tempvar syscall_ptr = syscall_ptr;
            tempvar pedersen_ptr: HashBuiltin* = pedersen_ptr;
            tempvar range_check_ptr = range_check_ptr;
        } else {
            tempvar syscall_ptr = syscall_ptr;
            tempvar pedersen_ptr: HashBuiltin* = pedersen_ptr;
            tempvar range_check_ptr = range_check_ptr;
        }
    }

    // Update the deleveragable_or_liquidatable_position if required
    if (is_liquidation_ == 1) {
        deleveragable_or_liquidatable_position.write(
            collateral_id=collateral_id_, value=updated_liquidatable_position_
        );
        tempvar syscall_ptr = syscall_ptr;
        tempvar pedersen_ptr: HashBuiltin* = pedersen_ptr;
        tempvar range_check_ptr = range_check_ptr;
    } else {
        tempvar syscall_ptr = syscall_ptr;
        tempvar pedersen_ptr: HashBuiltin* = pedersen_ptr;
        tempvar range_check_ptr = range_check_ptr;
    }

    // Emit event for the order
    let (keys: felt*) = alloc();
    assert keys[0] = 'trade';
    let (data: felt*) = alloc();
    assert data[0] = execution_details_.order_id;
    assert data[1] = market_id_;
    assert data[2] = execution_details_.direction;
    assert data[3] = execution_details_.size;
    assert data[4] = execution_details_.order_type;
    assert data[5] = execution_details_.order_side;
    assert data[6] = execution_details_.execution_price;
    assert data[7] = execution_details_.pnl;
    assert data[8] = execution_details_.side;
    assert data[9] = execution_details_.opening_fee;
    assert data[10] = execution_details_.is_final;

    emit_event(1, keys, 11, data);

    return ();
}

// @notice function to update l1 fee and node operators l1 wallet address
// @param request_id_ - Id of the withdrawal request
@external
func update_withdrawal_history{
    syscall_ptr: felt*, pedersen_ptr: HashBuiltin*, range_check_ptr, ecdsa_ptr: SignatureBuiltin*
}(request_id_: felt) {
    alloc_locals;
    let (caller) = get_caller_address();
    let (registry) = CommonLib.get_registry_address();
    let (version) = CommonLib.get_contract_version();
    // Get asset contract address
    let (withdrawal_request_address) = IAuthorizedRegistry.get_contract_address(
        contract_address=registry, index=WithdrawalRequest_INDEX, version=version
    );
    with_attr error_message("AccountManager: Unauthorized caller for withdrawal history updation") {
        assert caller = withdrawal_request_address;
    }
    let (arr_len) = withdrawal_history_array_len.read();
    let (index) = find_index_to_be_updated_recurse(request_id_, arr_len);
    local index_to_be_updated = index;
    if (index_to_be_updated != -1) {
        let (history) = withdrawal_history_array.read(index=index_to_be_updated);
        let updated_history = WithdrawalHistory(
            request_id=history.request_id,
            collateral_id=history.collateral_id,
            amount=history.amount,
            timestamp=history.timestamp,
            node_operator_L2_address=history.node_operator_L2_address,
            fee=history.fee,
            status=WITHDRAWAL_SUCCEEDED,
        );
        withdrawal_history_array.write(index=index_to_be_updated, value=updated_history);
        return ();
    }
    return ();
}

// @notice Function to withdraw funds
// @param request_id_ - Id of the withdrawal request
// @param collateral_id_ - Id of the collateral on which user submitted withdrawal request
// @param amount_ - Amount of funds that user wants to withdraw
// @param sig_r_ - R part of signature
// @param sig_s_ - S part of signature
// @param node_operator_L2_address_ - Node operators L2 address
@external
func withdraw{
    syscall_ptr: felt*, pedersen_ptr: HashBuiltin*, range_check_ptr, ecdsa_ptr: SignatureBuiltin*
}(
    request_id_: felt,
    collateral_id_: felt,
    amount_: felt,
    sig_r_: felt,
    sig_s_: felt,
    node_operator_L2_address_: felt,
) {
    alloc_locals;
    let (__fp__, _) = get_fp_and_pc();
    let (registry) = CommonLib.get_registry_address();
    let (version) = CommonLib.get_contract_version();
    let (signature_: felt*) = alloc();
    assert signature_[0] = sig_r_;
    assert signature_[1] = sig_s_;
    // Create withdrawal request for hashing
    local hash_withdrawal_request_: WithdrawalRequestForHashing = WithdrawalRequestForHashing(
        request_id=request_id_, collateral_id=collateral_id_, amount=amount_
    );
    // hash the parameters
    let (hash) = hash_withdrawal_request(&hash_withdrawal_request_);
    // check if Tx is signed by the user
    is_valid_signature(hash, 2, signature_);
    let (arr_len) = withdrawal_history_array_len.read();
    let (result) = check_for_withdrawal_replay(request_id_, arr_len);
    with_attr error_message("AccountManager: Withdrawal replay detected") {
        assert_nn(result);
    }
    // Make sure 'amount' is positive.
    with_attr error_message("AccountManager: Amount cannot be negative") {
        assert_nn(amount_);
    }
    // Update the fees to be paid by user in withdrawal fee balance contract
    let (withdrawal_fee_balance_address) = IAuthorizedRegistry.get_contract_address(
        contract_address=registry, index=WithdrawalFeeBalance_INDEX, version=version
    );
    let (standard_fee, fee_collateral_id) = IWithdrawalFeeBalance.get_standard_withdraw_fee(
        contract_address=withdrawal_fee_balance_address
    );

    // Compute current balance
    let (fee_collateral_balance) = balance.read(assetID=fee_collateral_id);
    with_attr error_message("AccountManager: Insufficient balance to pay fees") {
        assert_le(standard_fee, fee_collateral_balance);
    }
    let (new_fee_collateral_balance) = Math64x61_sub(fee_collateral_balance, standard_fee);
    // Update the new fee collateral balance
    balance.write(assetID=fee_collateral_id, value=new_fee_collateral_balance);
    IWithdrawalFeeBalance.update_withdrawal_fee_mapping(
        contract_address=withdrawal_fee_balance_address,
        collateral_id_=fee_collateral_id,
        fee_to_add_=standard_fee,
    );

    let (asset_address) = IAuthorizedRegistry.get_contract_address(
        contract_address=registry, index=Asset_INDEX, version=version
    );
    let (asset: Asset) = IAsset.get_asset(contract_address=asset_address, id=collateral_id_);

    // Check whether any position is already marked to be deleveraged or liquidatable
    let (position: LiquidatablePosition) = deleveragable_or_liquidatable_position.read(
        collateral_id_
    );
    with_attr error_message(
            "AccountManager: This withdrawal will lead to either deleveraging or liquidation") {
        assert position.liquidatable = 0;
        assert position.amount_to_be_sold = 0;
    }

    // Check whether the withdrawal leads to the position to be liquidatable or deleveraged
    let (_, withdrawable_amount) = get_safe_amount_to_withdraw(collateral_id_);

    with_attr error_message(
            "AccountManager: This withdrawal will lead to either deleveraging or liquidation") {
        Math64x61_assert_le(amount_, withdrawable_amount, asset.token_decimal);
    }

    // Compute current balance
    let (current_balance) = balance.read(assetID=collateral_id_);
    let (new_balance) = Math64x61_sub(current_balance, amount_);
    // Update the new balance
    balance.write(assetID=collateral_id_, value=new_balance);

    // Calculate the timestamp
    let (timestamp_) = get_block_timestamp();

    // Convert amount from Math64x61 format to felt
    let (amount_in_felt) = Math64x61_toDecimalFelt(amount_, decimals=asset.token_decimal);
    // Get the L1 wallet address of the user
    let (user_l1_address) = L1_address.read();
    // Add Withdrawal Request to WithdrawalRequest Contract
    let (withdrawal_request_address) = IAuthorizedRegistry.get_contract_address(
        contract_address=registry, index=WithdrawalRequest_INDEX, version=version
    );
    IWithdrawalRequest.add_withdrawal_request(
        contract_address=withdrawal_request_address,
        request_id_=request_id_,
        user_l1_address_=user_l1_address,
        asset_id_=asset.id,
        amount_=amount_in_felt,
    );
    // Create a withdrawal history object
    local withdrawal_history_: WithdrawalHistory = WithdrawalHistory(
        request_id=request_id_,
        collateral_id=collateral_id_,
        amount=amount_,
        timestamp=timestamp_,
        node_operator_L2_address=node_operator_L2_address_,
        fee=standard_fee,
        status=WITHDRAWAL_INITIATED,
    );
    // Update Withdrawal history
    let (array_len) = withdrawal_history_array_len.read();
    withdrawal_history_array.write(index=array_len, value=withdrawal_history_);
    withdrawal_history_array_len.write(array_len + 1);

    // Event for withdrawal
    let (keys: felt*) = alloc();
    assert keys[0] = 'withdrawal';
    let (data: felt*) = alloc();
    assert data[0] = -amount_;
    assert data[1] = current_balance;
    assert data[2] = collateral_id_;
    assert data[3] = user_l1_address;

    emit_event(1, keys, 4, data);

    // Event for withdrawal fee
    let (keys: felt*) = alloc();
    assert keys[0] = 'withdrawal_fee';
    let (data: felt*) = alloc();
    assert data[0] = -standard_fee;
    assert data[1] = fee_collateral_balance;
    assert data[2] = fee_collateral_id;

    emit_event(1, keys, 3, data);

    return ();
}

// @notice Function called by liquidate contract to mark the position as liquidated/deleveraged
// @param position_ - Order Id of the position to be marked
// @param amount_to_be_sold_ - Amount to be put on sale for deleveraging a position
@external
func liquidate_position{syscall_ptr: felt*, pedersen_ptr: HashBuiltin*, range_check_ptr}(
    collateral_id_: felt, position_: PositionDetailsForRiskManagement, amount_to_be_sold_: felt
) {
    alloc_locals;

    // Check if the caller is the liquidator contract
    let (caller) = get_caller_address();
    let (registry) = CommonLib.get_registry_address();
    let (version) = CommonLib.get_contract_version();
    let (liquidate_address) = IAuthorizedRegistry.get_contract_address(
        contract_address=registry, index=Liquidate_INDEX, version=version
    );

    with_attr error_message("AccountManager: Unauthorized caller for liquidate_position") {
        assert caller = liquidate_address;
    }

    local amount;
    local liquidatable;
    if (amount_to_be_sold_ == 0) {
        assert amount = position_.position_size;
        assert liquidatable = TRUE;
    } else {
        assert amount = amount_to_be_sold_;
        assert liquidatable = FALSE;
    }

    let liquidatable_position: LiquidatablePosition = LiquidatablePosition(
        market_id=position_.market_id,
        direction=position_.direction,
        amount_to_be_sold=amount,
        liquidatable=liquidatable,
    );

    // Update deleveraged or liquidatable position
    deleveragable_or_liquidatable_position.write(
        collateral_id=collateral_id_, value=liquidatable_position
    );

    let (keys: felt*) = alloc();
    assert keys[0] = 'liquidate_or_deleverage';
    let (data: felt*) = alloc();
    assert data[0] = position_.market_id;
    assert data[1] = position_.direction;
    assert data[2] = amount;
    assert data[3] = liquidatable;

    emit_event(1, keys, 4, data);

    return ();
}

// ///////////
// Internal //
// ///////////

func get_risk_parameters_position{syscall_ptr: felt*, pedersen_ptr: HashBuiltin*, range_check_ptr}(
    position: PositionDetails,
    direction_: felt,
    market_price_: felt,
    market_address_: felt,
    market_id_: felt,
) -> (pnl: felt, maintanence_requirement: felt, collateral_ratio: felt) {
    alloc_locals;

    let (req_margin) = IMarkets.get_maintenance_margin(
        contract_address=market_address_, market_id_=market_id_
    );

    // Calculate the required margin
    let (maintenance_position) = Math64x61_mul(
        position.avg_execution_price, position.position_size
    );
    let (maintenance_requirement) = Math64x61_mul(req_margin, maintenance_position);

    if (market_price_ == 0) {
        return (0, maintenance_requirement, 0);
    }

    // Calculate pnl to check if it is the least collateralized position
    local price_diff_;
    if (direction_ == LONG) {
        let (price_diff) = Math64x61_sub(market_price_, position.avg_execution_price);
        price_diff_ = price_diff;
    } else {
        let (price_diff) = Math64x61_sub(position.avg_execution_price, market_price_);
        price_diff_ = price_diff;
    }

    let (pnl) = Math64x61_mul(price_diff_, position.position_size);

    // Margin ratio calculation
    let (numerator) = Math64x61_add(position.margin_amount, pnl);
    let (denominator) = Math64x61_mul(position.position_size, market_price_);
    let (collateral_ratio_position) = Math64x61_div(numerator, denominator);

    return (pnl, maintenance_requirement, collateral_ratio_position);
}

func get_margin_info_recurse{syscall_ptr: felt*, pedersen_ptr: HashBuiltin*, range_check_ptr}(
    collateral_id_: felt,
    iterator_: felt,
    markets_array_len_: felt,
    asset_address_: felt,
    market_address_: felt,
    market_prices_address_: felt,
    collateral_token_decimal_: felt,
    unrealized_pnl_sum_: felt,
    maintenance_margin_requirement_: felt,
    least_collateral_ratio: felt,
    least_collateral_ratio_position: PositionDetailsForRiskManagement,
    least_collateral_ratio_position_asset_price,
) -> (
    unrealized_pnl_sum: felt,
    maintenance_margin_requirement: felt,
    least_collateral_ratio: felt,
    least_collateral_ratio_position: PositionDetailsForRiskManagement,
    least_collateral_ratio_position_asset_price: felt,
) {
    alloc_locals;

    // If we reached the end of the array, then return
    if (markets_array_len_ == iterator_) {
        return (
            unrealized_pnl_sum=unrealized_pnl_sum_,
            maintenance_margin_requirement=maintenance_margin_requirement_,
            least_collateral_ratio=least_collateral_ratio,
            least_collateral_ratio_position=least_collateral_ratio_position,
            least_collateral_ratio_position_asset_price=least_collateral_ratio_position_asset_price,
        );
    }

    // Get the market id at that position
    let (curr_market_id: felt) = collateral_to_market_array.read(
        collateral_id=collateral_id_, index=iterator_
    );

    // Get Long position
    let (long_position: PositionDetails) = position_mapping.read(
        market_id=curr_market_id, direction=LONG
    );

    // Get Short position
    let (short_position: PositionDetails) = position_mapping.read(
        market_id=curr_market_id, direction=SHORT
    );

    let (market_price: felt) = IMarketPrices.get_market_price(
        contract_address=market_prices_address_, id=curr_market_id
    );
    let (market: Market) = IMarkets.get_market(
        contract_address=market_address_, market_id_=curr_market_id
    );

    let (asset: Asset) = IAsset.get_asset(contract_address=asset_address_, id=market.asset);

    if (market_price == 0) {
        return (
            unrealized_pnl_sum=0,
            maintenance_margin_requirement=0,
            least_collateral_ratio=Math64x61_ONE,
            least_collateral_ratio_position=PositionDetailsForRiskManagement(0, 0, 0, 0, 0, 0, 0),
            least_collateral_ratio_position_asset_price=0,
        );
    }

    local long_maintanence_requirement;
    local long_pnl;
    local long_asset_price;
    local long_collateral_ratio;

    local short_maintanence_requirement;
    local short_pnl;
    local short_asset_price;
    local short_collateral_ratio;

    let (is_long_zero) = Math64x61_is_equal(long_position.position_size, 0, asset.token_decimal);
    if (is_long_zero == TRUE) {
        assert long_collateral_ratio = Math64x61_BOUND;
        assert long_maintanence_requirement = 0;
        assert long_asset_price = 0;
        assert long_pnl = 0;

        tempvar syscall_ptr = syscall_ptr;
        tempvar pedersen_ptr: HashBuiltin* = pedersen_ptr;
        tempvar range_check_ptr = range_check_ptr;
    } else {
        // Get risk parameters of the position
        let (pnl, maintanence_requirement, collateral_ratio) = get_risk_parameters_position(
            position=long_position,
            direction_=LONG,
            market_price_=market_price,
            market_address_=market_address_,
            market_id_=curr_market_id,
        );

        assert long_collateral_ratio = collateral_ratio;
        assert long_maintanence_requirement = maintanence_requirement;
        assert long_asset_price = market_price;
        assert long_pnl = pnl;

        tempvar syscall_ptr = syscall_ptr;
        tempvar pedersen_ptr: HashBuiltin* = pedersen_ptr;
        tempvar range_check_ptr = range_check_ptr;
    }

    tempvar syscall_ptr = syscall_ptr;
    tempvar pedersen_ptr: HashBuiltin* = pedersen_ptr;
    tempvar range_check_ptr = range_check_ptr;

    let (is_short_zero) = Math64x61_is_equal(short_position.position_size, 0, asset.token_decimal);
    if (is_short_zero == TRUE) {
        assert short_collateral_ratio = Math64x61_BOUND;
        assert short_maintanence_requirement = 0;
        assert short_asset_price = 0;
        assert short_pnl = 0;

        tempvar syscall_ptr = syscall_ptr;
        tempvar pedersen_ptr: HashBuiltin* = pedersen_ptr;
        tempvar range_check_ptr = range_check_ptr;
    } else {
        // Get risk parameters of the position
        let (pnl, maintanence_requirement, collateral_ratio) = get_risk_parameters_position(
            position=short_position,
            direction_=SHORT,
            market_price_=market_price,
            market_address_=market_address_,
            market_id_=curr_market_id,
        );

        assert short_collateral_ratio = collateral_ratio;
        assert short_maintanence_requirement = maintanence_requirement;
        assert short_asset_price = market_price;
        assert short_pnl = pnl;

        tempvar syscall_ptr = syscall_ptr;
        tempvar pedersen_ptr: HashBuiltin* = pedersen_ptr;
        tempvar range_check_ptr = range_check_ptr;
    }

    local new_least_collateral_ratio;
    local new_least_collateral_ratio_position: PositionDetailsForRiskManagement;
    local new_least_collateral_ratio_position_asset_price;

    let curr_long_position = PositionDetailsForRiskManagement(
        market_id=curr_market_id,
        direction=LONG,
        avg_execution_price=long_position.avg_execution_price,
        position_size=long_position.position_size,
        margin_amount=long_position.margin_amount,
        borrowed_amount=long_position.borrowed_amount,
        leverage=long_position.leverage,
    );
    let curr_short_position = PositionDetailsForRiskManagement(
        market_id=curr_market_id,
        direction=SHORT,
        avg_execution_price=short_position.avg_execution_price,
        position_size=short_position.position_size,
        margin_amount=short_position.margin_amount,
        borrowed_amount=short_position.borrowed_amount,
        leverage=short_position.leverage,
    );

    let is_le_least_short = is_le(least_collateral_ratio, short_collateral_ratio);
    let is_le_least_long = is_le(least_collateral_ratio, long_collateral_ratio);

    if (is_le_least_short * is_le_least_long == 1) {
        assert new_least_collateral_ratio = least_collateral_ratio;
        assert new_least_collateral_ratio_position = least_collateral_ratio_position;
        // assert new_least_collateral_ratio_position_asset_price = least_collateral_ratio_position_asset_price
        // ;

        tempvar syscall_ptr = syscall_ptr;
        tempvar pedersen_ptr: HashBuiltin* = pedersen_ptr;
        tempvar range_check_ptr = range_check_ptr;
    } else {
        assert new_least_collateral_ratio_position_asset_price = market_price;

        if (is_le(long_collateral_ratio, short_collateral_ratio) == 1) {
            assert new_least_collateral_ratio = long_collateral_ratio;
            assert new_least_collateral_ratio_position = curr_long_position;

            tempvar syscall_ptr = syscall_ptr;
            tempvar pedersen_ptr: HashBuiltin* = pedersen_ptr;
            tempvar range_check_ptr = range_check_ptr;
        } else {
            assert new_least_collateral_ratio = short_collateral_ratio;
            assert new_least_collateral_ratio_position = curr_short_position;

            tempvar syscall_ptr = syscall_ptr;
            tempvar pedersen_ptr: HashBuiltin* = pedersen_ptr;
            tempvar range_check_ptr = range_check_ptr;
        }
    }

    let (new_unrealized_pnl_sum_temp) = Math64x61_add(unrealized_pnl_sum_, short_pnl);
    let (new_unrealized_pnl_sum) = Math64x61_add(new_unrealized_pnl_sum_temp, long_pnl);

    let (new_maintenance_margin_requirement_temp) = Math64x61_add(
        maintenance_margin_requirement_, short_maintanence_requirement
    );
    let (new_maintenance_margin_requirement) = Math64x61_add(
        new_maintenance_margin_requirement_temp, long_maintanence_requirement
    );

    return get_margin_info_recurse(
        collateral_id_=collateral_id_,
        iterator_=iterator_ + 1,
        markets_array_len_=markets_array_len_,
        asset_address_=asset_address_,
        market_address_=market_address_,
        market_prices_address_=market_prices_address_,
        collateral_token_decimal_=collateral_token_decimal_,
        unrealized_pnl_sum_=new_unrealized_pnl_sum,
        maintenance_margin_requirement_=new_maintenance_margin_requirement,
        least_collateral_ratio=new_least_collateral_ratio,
        least_collateral_ratio_position=new_least_collateral_ratio_position,
        least_collateral_ratio_position_asset_price=new_least_collateral_ratio_position_asset_price,
    );
}

// @notice Internal function to calculate maximum amount withdrawable by user which will not result in liquidation
// Withdrawing this amount may result in deleveraging
// @param total_account_value - current total account value including all positions and balance
// @param total_maintenance_requirement - current total maintenance requirement for all positions
// @param least_collateral_ratio_position - details of position with least collateral ratio
// @return withdrawable_amount - amount that can be withdrawn by the user
func get_amount_to_withdraw{syscall_ptr: felt*, pedersen_ptr: HashBuiltin*, range_check_ptr}(
    total_account_value_: felt,
    total_maintenance_requirement_: felt,
    least_collateral_ratio_position_: PositionDetailsForRiskManagement,
    collateral_id_: felt,
    token_decimals_: felt,
) -> (withdrawable_amount: felt) {
    alloc_locals;

    let (registry) = CommonLib.get_registry_address();
    let (version) = CommonLib.get_contract_version();

    let (current_balance) = balance.read(assetID=collateral_id_);

    // This function will only be called in these cases:
    // i) if TAV < TMR ii) if (TAV - TMR) < balance
    // we calculate maximum amount that can be sold so that the position won't get liquidated
    // calculate new TAV and new TMR to get maximum withdrawable amount
    // amount_to_sell = initial_size - ((2.5 * margin_amount)/current_asset_price)
    let (market_price_address) = IAuthorizedRegistry.get_contract_address(
        contract_address=registry, index=MarketPrices_INDEX, version=version
    );
    let (market_address) = IAuthorizedRegistry.get_contract_address(
        contract_address=registry, index=Market_INDEX, version=version
    );
    let (market_price: felt) = IMarketPrices.get_market_price(
        contract_address=market_price_address, id=least_collateral_ratio_position_.market_id
    );

    let (min_leverage_times_margin) = Math64x61_mul(
        TWO_POINT_FIVE, least_collateral_ratio_position_.margin_amount
    );
    let (new_size) = Math64x61_div(min_leverage_times_margin, market_price);

    // calculate account value and maintenance requirement of least collateral position before reducing size
    // AV = (size * current_price) - borrowed_amount
    // MR = req_margin * size * avg_execution_price
    let (account_value_initial_temp) = Math64x61_mul(
        least_collateral_ratio_position_.position_size, market_price
    );
    let (account_value_initial) = Math64x61_sub(
        account_value_initial_temp, least_collateral_ratio_position_.borrowed_amount
    );
    let (req_margin) = IMarkets.get_maintenance_margin(
        contract_address=market_address, market_id_=least_collateral_ratio_position_.market_id
    );
    let (leveraged_position_value_initial) = Math64x61_mul(
        least_collateral_ratio_position_.position_size,
        least_collateral_ratio_position_.avg_execution_price,
    );
    let (maintenance_requirement_initial) = Math64x61_mul(
        req_margin, leveraged_position_value_initial
    );

    // calculate account value and maintenance requirement of least collateral position after reducing size
    let (account_value_after_temp) = Math64x61_mul(new_size, market_price);

    let (amount_to_be_sold) = Math64x61_sub(
        least_collateral_ratio_position_.position_size, new_size
    );
    let (amount_to_be_sold_value) = Math64x61_mul(amount_to_be_sold, market_price);
    let (new_borrowed_amount) = Math64x61_sub(
        least_collateral_ratio_position_.borrowed_amount, amount_to_be_sold_value
    );
    let (account_value_after) = Math64x61_sub(account_value_after_temp, new_borrowed_amount);
    let (leveraged_position_value_after) = Math64x61_mul(
        new_size, least_collateral_ratio_position_.avg_execution_price
    );
    let (maintenance_requirement_after) = Math64x61_mul(req_margin, leveraged_position_value_after);

    // calculate new TAV and new TMR after reducing size
    let (account_value_difference) = Math64x61_sub(account_value_after, account_value_initial);
    let (maintenance_requirement_difference) = Math64x61_sub(
        maintenance_requirement_after, maintenance_requirement_initial
    );
    let (new_tav) = Math64x61_add(total_account_value_, account_value_difference);
    let (new_tmr) = Math64x61_add(
        total_maintenance_requirement_, maintenance_requirement_difference
    );

    let (new_sub_result) = Math64x61_sub(new_tav, new_tmr);
    let (is_zero_or_less) = Math64x61_is_le(new_sub_result, 0, token_decimals_);
    if (is_zero_or_less == TRUE) {
        return (0,);
    }
    let (is_new_tav_greater) = Math64x61_is_le(current_balance, new_sub_result, token_decimals_);
    if (is_new_tav_greater == TRUE) {
        return (current_balance,);
    } else {
        return (new_sub_result,);
    }
}

// @notice Internal Function called by get_withdrawal_history to recursively add WithdrawalRequest to the array and return it
// @param iterator_ - Index to fetch withdrawal history
// @param withdrawal_list_len_ - Stores the current length of the populated withdrawals array
// @param withdrawal_list_ - Array of WithdrawalRequest filled up to the index
// @return withdrawal_list_len - Length of the withdrawal_list
// @return withdrawal_list - Fully populated list of Withdrawals
func populate_withdrawals_array{syscall_ptr: felt*, pedersen_ptr: HashBuiltin*, range_check_ptr}(
    iterator_: felt, withdrawal_list_len_: felt, withdrawal_list_: WithdrawalHistory*
) -> (withdrawal_list_len: felt, withdrawal_list: WithdrawalHistory*) {
    if (iterator_ == withdrawal_list_len_) {
        return (withdrawal_list_len_, withdrawal_list_);
    }

    let (withdrawal_history) = withdrawal_history_array.read(index=iterator_);
    assert withdrawal_list_[iterator_] = withdrawal_history;
    return populate_withdrawals_array(iterator_ + 1, withdrawal_list_len_, withdrawal_list_);
}

// @notice Internal Function called by get_withdrawal_history_by_status to recursively add WithdrawalRequest to the array and return it
// @param status_ - Status of the withdrawal
// @param iterator_ - Index to fetch withdrawal history
// @param withdrawal_array_len_ - Length of withdrawals array
// @param withdrawal_list_len_ - Stores the current length of the populated withdrawals array
// @param withdrawal_list_ - Array of WithdrawalRequest filled up to the index
// @return withdrawal_list_len - Length of the withdrawal_list
// @return withdrawal_list - Fully populated list of Withdrawals
func populate_withdrawals_array_by_status{
    syscall_ptr: felt*, pedersen_ptr: HashBuiltin*, range_check_ptr
}(
    status_: felt,
    iterator_: felt,
    withdrawal_array_len_: felt,
    withdrawal_list_len_: felt,
    withdrawal_list_: WithdrawalHistory*,
) -> (withdrawal_list_len: felt, withdrawal_list: WithdrawalHistory*) {
    alloc_locals;
    if (iterator_ == withdrawal_array_len_) {
        return (withdrawal_list_len_, withdrawal_list_);
    }

    local withdrawal_list_len;
    let (withdrawal_history) = withdrawal_history_array.read(index=iterator_);
    if (withdrawal_history.status == status_) {
        assert withdrawal_list_[withdrawal_list_len_] = withdrawal_history;
        withdrawal_list_len = withdrawal_list_len_ + 1;
    } else {
        withdrawal_list_len = withdrawal_list_len_;
    }

    return populate_withdrawals_array_by_status(
        status_, iterator_ + 1, withdrawal_array_len_, withdrawal_list_len, withdrawal_list_
    );
}

// @notice Internal Function called by return_array_collaterals to recursively add collateralBalance to the array and return it
// @param array_list_len_ - Stores the current length of the populated array
// @param array_list_ - Array of CollateralBalance filled up to the index
// @return array_list_len - Length of the array_list
// @return array_list - Fully populated list of CollateralBalance
func populate_array_collaterals{syscall_ptr: felt*, pedersen_ptr: HashBuiltin*, range_check_ptr}(
    array_list_len_: felt, array_list_: CollateralBalance*, final_len_
) -> (array_list_len: felt, array_list: CollateralBalance*) {
    if (array_list_len_ == final_len_) {
        return (array_list_len_, array_list_);
    }

    let (collateral_id) = collateral_array.read(index=array_list_len_);
    let (collateral_balance: felt) = balance.read(assetID=collateral_id);
    let collateral_balance_struct = CollateralBalance(
        assetID=collateral_id, balance=collateral_balance
    );

    assert array_list_[array_list_len_] = collateral_balance_struct;
    return populate_array_collaterals(array_list_len_ + 1, array_list_, final_len_);
}

// @notice Internal Function called by get_positions to recursively add active positions to the array and return it
// @param positions_array_len_ - Length of the array
// @param positions_array_ - Required array of positions
// @param markets_iterator_ - Current length of traversed markets array
// @param markets_array_len_ - Length of the markets array
// @param current_collateral_id_ - Current collateral_id
// @param liq_position_ - Position to be liquidated or deleveraged
// @returns positions_array_len - Length of the positions array
// @returns positions_array - Array with the positions
func populate_positions{syscall_ptr: felt*, pedersen_ptr: HashBuiltin*, range_check_ptr}(
    positions_array_len_: felt,
    positions_array_: PositionDetailsWithMarket*,
    markets_iterator_: felt,
    markets_array_len_: felt,
    current_collateral_id_: felt,
    liq_position_: LiquidatablePosition,
) -> (positions_array_len: felt, positions_array: PositionDetailsWithMarket*) {
    alloc_locals;

    // If reached the end of the array, then return
    if (markets_array_len_ == markets_iterator_) {
        return (positions_array_len_, positions_array_);
    }

    // Get the market id at that position
    let (curr_market_id: felt) = collateral_to_market_array.read(
        collateral_id=current_collateral_id_, index=markets_iterator_
    );

    // Get Long position
    let (long_position: PositionDetails) = position_mapping.read(
        market_id=curr_market_id, direction=LONG
    );

    // Get Short position
    let (short_position: PositionDetails) = position_mapping.read(
        market_id=curr_market_id, direction=SHORT
    );

    // Get asset token decimal
    let (registry) = CommonLib.get_registry_address();
    let (version) = CommonLib.get_contract_version();
    let (market_address) = IAuthorizedRegistry.get_contract_address(
        contract_address=registry, index=Market_INDEX, version=version
    );
    let (market: Market) = IMarkets.get_market(
        contract_address=market_address, market_id_=curr_market_id
    );
    let (asset_address) = IAuthorizedRegistry.get_contract_address(
        contract_address=registry, index=Asset_INDEX, version=version
    );
    let (market_prices_address) = IAuthorizedRegistry.get_contract_address(
        contract_address=registry, index=MarketPrices_INDEX, version=version
    );
    let (asset: Asset) = IAsset.get_asset(contract_address=asset_address, id=market.asset);
    let (market_price: felt) = IMarketPrices.get_market_price(
        contract_address=market_prices_address, id=curr_market_id
    );

    local is_long;
    local is_short;
    local deleveragable_or_liquidatable_long;
    local amount_to_be_sold_long;
    local deleveragable_or_liquidatable_short;
    local amount_to_be_sold_short;

    if (liq_position_.market_id == curr_market_id) {
        if (liq_position_.direction == LONG) {
            assert deleveragable_or_liquidatable_short = 0;
            assert amount_to_be_sold_short = 0;
            if (liq_position_.liquidatable == TRUE) {
                assert deleveragable_or_liquidatable_long = 2;
                assert amount_to_be_sold_long = liq_position_.amount_to_be_sold;
            } else {
                if (liq_position_.amount_to_be_sold != 0) {
                    assert deleveragable_or_liquidatable_long = 1;
                    assert amount_to_be_sold_long = liq_position_.amount_to_be_sold;
                } else {
                    assert deleveragable_or_liquidatable_long = 0;
                    assert amount_to_be_sold_long = 0;
                }
            }
        } else {
            assert deleveragable_or_liquidatable_long = 0;
            assert amount_to_be_sold_long = 0;
            if (liq_position_.liquidatable == TRUE) {
                assert deleveragable_or_liquidatable_short = 2;
                assert amount_to_be_sold_short = liq_position_.amount_to_be_sold;
            } else {
                if (liq_position_.amount_to_be_sold != 0) {
                    assert deleveragable_or_liquidatable_short = 1;
                    assert amount_to_be_sold_short = liq_position_.amount_to_be_sold;
                } else {
                    assert deleveragable_or_liquidatable_short = 0;
                    assert amount_to_be_sold_short = 0;
                }
            }
        }
    } else {
        assert deleveragable_or_liquidatable_long = 0;
        assert amount_to_be_sold_long = 0;
        assert deleveragable_or_liquidatable_short = 0;
        assert amount_to_be_sold_short = 0;
    }

    let (is_long_zero) = Math64x61_is_equal(long_position.position_size, 0, asset.token_decimal);
    if (is_long_zero == TRUE) {
        assert is_long = 0;
        tempvar syscall_ptr = syscall_ptr;
        tempvar pedersen_ptr: HashBuiltin* = pedersen_ptr;
        tempvar range_check_ptr = range_check_ptr;
    } else {
        // Get unrealized pnl and maintenance margin
        let (pnl, maintanence_requirement, collateral_ratio) = get_risk_parameters_position(
            position=long_position,
            direction_=LONG,
            market_price_=market_price,
            market_address_=market_address,
            market_id_=curr_market_id,
        );
        // Store it in the array
        let curr_position = PositionDetailsWithMarket(
            market_id=curr_market_id,
            direction=LONG,
            avg_execution_price=long_position.avg_execution_price,
            position_size=long_position.position_size,
            margin_amount=long_position.margin_amount,
            borrowed_amount=long_position.borrowed_amount,
            leverage=long_position.leverage,
            created_timestamp=long_position.created_timestamp,
            modified_timestamp=long_position.modified_timestamp,
            realized_pnl=long_position.realized_pnl,
            market_price=market_price,
            maintenance_margin=maintanence_requirement,
            unrealized_pnl=pnl,
            deleveragable_or_liquidatable=deleveragable_or_liquidatable_long,
            amount_to_be_sold=amount_to_be_sold_long,
        );
        assert positions_array_[positions_array_len_] = curr_position;
        assert is_long = 1;
        tempvar syscall_ptr = syscall_ptr;
        tempvar pedersen_ptr: HashBuiltin* = pedersen_ptr;
        tempvar range_check_ptr = range_check_ptr;
    }
    tempvar syscall_ptr = syscall_ptr;
    tempvar pedersen_ptr: HashBuiltin* = pedersen_ptr;
    tempvar range_check_ptr = range_check_ptr;

    let (is_short_zero) = Math64x61_is_equal(short_position.position_size, 0, asset.token_decimal);
    if (is_short_zero == TRUE) {
        assert is_short = 0;
        tempvar syscall_ptr = syscall_ptr;
        tempvar pedersen_ptr: HashBuiltin* = pedersen_ptr;
        tempvar range_check_ptr = range_check_ptr;
    } else {
        // Get unrealized pnl and maintenance margin
        let (pnl, maintanence_requirement, collateral_ratio) = get_risk_parameters_position(
            position=short_position,
            direction_=SHORT,
            market_price_=market_price,
            market_address_=market_address,
            market_id_=curr_market_id,
        );
        // Store it in the array
        let curr_position = PositionDetailsWithMarket(
            market_id=curr_market_id,
            direction=SHORT,
            avg_execution_price=short_position.avg_execution_price,
            position_size=short_position.position_size,
            margin_amount=short_position.margin_amount,
            borrowed_amount=short_position.borrowed_amount,
            leverage=short_position.leverage,
            created_timestamp=short_position.created_timestamp,
            modified_timestamp=short_position.modified_timestamp,
            realized_pnl=short_position.realized_pnl,
            market_price=market_price,
            maintenance_margin=maintanence_requirement,
            unrealized_pnl=pnl,
            deleveragable_or_liquidatable=deleveragable_or_liquidatable_short,
            amount_to_be_sold=amount_to_be_sold_short,
        );
        assert positions_array_[positions_array_len_ + is_long] = curr_position;
        assert is_short = 1;
        tempvar syscall_ptr = syscall_ptr;
        tempvar pedersen_ptr: HashBuiltin* = pedersen_ptr;
        tempvar range_check_ptr = range_check_ptr;
    }

    return populate_positions(
        positions_array_len_=positions_array_len_ + is_long + is_short,
        positions_array_=positions_array_,
        markets_iterator_=markets_iterator_ + 1,
        markets_array_len_=markets_array_len_,
        current_collateral_id_=current_collateral_id_,
        liq_position_=liq_position_,
    );
}

// @notice Internal Function to populate positions for ABR Payments
// @param positions_array_len_ - Length of the array
// @param positions_array_ - Required array of positions
// @param iterator_ - Current length of traversed array
// @param markets_array_len_ - Length of the markets array
// @param current_collateral_id_ - current collateral id of the positions being populated
// @param timestamp_filter_ - Timestamp by which to filter out the positions
// @returns positions_array_len - Length of the positions array
// @returns positions_array - Array with the positions
func populate_simplified_positions{syscall_ptr: felt*, pedersen_ptr: HashBuiltin*, range_check_ptr}(
    positions_array_len_: felt,
    positions_array_: SimplifiedPosition*,
    markets_iterator_: felt,
    markets_array_len_: felt,
    current_collateral_id_: felt,
    timestamp_filter_: felt,
) -> (positions_array_len: felt, positions_array: SimplifiedPosition*) {
    alloc_locals;
    // If reached the end of the array, then return
    if (markets_iterator_ == markets_array_len_) {
        return (positions_array_len_, positions_array_);
    }

    // Get the market id at that position
    let (curr_market_id: felt) = collateral_to_market_array.read(
        collateral_id=current_collateral_id_, index=markets_iterator_
    );

    // Get Long position
    let (long_position: PositionDetails) = position_mapping.read(
        market_id=curr_market_id, direction=LONG
    );

    // Get Short position
    let (short_position: PositionDetails) = position_mapping.read(
        market_id=curr_market_id, direction=SHORT
    );

    // Get asset token decimal
    let (registry) = CommonLib.get_registry_address();
    let (version) = CommonLib.get_contract_version();
    let (market_address) = IAuthorizedRegistry.get_contract_address(
        contract_address=registry, index=Market_INDEX, version=version
    );
    let (market: Market) = IMarkets.get_market(
        contract_address=market_address, market_id_=curr_market_id
    );
    let (asset_address) = IAuthorizedRegistry.get_contract_address(
        contract_address=registry, index=Asset_INDEX, version=version
    );
    let (asset: Asset) = IAsset.get_asset(contract_address=asset_address, id=market.asset);

    local is_long;
    local is_short;

    let within_timestamp_long = is_le(long_position.created_timestamp, timestamp_filter_);
    let (is_long_zero) = Math64x61_is_equal(long_position.position_size, 0, asset.token_decimal);

    let within_timestamp_short = is_le(short_position.created_timestamp, timestamp_filter_);
    let (is_short_zero) = Math64x61_is_equal(short_position.position_size, 0, asset.token_decimal);

    if (within_timestamp_long == TRUE) {
        if (is_long_zero == FALSE) {
            // Create the struct with the details
            let position_struct_long: SimplifiedPosition = SimplifiedPosition(
                market_id=curr_market_id, direction=LONG, position_size=long_position.position_size
            );
            assert positions_array_[positions_array_len_] = position_struct_long;
            assert is_long = 1;
        } else {
            assert is_long = 0;
        }
    } else {
        assert is_long = 0;
    }

    if (within_timestamp_short == TRUE) {
        if (is_short_zero == FALSE) {
            // Create the struct with the details
            let position_struct_short: SimplifiedPosition = SimplifiedPosition(
                market_id=curr_market_id,
                direction=SHORT,
                position_size=short_position.position_size,
            );
            assert positions_array_[positions_array_len_ + is_long] = position_struct_short;
            assert is_short = 1;
        } else {
            assert is_short = 0;
        }
    } else {
        assert is_short = 0;
    }

    // Recursively call the next market_id
    return populate_simplified_positions(
        positions_array_len_=positions_array_len_ + is_long + is_short,
        positions_array_=positions_array_,
        markets_iterator_=markets_iterator_ + 1,
        markets_array_len_=markets_array_len_,
        current_collateral_id_=current_collateral_id_,
        timestamp_filter_=timestamp_filter_,
    );
}

// @notice Internal function to fetch all collaterals and recurse over them to populate the positions for ABR
// @param positions_array_len_ - Length of the array
// @param positions_array_ - Required array of net positions
// @param collateral_array_iterator_ - Iterator to the collateral array
// @param collateral_array_len_ - Length of the collateral array
// @param timestamp_filter_ - Timestamp by which to filter the array
// @returns positions_array_len - Length of the net positions array
// @returns positions_array - Array with the net positions
func populate_simplified_positions_collaterals_recurse{
    syscall_ptr: felt*, pedersen_ptr: HashBuiltin*, range_check_ptr
}(
    positions_array_len_: felt,
    positions_array_: SimplifiedPosition*,
    collateral_array_iterator_: felt,
    collateral_array_len_: felt,
    timestamp_filter_: felt,
) -> (positions_array_len: felt, positions_array: SimplifiedPosition*) {
    alloc_locals;
    // If reached the end of the array, then return
    if (collateral_array_iterator_ == collateral_array_len_) {
        return (positions_array_len_, positions_array_);
    }

    // Get the market id at that position
    let (current_collateral_id: felt) = collateral_array.read(index=collateral_array_iterator_);

    // Get current collateral array length
    let (current_markets_array_len: felt) = collateral_to_market_array_len.read(
        collateral_id=current_collateral_id
    );

    // Recursively call the next market_id
    let (
        positions_array_len: felt, positions_array: SimplifiedPosition*
    ) = populate_simplified_positions(
        positions_array_len_=positions_array_len_,
        positions_array_=positions_array_,
        markets_iterator_=0,
        markets_array_len_=current_markets_array_len,
        current_collateral_id_=current_collateral_id,
        timestamp_filter_=timestamp_filter_,
    );

    return populate_simplified_positions_collaterals_recurse(
        positions_array_len_=positions_array_len,
        positions_array_=positions_array,
        collateral_array_iterator_=collateral_array_iterator_ + 1,
        collateral_array_len_=collateral_array_len_,
        timestamp_filter_=timestamp_filter_,
    );
}

// @notice Internal function to get all the markets associated with a collateral ID
// @param collateral_id_ - Collateral ID of the asset
// @param markets_array_len_ - Length of the markets array
// @param markets_array_ - Array of markets IDs
// @param markets_array_iterator_ - Iterator to the markets array
// @returns markets_array_len - Length of the populated markets array
// @returns markets_array - Array of populated market IDs
func populate_collateral_to_market_array{
    syscall_ptr: felt*, pedersen_ptr: HashBuiltin*, range_check_ptr
}(
    collateral_id_: felt,
    markets_array_len_: felt,
    markets_array_: felt*,
    markets_array_iterator_: felt,
) -> (markets_array_len: felt, markets_array: felt*) {
    // If reached the end of the array, then return
    if (markets_array_iterator_ == markets_array_len_) {
        return (markets_array_len_, markets_array_);
    }

    let (market_id) = collateral_to_market_array.read(
        collateral_id=collateral_id_, index=markets_array_iterator_
    );

    assert markets_array_[markets_array_iterator_] = market_id;

    return populate_collateral_to_market_array(
        collateral_id_=collateral_id_,
        markets_array_len_=markets_array_len_,
        markets_array_=markets_array_,
        markets_array_iterator_=markets_array_iterator_ + 1,
    );
}

// @notice Internal function to fetch all collaterals and recurse over them to populate the positions
// @param positions_array_len_ - Length of the array
// @param positions_array_ - Required array of net positions
// @param collateral_array_iterator_ - Iterator to the collateral array
// @param collateral_array_len_ - Length of the collateral array
// @returns positions_array_len - Length of the net positions array
// @returns positions_array - Array with the net positions
func populate_positions_collaterals_recurse{
    syscall_ptr: felt*, pedersen_ptr: HashBuiltin*, range_check_ptr
}(
    positions_array_len_: felt,
    positions_array_: PositionDetailsWithMarket*,
    collateral_array_iterator_: felt,
    collateral_array_len_: felt,
) -> (positions_array_len: felt, positions_array: PositionDetailsWithMarket*) {
    alloc_locals;
    // If reached the end of the array, then return
    if (collateral_array_iterator_ == collateral_array_len_) {
        return (positions_array_len_, positions_array_);
    }

    // Get the market id at that position
    let (current_collateral_id: felt) = collateral_array.read(index=collateral_array_iterator_);

    // Get current collateral array length
    let (current_markets_array_len: felt) = collateral_to_market_array_len.read(
        collateral_id=current_collateral_id
    );

    // Get position to be liquidated or deleveraged
    let liq_position: LiquidatablePosition = deleveragable_or_liquidatable_position.read(
        collateral_id=current_collateral_id
    );

    // Recursively call the next market_id
    let (
        positions_array_len: felt, positions_array: PositionDetailsWithMarket*
    ) = populate_positions(
        positions_array_len_=positions_array_len_,
        positions_array_=positions_array_,
        markets_iterator_=0,
        markets_array_len_=current_markets_array_len,
        current_collateral_id_=current_collateral_id,
        liq_position_=liq_position,
    );

    return populate_positions_collaterals_recurse(
        positions_array_len_=positions_array_len,
        positions_array_=positions_array,
        collateral_array_iterator_=collateral_array_iterator_ + 1,
        collateral_array_len_=collateral_array_len_,
    );
}

// @notice Internal function to hash the withdrawal request parameters
// @param withdrawal_request_ - Struct of withdrawal Request to hash
// @param res - Hash of the details
func hash_withdrawal_request{pedersen_ptr: HashBuiltin*}(
    withdrawal_request_: WithdrawalRequestForHashing*
) -> (res: felt) {
    let hash_ptr = pedersen_ptr;
    with hash_ptr {
        let (hash_state_ptr) = hash_init();
        let (hash_state_ptr) = hash_update(hash_state_ptr, withdrawal_request_, 3);
        let (res) = hash_finalize(hash_state_ptr);
        let pedersen_ptr = hash_ptr;
        return (res=res);
    }
}

// @notice Internal function to add a market to the array
// @param market_id - Id of the market to tbe added
// @return 1 - If successfully added
func add_to_market_array{syscall_ptr: felt*, pedersen_ptr: HashBuiltin*, range_check_ptr}(
    market_id_: felt, collateral_id_: felt
) {
    let (is_exists) = market_is_exist.read(market_id=market_id_);

    if (is_exists == TRUE) {
        return ();
    }

    let (arr_len) = collateral_to_market_array_len.read(collateral_id=collateral_id_);
    collateral_to_market_array.write(collateral_id=collateral_id_, index=arr_len, value=market_id_);

    market_to_index_mapping.write(market_id=market_id_, value=arr_len);
    collateral_to_market_array_len.write(collateral_id=collateral_id_, value=arr_len + 1);
    market_is_exist.write(market_id=market_id_, value=TRUE);
    return ();
}

// @notice Internal function called to remove a market_id when both positions are fully closed
// @param market_id - Id of the market
// @param collateral_id_ - collateral id
// @return 1 - If successfully removed
func remove_from_market_array{syscall_ptr: felt*, pedersen_ptr: HashBuiltin*, range_check_ptr}(
    market_id_: felt, collateral_id_: felt
) {
    alloc_locals;

    let (index) = market_to_index_mapping.read(market_id=market_id_);
    let (arr_len) = collateral_to_market_array_len.read(collateral_id=collateral_id_);

    if (arr_len == 1) {
        collateral_to_market_array.write(collateral_id=collateral_id_, index=index, value=0);
    } else {
        let (last_id) = collateral_to_market_array.read(
            collateral_id=collateral_id_, index=arr_len - 1
        );
        collateral_to_market_array.write(collateral_id=collateral_id_, index=index, value=last_id);
        collateral_to_market_array.write(collateral_id=collateral_id_, index=arr_len - 1, value=0);
        market_to_index_mapping.write(market_id=last_id, value=index);
    }

    market_to_index_mapping.write(market_id=market_id_, value=0);
    market_is_exist.write(market_id=market_id_, value=FALSE);
    collateral_to_market_array_len.write(collateral_id=collateral_id_, value=arr_len - 1);
    return ();
}

// @notice Internal function to add collateral to the array
// @param new_asset_id - asset Id to be added
// @param iterator - index at which an asset to be added
// @param length - length of collateral array
func add_collateral{syscall_ptr: felt*, pedersen_ptr: HashBuiltin*, range_check_ptr}(
    new_asset_id: felt, iterator: felt, length: felt
) {
    alloc_locals;
    if (iterator == length) {
        collateral_array.write(index=iterator, value=new_asset_id);
        collateral_array_len.write(iterator + 1);
        return ();
    }

    let (collateral_id) = collateral_array.read(index=iterator);
    local difference = collateral_id - new_asset_id;
    if (difference == 0) {
        return ();
    }

    return add_collateral(new_asset_id=new_asset_id, iterator=iterator + 1, length=length);
}

// @notice Internal function to recursively find the index of the withdrawal history to be updated
// @param request_id_ - Id of the withdrawal request
// @param arr_len_ - current index which is being checked to be updated
// @return index - returns the index which needs to be updated
func find_index_to_be_updated_recurse{
    syscall_ptr: felt*, pedersen_ptr: HashBuiltin*, range_check_ptr
}(request_id_: felt, arr_len_: felt) -> (index: felt) {
    if (arr_len_ == 0) {
        return (-1,);
    }

    let (request: WithdrawalHistory) = withdrawal_history_array.read(index=arr_len_ - 1);
    if (request.request_id == request_id_) {
        return (arr_len_ - 1,);
    }

    return find_index_to_be_updated_recurse(request_id_, arr_len_ - 1);
}

// @notice Internal function to recursively check for withdrawal replays
// @param request_id_ - Id of the withdrawal request
// @param arr_len_ - current index which is being checked to be updated
// @return - -1 if same withdrawal request already exists, else 1
func check_for_withdrawal_replay{syscall_ptr: felt*, pedersen_ptr: HashBuiltin*, range_check_ptr}(
    request_id_: felt, arr_len_: felt
) -> (index: felt) {
    if (arr_len_ == 0) {
        return (1,);
    }

    let (request: WithdrawalHistory) = withdrawal_history_array.read(index=arr_len_ - 1);
    if (request.request_id == request_id_) {
        return (-1,);
    }

    return check_for_withdrawal_replay(request_id_, arr_len_ - 1);
}<|MERGE_RESOLUTION|>--- conflicted
+++ resolved
@@ -315,7 +315,6 @@
     return (res=res);
 }
 
-
 // @notice view function to get the unused balance of an asset; balance - locked_balance
 // @param assetID_ - ID of an asset
 // @return res - unused balance of an asset
@@ -1451,19 +1450,7 @@
 func execute_order{
     syscall_ptr: felt*, pedersen_ptr: HashBuiltin*, range_check_ptr, ecdsa_ptr: SignatureBuiltin*
 }(
-<<<<<<< HEAD
     market_id_: felt,
-=======
-    batch_id: felt,
-    request: OrderRequest,
-    signature: Signature,
-    size: felt,
-    average_execution_price: felt,
-    execution_price: felt,
-    margin_amount: felt,
-    borrowed_amount: felt,
-    market_id: felt,
->>>>>>> 6e5a4e49
     collateral_id_: felt,
     execution_details_: ExecutionDetails,
     updated_position_details_: PositionDetails,
@@ -1488,7 +1475,6 @@
         assert caller = trading_address;
     }
 
-<<<<<<< HEAD
     // Update the position mapping
     position_mapping.write(
         market_id=market_id_,
@@ -1505,132 +1491,6 @@
     // Update the market array if required
     if (market_array_update_ == 1) {
         add_to_market_array(market_id_=market_id_, collateral_id_=collateral_id_);
-=======
-    // hash the parameters
-    let (hash) = hash_order(&request);
-
-    // Check for hash collision
-    order_hash_check(request.order_id, hash);
-
-    // check if signed by the user/liquidator
-    is_valid_signature_order(hash, signature, request.liquidator_address);
-
-    // Get the portion executed details if already exists
-    let (order_portion_executed) = portion_executed.read(order_id=request.order_id);
-    let (new_position_executed) = Math64x61_add(order_portion_executed, size);
-
-    // Get asset and collateral number of decimals
-    let (market_address) = IAuthorizedRegistry.get_contract_address(
-        contract_address=registry, index=Market_INDEX, version=version
-    );
-    let (market: Market) = IMarkets.get_market(
-        contract_address=market_address, market_id_=market_id
-    );
-    let (asset_address) = IAuthorizedRegistry.get_contract_address(
-        contract_address=registry, index=Asset_INDEX, version=version
-    );
-    let (asset_details) = IAsset.get_asset(contract_address=asset_address, id=market.asset);
-    let asset_decimals = asset_details.token_decimal;
-    let (collateral_details) = IAsset.get_asset(contract_address=asset_address, id=collateral_id_);
-    let collateral_decimals = collateral_details.token_decimal;
-
-    // Get the details of the position
-    let (position_details: PositionDetails) = position_mapping.read(
-        market_id=market_id, direction=request.direction
-    );
-
-    local is_final;
-    if (request.side == BUY) {
-        let (result) = Math64x61_is_equal(new_position_executed, request.quantity, asset_decimals);
-        assert is_final = result;
-    } else {
-        let (current_available_position) = Math64x61_min(
-            position_details.position_size, request.quantity
-        );
-        let (result) = Math64x61_is_le(
-            current_available_position, new_position_executed, asset_decimals
-        );
-        assert is_final = result;
-    }
-
-    if (size == 0) {
-        // Emit event for the order
-        let (keys: felt*) = alloc();
-        assert keys[0] = 'trade';
-        assert keys[1] = batch_id;
-        let (data: felt*) = alloc();
-        assert data[0] = order_id;
-        assert data[1] = market_id;
-        assert data[2] = request.direction;
-        assert data[3] = size;
-        assert data[4] = request.order_type;
-        assert data[5] = request.side;
-        assert data[6] = execution_price;
-        assert data[7] = pnl;
-        assert data[8] = side;
-        assert data[9] = opening_fee;
-        assert data[10] = is_final;
-
-        emit_event(2, keys, 11, data);
-
-        return (1,);
-    }
-
-    if (request.time_in_force == IoC) {
-        // Update the portion executed to request.quantity if it's an IoC order
-        portion_executed.write(order_id=request.order_id, value=request.quantity);
-        tempvar pedersen_ptr: HashBuiltin* = pedersen_ptr;
-    } else {
-        // Update the portion executed
-        portion_executed.write(order_id=request.order_id, value=new_position_executed);
-        tempvar pedersen_ptr: HashBuiltin* = pedersen_ptr;
-    }
-    tempvar pedersen_ptr: HashBuiltin* = pedersen_ptr;
-
-    let (local current_timestamp) = get_block_timestamp();
-    let (average_execution_price_rounded) = Math64x61_round(
-        average_execution_price, collateral_decimals
-    );
-
-    if (request.side == BUY) {
-        local created_timestamp;
-
-        let (is_zero_current_position) = Math64x61_is_equal(
-            position_details.position_size, 0, asset_decimals
-        );
-        if (is_zero_current_position == TRUE) {
-            let (opposite_direction: felt) = get_opposite(side_or_direction_=request.direction);
-            let (opposite_position: PositionDetails) = position_mapping.read(
-                market_id=market_id, direction=opposite_direction
-            );
-            let (is_zero_opposite_position) = Math64x61_is_equal(
-                opposite_position.position_size, 0, asset_decimals
-            );
-
-            if (is_zero_opposite_position == TRUE) {
-                add_to_market_array(market_id_=market_id, collateral_id_=collateral_id_);
-
-                tempvar syscall_ptr = syscall_ptr;
-                tempvar pedersen_ptr: HashBuiltin* = pedersen_ptr;
-                tempvar range_check_ptr = range_check_ptr;
-            } else {
-                tempvar syscall_ptr = syscall_ptr;
-                tempvar pedersen_ptr: HashBuiltin* = pedersen_ptr;
-                tempvar range_check_ptr = range_check_ptr;
-            }
-
-            created_timestamp = current_timestamp;
-        } else {
-            created_timestamp = position_details.created_timestamp;
-
-            tempvar syscall_ptr = syscall_ptr;
-            tempvar pedersen_ptr: HashBuiltin* = pedersen_ptr;
-            tempvar range_check_ptr = range_check_ptr;
-        }
-
-        // New position size
-        let (new_position_size) = Math64x61_add(position_details.position_size, size);
->>>>>>> 6e5a4e49
 
         tempvar syscall_ptr = syscall_ptr;
         tempvar pedersen_ptr: HashBuiltin* = pedersen_ptr;
