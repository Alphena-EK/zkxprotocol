--- conflicted
+++ resolved
@@ -43,7 +43,6 @@
         address indexed tokenContractAddresses
     );
 
-<<<<<<< HEAD
     struct Asset {
         bool exists;
         uint32 index;
@@ -51,8 +50,6 @@
         uint256 collateralID;
     }
 
-    using SafeMath for uint256;
-=======
     event LogAssetContractAddressChanged(
         uint256 oldAssetContract,
         uint256 newAssetContract
@@ -70,7 +67,6 @@
     );
 
     event LogAdminTransferEth(address payable indexed recipient, uint256 amount);
->>>>>>> 346d9290
 
     // The StarkNet core contract.
     IStarknetCore public starknetCore;
@@ -80,13 +76,8 @@
 
     mapping(uint256 => AssetInfo) private assetsByTicker;
 
-<<<<<<< HEAD
     // Maps L1 metamask account address to the l2 account contract address
     mapping(uint256 => uint256) public l2ContractAddress;
-=======
-    // List of assets
-    uint256[] public assetList;
->>>>>>> 346d9290
 
     // Asset Contract address
     uint256 public assetContractAddress;
@@ -129,18 +120,12 @@
      **/
     function updateAssetListInL1(uint256 ticker_, uint256 assetId_)
         external
-<<<<<<< HEAD
-        onlyRole(DEFAULT_ADMIN_ROLE)
+        onlyOwner
     {   
         require(
             assetInfoByTicker[ticker_].exists == false, 
             "Failed to add asset: Ticker already present"
         );
-
-=======
-        onlyOwner
-    {
->>>>>>> 346d9290
         // Construct the update asset list message's payload.
         uint256[] memory payload = new uint256[](3);
         payload[0] = ADD_ASSET_INDEX;
@@ -313,21 +298,15 @@
         external 
         isValidL2Address(userL2Address_) 
     {   
-        // Transfer tokens
-<<<<<<< HEAD
+        // Prepare transfer
         Asset memory asset = assetsByTicker[ticker_];
         require(asset.exists, "Failed to deposit non-registered asset");
-        require(asset.contractAddress != address(0), "Contract address for asset not set");
-
-        // Performa transfer
+        require(asset.contractAddress != address(0), "Deposit failed: Contract address not set");
+        uint256 senderAsUint256 = uint256(uint160(address(msg.sender)));
         IERC20 Token = IERC20(asset.contractAddress);
-=======
-        uint256 senderAsUint256 = uint256(uint160(address(msg.sender)));
-        address tokenContract = tokenContractAddress[ticker_];
-        require(tokenContract != address(0), "Deposit failed: Unregistered ticker");
-        IERC20 Token = IERC20(tokenContract);
->>>>>>> 346d9290
         address zkxAddress = address(this);
+
+        // Transfer funds
         uint256 zkxBalanceBefore = Token.balanceOf(zkxAddress);
         Token.safeTransferFrom(msg.sender, zkxAddress, amount_);
         uint256 zkxBalanceAfter = Token.balanceOf(zkxAddress);
@@ -376,16 +355,10 @@
         uint256 amount_,
         uint256 requestId_
     ) external {
-<<<<<<< HEAD
-        require(msg.sender == address(uint160(userL1Address_)), "Sender is not withdrawal recipient");
 
         Asset memory asset = assetsByTicker[ticker_];
         require(asset.exists, "Withdrawal failed: non-registered asset");
-        require(asset.contractAddress != address(0), "Withdrawal failed: Asset contract address is 0");
-
-        uint256 userL2Address = l2ContractAddress[userL1Address_];
-=======
->>>>>>> 346d9290
+        require(asset.contractAddress != address(0), "Withdrawal failed: Contract address not set");
 
         // Construct withdrawal message payload.
         uint256[] memory withdrawal_payload = new uint256[](5);
@@ -397,13 +370,7 @@
 
         // Consume the message from the StarkNet core contract.
         // This will revert the (Ethereum) transaction if the message does not exist.
-<<<<<<< HEAD
-        starknetCore.consumeMessageFromL2(userL2Address, withdrawal_payload);
-
-        IERC20(asset.contractAddress).transfer(msg.sender, amount_);
-=======
         starknetCore.consumeMessageFromL2(userL2Address_, withdrawal_payload);
->>>>>>> 346d9290
 
         // Construct update withdrawal request message payload.
         uint256[] memory updateWithdrawalRequestPayload = new uint256[](2);
