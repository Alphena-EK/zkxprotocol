// SPDX-License-Identifier: Apache-2.0.
pragma solidity 0.8.14;

import "@openzeppelin/contracts/access/Ownable.sol";
import "@openzeppelin/contracts/token/ERC20/IERC20.sol";
import "@openzeppelin/contracts/token/ERC20/utils/SafeERC20.sol";
import "./IStarknetCore.sol";
import "./Constants.sol";

// Contract for L1 <-> L2 interaction between an L2 contracts and this L1 ZKX contract.
contract L1ZKXContract is Ownable {

    using SafeERC20 for IERC20;

    event LogDeposit(
        address sender,
        uint256 amount_,
        uint256 collateralId_,
        uint256 l2Recipient
    );

    event LogWithdrawal(
        address recipient,
        uint256 ticker_,
        uint256 amount_,
        uint256 requestId_
    );

    event LogAssetListUpdated(uint256 ticker_, uint256 collateralId_);

    event LogAssetRemovedFromList(uint256 ticker_, uint256 collateralId_);

    event LogTokenContractAddressUpdated(
        uint256 ticker_,
        address tokenContractAddresses_
    );

    // The StarkNet core contract.
    IStarknetCore public starknetCore;

    // Maps ticker to the token contract addresses
    mapping(uint256 => address) public tokenContractAddress;

    // Maps ticker with the asset ID
    mapping(uint256 => uint256) public assetID;

    // List of assets
    uint256[] public assetList;

    // Asset Contract address
    uint256 public assetContractAddress;

    // Withdrawal Request Contract Address
    uint256 public withdrawalRequestContractAddress;

    /**
      Modifier to verify valid L2 address.
    */
    modifier isValidL2Address(uint256 l2Address_) {
        require(l2Address_ != 0 && l2Address_ < FIELD_PRIME, "L2_ADDRESS_OUT_OF_RANGE");
        _;
    }

    /**
      Initializes the contract state.
    */
    constructor(
        IStarknetCore starknetCore_,
        uint256 assetContractAddress_,
        uint256 withdrawalRequestContractAddress_
    ) {
        require(address(starknetCore_) != address(0), "StarknetCore address not provided");
        starknetCore = starknetCore_;
        assetContractAddress = assetContractAddress_;
        withdrawalRequestContractAddress = withdrawalRequestContractAddress_;
    }

    /**
     * @dev function to update asset list in L1
     * @param ticker_ - felt representation of the ticker
     * @param assetId_ - Id of the asset created
     **/
    function updateAssetListInL1(uint256 ticker_, uint256 assetId_)
        external
        onlyOwner
    {
        // Construct the update asset list message's payload.
        uint256[] memory payload = new uint256[](3);
        payload[0] = ADD_ASSET_INDEX;
        payload[1] = ticker_;
        payload[2] = assetId_;

        // Consume the message from the StarkNet core contract.
        // This will revert the (Ethereum) transaction if the message does not exist.
        starknetCore.consumeMessageFromL2(assetContractAddress, payload);

        // Update the asset list
        assetID[ticker_] = assetId_;
        assetList.push(ticker_);
        emit LogAssetListUpdated(ticker_, assetId_);
    }

    /**
     * @dev function to remove asset from list in L1
     * @param ticker_ - felt representation of the ticker
     * @param assetId_ - Id of the asset to be removed
     **/
    function removeAssetFromList(uint256 ticker_, uint256 assetId_)
        external
        onlyOwner
    {
        // Construct the remove asset message's payload.
        uint256[] memory payload = new uint256[](3);
        payload[0] = REMOVE_ASSET_INDEX;
        payload[1] = ticker_;
        payload[2] = assetId_;

        // Consume the message from the StarkNet core contract.
        // This will revert the (Ethereum) transaction if the message does not exist.
        starknetCore.consumeMessageFromL2(assetContractAddress, payload);

        // Update the asset mapping
        assetID[ticker_] = 0;

        // Remove the asset from the asset list
        uint256 index;
        for (uint256 i = 0; i < assetList.length; i++) {
            if (assetList[i] == ticker_) {
                index = i;
                break;
            }
        }
        assetList[index] = assetList[assetList.length - 1];
        assetList.pop();

        emit LogAssetRemovedFromList(ticker_, assetId_);
    }

    /**
     * @dev function to get the list of available assets
     **/
    function getAssetList() external view returns (uint256[] memory) {
        return assetList;
    }

    /**
     * @dev function to set token contract address
     * @param ticker_ - felt representation of the ticker
     * @param tokenContractAddress_ - address of the token contract
     **/
    function setTokenContractAddress(
        uint256 ticker_,
        address tokenContractAddress_
    ) 
        external 
        onlyOwner 
    {
        // Update token contract address
        tokenContractAddress[ticker_] = tokenContractAddress_;
        emit LogTokenContractAddressUpdated(ticker_, tokenContractAddress_);
    }

    /**
     * @dev function to set asset contract address
     * @param assetContractAddress_ - address of the asset contract
     **/
    function setAssetContractAddress(uint256 assetContractAddress_)
        external
        onlyOwner
    {
        assetContractAddress = assetContractAddress_;
    }

    /**
     * @dev function to set withdrawal request contract address
     * @param withdrawalRequestAddress_ - address of withdrawal request contract
     **/
    function setWithdrawalRequestAddress(uint256 withdrawalRequestAddress_)
        external
        onlyOwner
    {
        withdrawalRequestContractAddress = withdrawalRequestAddress_;
    }

    /**
     * @dev function to deposit funds to L2 Account contract
     * @param userL1Address_ - L1 user address
     * @param userL2Address_ - L2 address of user's ZKX account
     * @param collateralId_ - ID of the collateral
     * @param amount_ - The amount of tokens to be deposited
     **/
    function depositToL2(
        uint256 userL1Address_,
        uint256 userL2Address_,
        uint256 collateralId_,
        uint256 amount_
    ) private {

        // Construct the deposit message's payload.
        uint256[] memory depositPayload = new uint256[](3);
        depositPayload[0] = userL1Address_;
        depositPayload[1] = amount_;
        depositPayload[2] = collateralId_;

        // Send the message to the StarkNet core contract.
        starknetCore.sendMessageToL2(
            userL2Address_,
            DEPOSIT_SELECTOR,
            depositPayload
        );

        emit LogDeposit(
            msg.sender,
            amount_,
            collateralId_,
            userL2Address_
        );
    }

    /**
     * @dev function to deposit funds to L1ZKX contract
     * @param userL2Address_ - The L2 account address of the user
     * @param ticker_ - felt representation of the ticker
     * @param amount_ - The amount of collateral to be deposited
     **/
    function depositToL1(
        uint256 userL2Address_,
        uint256 ticker_,
        uint256 amount_
    ) 
        external 
        isValidL2Address(userL2Address_) 
    {   

        // Transfer tokens
        uint256 senderAsUint256 = uint256(uint160(address(msg.sender)));
        address tokenContract = tokenContractAddress[ticker_];
        require(tokenContract != address(0), "Deposit failed: Unregistered ticker");
        IERC20 Token = IERC20(tokenContract);
        address zkxAddress = address(this);
        uint256 zkxBalanceBefore = Token.balanceOf(zkxAddress);
        Token.safeTransferFrom(msg.sender, zkxAddress, amount_);
        uint256 zkxBalanceAfter = Token.balanceOf(zkxAddress);
        require(zkxBalanceAfter >= zkxBalanceBefore + amount_, "Deposit failed: Invalid transfer amount");

        // Submit deposit
        uint256 collateralId = assetID[ticker_];
        depositToL2(
            senderAsUint256,
            userL2Address_,
            collateralId,
            amount_
        );
    }

    /**
     * @dev function to deposit ETH to L1ZKX contract
     * @param userL2Address_ - The L2 account address of the user
     **/
    function depositEthToL1(uint256 userL2Address_) 
        payable 
        external 
        isValidL2Address(userL2Address_) 
    {
        // If not yet set, store L2 address linked to sender's L1 address
        uint256 senderAsUint256 = uint256(uint160(address(msg.sender)));
        if (l2ContractAddress[senderAsUint256] == 0) {
            l2ContractAddress[senderAsUint256] = userL2Address_;
        }

        // Submit deposit
        uint256 collateralId = assetID[ETH_TICKER];
        depositToL2(
            senderAsUint256,
            userL2Address_,
            collateralId,
            msg.value
        );
    }

    /**
     * @dev function to withdraw funds from an L2 Account contract
     * @param userL2Address_ - Users L2 Account address
     * @param ticker_ - felt representation of the ticker
     * @param amount_ - The amount of tokens to be withdrawn
     * @param requestId_ - ID of the withdrawal request
     **/
    function withdraw(
        uint256 userL2Address_,
        uint256 ticker_,
        uint256 amount_,
        uint256 requestId_
    ) external {
<<<<<<< HEAD
=======
        require(uint256(uint160(msg.sender)) == userL1Address_, "Sender is not withdrawal recipient");
        uint256 userL2Address = l2ContractAddress[userL1Address_];
>>>>>>> 2727a8ef

        // Construct withdrawal message payload.
        uint256[] memory withdrawal_payload = new uint256[](5);
        withdrawal_payload[0] = WITHDRAWAL_INDEX;
        withdrawal_payload[1] = userL1Address_;
        withdrawal_payload[2] = ticker_;
        withdrawal_payload[3] = amount_;
        withdrawal_payload[4] = requestId_;

        // Consume the message from the StarkNet core contract.
        // This will revert the (Ethereum) transaction if the message does not exist.
        starknetCore.consumeMessageFromL2(userL2Address_, withdrawal_payload);

        address tokenContract = tokenContractAddress[ticker_];
        IERC20(tokenContract).safeTransfer(msg.sender, amount_);

        // Construct update withdrawal request message payload.
        uint256[] memory updateWithdrawalRequestPayload = new uint256[](2);
        updateWithdrawalRequestPayload[0] = userL2Address_;
        updateWithdrawalRequestPayload[1] = requestId_;

        // Send the message to the StarkNet core contract.
        starknetCore.sendMessageToL2(
            withdrawalRequestContractAddress,
            UPDATE_WITHDRAWAL_REQUEST_SELECTOR,
            updateWithdrawalRequestPayload
        );

        emit LogWithdrawal(msg.sender, ticker_, amount_, requestId_);
    }

    /**
     * @dev function to withdraw funds from an L2 Account contract
     * @param userL2Address_ - Users L2 Account address
     * @param amount_ - The amount of tokens to be withdrawn
     * @param requestId_ - ID of the withdrawal request
     **/
    function withdrawEth(
        uint256 userL2Address_,
        uint256 amount_,
        uint256 requestId_
    ) external {
<<<<<<< HEAD
=======
        require(uint256(uint160(msg.sender)) == userL1Address_, "Sender is not withdrawal recipient");
        uint256 userL2Address = l2ContractAddress[userL1Address_];
>>>>>>> 2727a8ef

        // Construct withdrawal message payload.
        uint256[] memory withdrawal_payload = new uint256[](5);
        withdrawal_payload[0] = WITHDRAWAL_INDEX;
        withdrawal_payload[1] = uint256(uint160(userL1Address_));
        withdrawal_payload[2] = ETH_TICKER;
        withdrawal_payload[3] = amount_;
        withdrawal_payload[4] = requestId_;

<<<<<<< HEAD
        require(amount_ <= address(this).balance, "ETH to be transferred is more than the balance");
=======
        // Consume the message from the StarkNet core contract.
        // This will revert the (Ethereum) transaction if the message does not exist.
        starknetCore.consumeMessageFromL2(userL2Address, withdrawal_payload);

>>>>>>> 2727a8ef
        payable(msg.sender).transfer(amount_);

        // Construct update withdrawal request message payload.
        uint256[] memory updateWithdrawalRequestPayload = new uint256[](2);
        updateWithdrawalRequestPayload[0] = userL2Address_;
        updateWithdrawalRequestPayload[1] = requestId_;

        // Consume the message from the StarkNet core contract.
        // This will revert the (Ethereum) transaction if the message does not exist.
        starknetCore.consumeMessageFromL2(userL2Address_, withdrawal_payload);

        // Send the message to the StarkNet core contract.
        starknetCore.sendMessageToL2(
            withdrawalRequestContractAddress,
            UPDATE_WITHDRAWAL_REQUEST_SELECTOR,
            updateWithdrawalRequestPayload
        );

        emit LogWithdrawal(msg.sender, ETH_TICKER, amount_, requestId_);
    }

     /**
     * @dev function to transfer funds from this contract to another address
     * @param recipient_ - address of the recipient
     * @param amount_ - amount that needs to be transferred
     * @param tokenAddress_ - address of the token contract
     **/
    function transferFunds(address recipient_, uint256 amount_, address tokenAddress_)
        external
        onlyOwner
    {
        require(recipient_ != address(0), "Token Transfer failed: recipient address is zero");
        require(amount_ >= 0, "Token Transfer failed: amount is zero");
        IERC20(tokenAddress_).safeTransfer(recipient_, amount_);
    }

    /**
     * @dev function to transfer funds from this contract to another address
     * @param recipient_ - address of the recipient
     * @param amount_ - amount that needs to be transferred
     **/
    function transferEth(address payable recipient_, uint256 amount_)
        external
        onlyOwner
    {
        require(recipient_ != address(0), "ETH Transfer failed: recipient address is zero");
        require(amount_ >= 0, "ETH Transfer failed: amount is zero");
        recipient_.transfer(amount_);
    }
}<|MERGE_RESOLUTION|>--- conflicted
+++ resolved
@@ -291,16 +291,11 @@
         uint256 amount_,
         uint256 requestId_
     ) external {
-<<<<<<< HEAD
-=======
-        require(uint256(uint160(msg.sender)) == userL1Address_, "Sender is not withdrawal recipient");
-        uint256 userL2Address = l2ContractAddress[userL1Address_];
->>>>>>> 2727a8ef
 
         // Construct withdrawal message payload.
         uint256[] memory withdrawal_payload = new uint256[](5);
         withdrawal_payload[0] = WITHDRAWAL_INDEX;
-        withdrawal_payload[1] = userL1Address_;
+        withdrawal_payload[1] = uint256(uint160(msg.sender));
         withdrawal_payload[2] = ticker_;
         withdrawal_payload[3] = amount_;
         withdrawal_payload[4] = requestId_;
@@ -308,9 +303,6 @@
         // Consume the message from the StarkNet core contract.
         // This will revert the (Ethereum) transaction if the message does not exist.
         starknetCore.consumeMessageFromL2(userL2Address_, withdrawal_payload);
-
-        address tokenContract = tokenContractAddress[ticker_];
-        IERC20(tokenContract).safeTransfer(msg.sender, amount_);
 
         // Construct update withdrawal request message payload.
         uint256[] memory updateWithdrawalRequestPayload = new uint256[](2);
@@ -324,6 +316,9 @@
             updateWithdrawalRequestPayload
         );
 
+        address tokenContract = tokenContractAddress[ticker_];
+        IERC20(tokenContract).safeTransfer(msg.sender, amount_);
+
         emit LogWithdrawal(msg.sender, ticker_, amount_, requestId_);
     }
 
@@ -338,38 +333,23 @@
         uint256 amount_,
         uint256 requestId_
     ) external {
-<<<<<<< HEAD
-=======
-        require(uint256(uint160(msg.sender)) == userL1Address_, "Sender is not withdrawal recipient");
-        uint256 userL2Address = l2ContractAddress[userL1Address_];
->>>>>>> 2727a8ef
 
         // Construct withdrawal message payload.
         uint256[] memory withdrawal_payload = new uint256[](5);
         withdrawal_payload[0] = WITHDRAWAL_INDEX;
-        withdrawal_payload[1] = uint256(uint160(userL1Address_));
+        withdrawal_payload[1] = uint256(uint160(msg.sender));
         withdrawal_payload[2] = ETH_TICKER;
         withdrawal_payload[3] = amount_;
         withdrawal_payload[4] = requestId_;
 
-<<<<<<< HEAD
-        require(amount_ <= address(this).balance, "ETH to be transferred is more than the balance");
-=======
         // Consume the message from the StarkNet core contract.
         // This will revert the (Ethereum) transaction if the message does not exist.
-        starknetCore.consumeMessageFromL2(userL2Address, withdrawal_payload);
-
->>>>>>> 2727a8ef
-        payable(msg.sender).transfer(amount_);
+        starknetCore.consumeMessageFromL2(userL2Address_, withdrawal_payload);
 
         // Construct update withdrawal request message payload.
         uint256[] memory updateWithdrawalRequestPayload = new uint256[](2);
         updateWithdrawalRequestPayload[0] = userL2Address_;
         updateWithdrawalRequestPayload[1] = requestId_;
-
-        // Consume the message from the StarkNet core contract.
-        // This will revert the (Ethereum) transaction if the message does not exist.
-        starknetCore.consumeMessageFromL2(userL2Address_, withdrawal_payload);
 
         // Send the message to the StarkNet core contract.
         starknetCore.sendMessageToL2(
@@ -378,6 +358,8 @@
             updateWithdrawalRequestPayload
         );
 
+        payable(msg.sender).transfer(amount_);
+
         emit LogWithdrawal(msg.sender, ETH_TICKER, amount_, requestId_);
     }
 
