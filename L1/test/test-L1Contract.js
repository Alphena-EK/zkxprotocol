--- conflicted
+++ resolved
@@ -24,20 +24,13 @@
 
 const parseEther = ethers.utils.parseEther;
 const ETH_TICKER = 4543560;
-<<<<<<< HEAD
-const WITHDRAWAL_INDEX = 0;
-const ALICE_L2_ADDRESS = 123456789987654;
-const TOKEN_UNIT = 10 ** 6;
-=======
 const WITHDRAWAL_INDEX = 3;
 const ALICE_L2_ADDRESS = "0x2bcede62aeb41831af3b1d24b0f3733abbf7590eb38e7dc1b923ef578d76ea8";
 const TOKEN_UNIT = 10**6;
->>>>>>> 71ba10a9
 const ZKX_TICKER = 1234567;
 const ZERO_ADDRESS = "0x0000000000000000000000000000000000000000";
 
 describe('Deposits', function () {
-
   it("Constructor event emission ", async function () {
     const [admin] = await ethers.getSigners();
     const starknetCoreMock = await deployStarknetCoreMock(admin);
@@ -81,7 +74,7 @@
     await expect(
       rogueContract.withdrawEth(alice.address, withdrawalAmount, requestID)
     ).to.be.revertedWith('Sender is not withdrawal recipient')
-
+    
     // Alice successfully withdraws funds
     await aliceContract.withdrawEth(alice.address, withdrawalAmount, requestID);
     // Withdrawal should consume 1 message from L2
@@ -100,7 +93,7 @@
 
     // Now Alice's balance is 300 tokens
     ZKXToken.mint(alice.address, 300 * TOKEN_UNIT);
-
+    
     // Reverts because ZKXToken is not registered by admin yet
     await expect(
       aliceContract.depositToL1(ALICE_L2_ADDRESS, ZKX_TICKER, 300 * TOKEN_UNIT)
@@ -116,7 +109,7 @@
 
     // Transfer reverts inside ERC20, because Alice has only 300 tokens
     await expect(aliceContract.depositToL1(ALICE_L2_ADDRESS, ZKX_TICKER, 301 * TOKEN_UNIT)).to.be.reverted;
-
+    
     // This deposit succeeds, after tx Alice has 200 tokens left
     await aliceContract.depositToL1(ALICE_L2_ADDRESS, ZKX_TICKER, 100 * TOKEN_UNIT);
 
@@ -152,7 +145,28 @@
     // Every deposit sends a message to L2
     expect(await starknetCoreMock.invokedSendMessageToL2Count()).to.be.eq(3);
   });
-<<<<<<< HEAD
+});
+
+describe('L1ZKXContract deployment', function () {
+
+  it('State after deployment', async function () {
+    // Deploy contract
+    const [admin] = await ethers.getSigners();
+    const starknetCoreMock = await deployStarknetCoreMock(admin);
+    const L1ZKXContract = await deployL1ZKXContract(admin, starknetCoreMock.address, "0x054a91922c368c98503e3820330b997babaaf2beb05d96f5d9283bd2285fcbda", "0x054a91922c368c98503e3820330b997babaaf2beb05d96f5d9283bd2285fcbdb");
+    
+    // Check state
+    expect(await L1ZKXContract.owner()).to.be.eq(admin.address);
+    expect(await L1ZKXContract.starknetCore()).to.be.eq(starknetCoreMock.address);
+  });
+
+  it('Unable to deploy with zero StarknetCore address', async function () {
+    const [admin] = await ethers.getSigners();
+
+    await expect(
+      deployL1ZKXContract(admin, ZERO_ADDRESS, "0x054a91922c368c98503e3820330b997babaaf2beb05d96f5d9283bd2285fcbda", "0x054a91922c368c98503e3820330b997babaaf2beb05d96f5d9283bd2285fcbdb")
+    ).to.be.revertedWith("StarknetCore address not provided");
+  });
 
   it("Change Withdrawal Request Address", async function () {
     // Setup environment
@@ -171,7 +185,7 @@
     // Should revert if called by a non-admin
     await expect(
       rogueContract.setWithdrawalRequestAddress(maliciousContract)
-    ).to.be.revertedWith(`AccessControl: account ${rogue.address.toLowerCase()} is missing role 0x0000000000000000000000000000000000000000000000000000000000000000`);
+    ).to.be.revertedWith('Ownable: caller is not the owner');
 
     // Connect admin account to L1ZKXContract
     const adminContract = L1ZKXContract.connect(admin);
@@ -200,7 +214,7 @@
     // Should revert if called by a non-admin
     await expect(
       rogueContract.setAssetContractAddress(maliciousContract)
-    ).to.be.revertedWith(`AccessControl: account ${rogue.address.toLowerCase()} is missing role 0x0000000000000000000000000000000000000000000000000000000000000000`);
+    ).to.be.revertedWith('Ownable: caller is not the owner');
 
     // Connect admin account to L1ZKXContract
     const adminContract = L1ZKXContract.connect(admin);
@@ -211,31 +225,4 @@
     // Check if the address has changed
     expect(await L1ZKXContract.assetContractAddress()).to.be.eq(properContract);
   });
-
-
-
-=======
-});
-
-describe('L1ZKXContract deployment', function () {
-
-  it('State after deployment', async function () {
-    // Deploy contract
-    const [admin] = await ethers.getSigners();
-    const starknetCoreMock = await deployStarknetCoreMock(admin);
-    const L1ZKXContract = await deployL1ZKXContract(admin, starknetCoreMock.address, "0x054a91922c368c98503e3820330b997babaaf2beb05d96f5d9283bd2285fcbda", "0x054a91922c368c98503e3820330b997babaaf2beb05d96f5d9283bd2285fcbdb");
-    
-    // Check state
-    expect(await L1ZKXContract.owner()).to.be.eq(admin.address);
-    expect(await L1ZKXContract.starknetCore()).to.be.eq(starknetCoreMock.address);
-  });
-
-  it('Unable to deploy with zero StarknetCore address', async function () {
-    const [admin] = await ethers.getSigners();
-
-    await expect(
-      deployL1ZKXContract(admin, ZERO_ADDRESS, "0x054a91922c368c98503e3820330b997babaaf2beb05d96f5d9283bd2285fcbda", "0x054a91922c368c98503e3820330b997babaaf2beb05d96f5d9283bd2285fcbdb")
-    ).to.be.revertedWith("StarknetCore address not provided");
-  });
->>>>>>> 71ba10a9
 });